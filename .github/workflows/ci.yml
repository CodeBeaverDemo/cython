name: CI

on: [push, pull_request, workflow_dispatch]

jobs:
  ci:
    strategy:
      # Allows for matrix sub-jobs to fail without canceling the rest
      fail-fast: false

      # MATRIX:
      # =======
      # Required parameters:
      #  os                  the os to run on
      #  python-version      the python version to use
      #  backend             the backend to use
      #  env                 any additional env variables. Set to '{}' for none
      # Optional parameters:
      #  allowed_failure     whether the job is allowed to fail
      #  extra_hash          extra hash str to differentiate from other caches with similar name (must always start with '-')
      matrix:
        # Tests [amd64]
        #
        # FIXME: 'cpp' tests seems to fail due to compilation errors (numpy_pythran_unit)
        # in all python versions and test failures (builtin_float) in 3.5<
        os: [ubuntu-18.04]
        backend: [c, cpp]
        python-version:
          - "2.7"
          - "3.4"
          - "3.5"
          - "3.6"
          - "3.7"
          - "3.8"
          - "3.9"
          - "3.10"
          - "3.11-dev"
          # - "3.12-dev"
        env: [{}]

        include:
          # Temporary - Allow failure on Python 3.12-dev jobs until they are in beta (feature frozen)
          #- python-version: 3.12-dev
          #  allowed_failure: true

          # Ubuntu sub-jobs:
          # ================
          # GCC 11
          - os: ubuntu-18.04
            python-version: 3.9
            backend: c
            env: { GCC_VERSION: 11 }
            extra_hash: "-gcc11"
          - os: ubuntu-18.04
            python-version: 3.9
            backend: cpp
            env: { GCC_VERSION: 11 }
            extra_hash: "-gcc11"
          # compile all modules
          - os: ubuntu-18.04
            python-version: 2.7
            backend: c
            env: { CYTHON_COMPILE_ALL: 1 }
            extra_hash: "-all"
          - os: ubuntu-18.04
            python-version: 2.7
            backend: cpp
            env: { CYTHON_COMPILE_ALL: 1 }
            extra_hash: "-all"
          - os: ubuntu-18.04
            python-version: 3.9
            backend: c
            env: { CYTHON_COMPILE_ALL: 1 }
            extra_hash: "-all"
          - os: ubuntu-18.04
            python-version: 3.9
            backend: cpp
            env: { CYTHON_COMPILE_ALL: 1 }
            extra_hash: "-all"
          # Linting
          - os: ubuntu-18.04
            python-version: 3.7
            backend: "c,cpp"
            env: { TEST_CODE_STYLE: 1, NO_CYTHON_COMPILE: 1 }
            extra_hash: "-codestyle"
          # Limited API
          - os: ubuntu-18.04
            python-version: 3.6
            backend: "c,cpp"
            env: { LIMITED_API: "--limited-api", EXCLUDE: "--no-file" }
            extra_hash: "-limited_api"
          - os: ubuntu-18.04
            python-version: 3.7
            backend: "c,cpp"
            env: { LIMITED_API: "--limited-api", EXCLUDE: "--no-file" }
            extra_hash: "-limited_api"
          - os: ubuntu-18.04
            python-version: 3.8
            backend: "c,cpp"
            env: { LIMITED_API: "--limited-api", EXCLUDE: "--no-file" }
            extra_hash: "-limited_api"
          # Type specs
          - os: ubuntu-18.04
            python-version: 3.9
            backend: c
            env: { EXTRA_CFLAGS: "-DCYTHON_USE_TYPE_SPECS=1" }
            extra_hash: "-typespecs"
          - os: ubuntu-18.04
            python-version: 3.8
            backend: c
            env: { EXTRA_CFLAGS: "-DCYTHON_USE_TYPE_SPECS=1" }
            extra_hash: "-typespecs"
          - os: ubuntu-18.04
            python-version: 3.7
            backend: c
            env: { EXTRA_CFLAGS: "-DCYTHON_USE_TYPE_SPECS=1" }
            extra_hash: "-typespecs"
          - os: ubuntu-18.04
            python-version: 3.6
            backend: c
            env: { EXTRA_CFLAGS: "-DCYTHON_USE_TYPE_SPECS=1" }
            extra_hash: "-typespecs"
          # Stackless
          - os: ubuntu-18.04
            python-version: 2.7
            backend: c
            env: { STACKLESS: true, PY: 2 }
            extra_hash: "-stackless"
          - os: ubuntu-18.04
            python-version: 3.6
            backend: c
            env: { STACKLESS: true, PY: 3 }
            extra_hash: "-stackless"
          - os: ubuntu-18.04
            python-version: 3.8
            backend: c
            env: { STACKLESS: true, PY: 3 }
            extra_hash: "-stackless"
          # Pypy
          - os: ubuntu-18.04
            python-version: pypy-2.7
            backend: c
            env: { NO_CYTHON_COMPILE: 1 }
          - os: ubuntu-18.04
            python-version: pypy-3.7
            backend: c
            env: { NO_CYTHON_COMPILE: 1 }
          # Coverage - Disabled due to taking too long to run
          # - os: ubuntu-18.04
          #   python-version: 3.7
          #   backend: "c,cpp"
          #   env: { COVERAGE: 1 }
          #   extra_hash: '-coverage'

          # MacOS sub-jobs
          # ==============
          # (C-only builds are used to create wheels)
          - os: macos-11
            python-version: 2.7
            backend: c
            env: { MACOSX_DEPLOYMENT_TARGET: 10.14 }
          - os: macos-11
            python-version: 2.7
            backend: cpp
            env: { MACOSX_DEPLOYMENT_TARGET: 10.14 }
          - os: macos-11
            python-version: 3.5
            backend: c
            env: { MACOSX_DEPLOYMENT_TARGET: 10.14 }
          - os: macos-11
            python-version: 3.6
            backend: c
            env: { MACOSX_DEPLOYMENT_TARGET: 10.14 }
          - os: macos-11
            python-version: 3.7
            backend: c
<<<<<<< HEAD
            env: { MACOSX_DEPLOYMENT_TARGET: 10.15 }
          - os: macos-10.15
            python-version: 3.8
            backend: c
            env: { MACOSX_DEPLOYMENT_TARGET: 10.15 }
          - os: macos-10.15
=======
            env: { MACOSX_DEPLOYMENT_TARGET: 10.14 }
          - os: macos-11
            python-version: 3.8
            backend: c
            env: { MACOSX_DEPLOYMENT_TARGET: 10.14 }
          - os: macos-11
>>>>>>> d5835270
            python-version: 3.9
            backend: c
            env: { MACOSX_DEPLOYMENT_TARGET: 10.14 }
          - os: macos-11
            python-version: 3.9
            backend: cpp
            env: { MACOSX_DEPLOYMENT_TARGET: 10.14 }
          - os: macos-11
            python-version: "3.10"
            backend: c
            env: { MACOSX_DEPLOYMENT_TARGET: 10.14 }
          - os: macos-11
            python-version: "3.10"
            backend: cpp
            env: { MACOSX_DEPLOYMENT_TARGET: 10.14 }

    # This defaults to 360 minutes (6h) which is way too long and if a test gets stuck, it can block other pipelines.
    # From testing, the runs tend to take ~20/~30 minutes, so a limit of 40 minutes should be enough. This can always be
    # changed in the future if needed.
    timeout-minutes: 40
    runs-on: ${{ matrix.os }}

    env:
      BACKEND: ${{ matrix.backend }}
      OS_NAME: ${{ matrix.os }}
      PYTHON_VERSION: ${{ matrix.python-version }}
      GCC_VERSION: 8
      USE_CCACHE: 1
      CCACHE_SLOPPINESS: "pch_defines,time_macros"
      CCACHE_COMPRESS: 1
      CCACHE_MAXSIZE: "200M"

    steps:
      - name: Checkout repo
        uses: actions/checkout@v3
        with:
          fetch-depth: 1

      - name: Setup python
        uses: actions/setup-python@v3
        with:
          python-version: ${{ matrix.python-version }}

      - name: Cache [ccache]
        uses: pat-s/always-upload-cache@v3.0.1
        if: startsWith(runner.os, 'Linux')
        with:
          path: ~/.ccache
          key: ${{ runner.os }}-ccache${{ matrix.extra_hash }}-${{ matrix.python-version }}-${{ matrix.backend == 'c' || matrix.backend == 'c,cpp' }}-${{ contains(matrix.backend, 'cpp') }}-${{ hashFiles('**/test-requirements*.txt', '**/ci.yml', '**/ci-run.sh') }}

      - name: Run CI
        continue-on-error: ${{ matrix.allowed_failure || false }}
        env: ${{ matrix.env }}
        run: bash ./Tools/ci-run.sh

      - name: Upload HTML docs
        uses: actions/upload-artifact@v3
        with:
          name: htmldocs
          path: docs/build/html
          if-no-files-found: ignore

      - name: Upload wheels
        uses: actions/upload-artifact@v3
        with:
          name: wheels-${{ runner.os }}
          path: dist/*.whl
          if-no-files-found: ignore


  pycoverage:
    runs-on: ubuntu-18.04

    env:
      BACKEND: c,cpp
      OS_NAME: ubuntu-18.04
      PYTHON_VERSION: "3.10"

    steps:
      - name: Checkout repo
        uses: actions/checkout@v3

      - name: Setup python
        uses: actions/setup-python@v3
        with:
          python-version: "3.10"

      - name: Run Coverage
        env: { COVERAGE: 1, NO_CYTHON_COMPILE: 1 }
        run: bash ./Tools/ci-run.sh

      - name: Upload Coverage Report
        uses: actions/upload-artifact@v3
        with:
          name: pycoverage_html
          path: coverage-report-html

#  cycoverage:
#    runs-on: ubuntu-18.04
#
#    env:
#      BACKEND: c,cpp
#      OS_NAME: ubuntu-18.04
#      PYTHON_VERSION: 3.9
#
#    steps:
#      - name: Checkout repo
#        uses: actions/checkout@v2
#        with:
#          fetch-depth: 1
#
#      - name: Setup python
#        uses: actions/setup-python@v2
#        with:
#          python-version: 3.9
#
#      - name: Run Coverage
#        env: { COVERAGE: 1 }
#        run: bash ./Tools/ci-run.sh
#
#      - name: Upload Coverage Report
#        uses: actions/upload-artifact@v2
#        with:
#          name: cycoverage_html
#          path: coverage-report-html<|MERGE_RESOLUTION|>--- conflicted
+++ resolved
@@ -174,21 +174,12 @@
           - os: macos-11
             python-version: 3.7
             backend: c
-<<<<<<< HEAD
             env: { MACOSX_DEPLOYMENT_TARGET: 10.15 }
-          - os: macos-10.15
+          - os: macos-11
             python-version: 3.8
             backend: c
             env: { MACOSX_DEPLOYMENT_TARGET: 10.15 }
-          - os: macos-10.15
-=======
-            env: { MACOSX_DEPLOYMENT_TARGET: 10.14 }
-          - os: macos-11
-            python-version: 3.8
-            backend: c
-            env: { MACOSX_DEPLOYMENT_TARGET: 10.14 }
-          - os: macos-11
->>>>>>> d5835270
+          - os: macos-11
             python-version: 3.9
             backend: c
             env: { MACOSX_DEPLOYMENT_TARGET: 10.14 }
