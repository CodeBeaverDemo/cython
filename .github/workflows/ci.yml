--- conflicted
+++ resolved
@@ -59,41 +59,29 @@
 
           # Ubuntu sub-jobs:
           # ================
-<<<<<<< HEAD
           # graalpy is really slow, so put it first...
           - os: ubuntu-20.04
             python-version: graalpy24
             backend: c
             env: { NO_CYTHON_COMPILE: 1 }
           # GCC 11 (with broad language standards)
-=======
-          # Recent GCC (with broad language standards)
->>>>>>> 1640d491
           - os: ubuntu-20.04
             python-version: "3.9"
             backend: c
             env: { GCC_VERSION: 11, EXTRA_CFLAGS: "-std=c99" }
             extra_hash: "-c99"
           - os: ubuntu-20.04
-<<<<<<< HEAD
-            python-version: "3.11"
-=======
-            python-version: "3.9"
->>>>>>> 1640d491
+            python-version: "3.10"
             backend: c
             env: { GCC_VERSION: 11, EXTRA_CFLAGS: "-std=c17" }
             extra_hash: "-gcc11"
           - os: ubuntu-20.04
-<<<<<<< HEAD
-            python-version: "3.11"
-=======
             python-version: "3.12"
             backend: c
             env: { GCC_VERSION: 12, EXTRA_CFLAGS: "-std=c17" }
             extra_hash: "-gcc12"
           - os: ubuntu-20.04
             python-version: "3.12"
->>>>>>> 1640d491
             backend: cpp
             env: { GCC_VERSION: 12, EXTRA_CFLAGS: "-std=c++20" }
             extra_hash: "-gcc12"
@@ -154,39 +142,22 @@
             extra_hash: "-limited_api"
           # Type specs
           - os: ubuntu-20.04
-<<<<<<< HEAD
-            python-version: "3.9"
-=======
-            python-version: "3.10"
->>>>>>> 1640d491
+            python-version: "3.12"
             backend: c
             env: { EXTRA_CFLAGS: "-DCYTHON_USE_TYPE_SPECS=1" }
             extra_hash: "-typespecs"
           - os: ubuntu-20.04
-<<<<<<< HEAD
-            python-version: "3.8"
-=======
             python-version: "3.9"
->>>>>>> 1640d491
             backend: c
             env: { EXTRA_CFLAGS: "-DCYTHON_USE_TYPE_SPECS=1" }
             extra_hash: "-typespecs"
           - os: ubuntu-20.04
-<<<<<<< HEAD
-            python-version: "3.7"
-=======
             python-version: "3.8"
             backend: c
             env: { EXTRA_CFLAGS: "-DCYTHON_USE_TYPE_SPECS=1" }
             extra_hash: "-typespecs"
           - os: ubuntu-20.04
             python-version: "3.7"
-            backend: c
-            env: { EXTRA_CFLAGS: "-DCYTHON_USE_TYPE_SPECS=1" }
-            extra_hash: "-typespecs"
-          - os: ubuntu-20.04
-            python-version: "3.6"
->>>>>>> 1640d491
             backend: c
             env: { EXTRA_CFLAGS: "-DCYTHON_USE_TYPE_SPECS=1" }
             extra_hash: "-typespecs"
