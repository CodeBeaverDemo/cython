"""
PYTHON -m Cython.Build.Cythonize -i pkg --depfile
PYTHON package_test.py
"""

######## package_test.py ########

import os.path

with open("pkg/test.c.dep", "r") as f:
    contents = f.read().replace("\\\n", " ").replace("\\\n", " ")

assert sorted(contents.split()) == sorted(['test.c:', os.path.join('sub', 'incl.pxi'), 'test.pxd', 'test.pyx']), contents


with open("pkg/sub/test.c.dep", "r") as f:
    contents = f.read().replace("\n", " ").replace("\\", "")

contents = [os.path.relpath(entry, '.')
            if os.path.isabs(entry) else entry for entry in contents.split()]
<<<<<<< HEAD
assert sorted(contents) == sorted(['test.c:', 'incl.pxi', 'test.pyx', 'pkg/test.pxd']), contents  # last is really one level up
=======
assert sorted(contents) == sorted(['test.c:', 'incl.pxi', 'test.pyx', os.path.join('..', 'test.pxd')]), contents
>>>>>>> 6e2c8d0c


######## pkg/__init__.py ########


######## pkg/test.pyx ########

TEST = "pkg.test"

include "sub/incl.pxi"

cdef object get_str():
   return TEST


######## pkg/test.pxd ########

cdef object get_str()


######## pkg/sub/__init__.py ########


######## pkg/sub/test.pyx ########
# cython: language_level=3

from ..test cimport get_str

include 'incl.pxi'

TEST = 'pkg.sub.test'


######## pkg/sub/incl.pxi ########

pass<|MERGE_RESOLUTION|>--- conflicted
+++ resolved
@@ -18,11 +18,7 @@
 
 contents = [os.path.relpath(entry, '.')
             if os.path.isabs(entry) else entry for entry in contents.split()]
-<<<<<<< HEAD
-assert sorted(contents) == sorted(['test.c:', 'incl.pxi', 'test.pyx', 'pkg/test.pxd']), contents  # last is really one level up
-=======
-assert sorted(contents) == sorted(['test.c:', 'incl.pxi', 'test.pyx', os.path.join('..', 'test.pxd')]), contents
->>>>>>> 6e2c8d0c
+assert sorted(contents) == sorted(['test.c:', 'incl.pxi', 'test.pyx', os.path.join('pkg', 'test.pxd')]), contents  # last is really one level up
 
 
 ######## pkg/__init__.py ########
