# mode: run

def test_literal_list():
    """
    >>> test_literal_list()
    (1, 2, 3, 4, 5)
    """
    cdef int a[5]
    a = [1,2,3,4,5]
    return (a[0], a[1], a[2], a[3], a[4])

def test_literal_list_slice_all():
    """
    >>> test_literal_list_slice_all()
    (1, 2, 3, 4, 5)
    """
    cdef int a[5] # = [5,4,3,2,1]
    a[:] = [1,2,3,4,5]
    return (a[0], a[1], a[2], a[3], a[4])

def test_literal_list_slice_start():
    """
    >>> test_literal_list_slice_start()
    (1, 2, 3, 4, 5)
    """
    cdef int a[7] # = [7,6,5,4,3,2,1]
    a[2:] = [1,2,3,4,5]
    return (a[2], a[3], a[4], a[5], a[6])

def test_literal_list_slice_end():
    """
    >>> test_literal_list_slice_end()
    (1, 2, 3, 4, 5)
    """
    cdef int a[7] # = [7,6,5,4,3,2,1]
    a[:5] = [1,2,3,4,5]
    return (a[0], a[1], a[2], a[3], a[4])

def test_literal_list_slice_start_end():
    """
    >>> test_literal_list_slice_start_end()
    (1, 2, 3, 4, 5)
    """
    cdef int a[9] # = [9,8,7,6,5,4,3,2,1]
    a[2:7] = [1,2,3,4,5]
    return (a[2], a[3], a[4], a[5], a[6])

def test_literal_list_slice_start_param(s):
    """
    >>> test_literal_list_slice_start_param(4)
    (1, 2, 3, 4, 5)
    >>> test_literal_list_slice_start_param(3)
    Traceback (most recent call last):
    ValueError: Assignment to slice of wrong length, expected 5, got 6
    >>> test_literal_list_slice_start_param(5)
    Traceback (most recent call last):
    ValueError: Assignment to slice of wrong length, expected 5, got 4
    """
    cdef int a[9] # = [9,8,7,6,5,4,3,2,1]
    a[s:] = [1,2,3,4,5]
    return (a[4], a[5], a[6], a[7], a[8])
#    return a[s:]

def test_literal_list_slice_end_param(e):
    """
    >>> test_literal_list_slice_end_param(5)
    (1, 2, 3, 4, 5)
    >>> test_literal_list_slice_end_param(4)
    Traceback (most recent call last):
    ValueError: Assignment to slice of wrong length, expected 5, got 4
    >>> test_literal_list_slice_end_param(6)
    Traceback (most recent call last):
    ValueError: Assignment to slice of wrong length, expected 5, got 6
    """
    cdef int a[9] # = [9,8,7,6,5,4,3,2,1]
    a[:e] = [1,2,3,4,5]
    return (a[0], a[1], a[2], a[3], a[4])
#    return a[:e]

def test_literal_list_slice_start_end_param(s,e):
    """
    >>> test_literal_list_slice_start_end_param(2,7)
    (1, 2, 3, 4, 5)
    >>> test_literal_list_slice_start_end_param(3,7)
    Traceback (most recent call last):
    ValueError: Assignment to slice of wrong length, expected 5, got 4
    >>> test_literal_list_slice_start_end_param(1,7)
    Traceback (most recent call last):
    ValueError: Assignment to slice of wrong length, expected 5, got 6
    >>> test_literal_list_slice_start_end_param(2,6)
    Traceback (most recent call last):
    ValueError: Assignment to slice of wrong length, expected 5, got 4
    >>> test_literal_list_slice_start_end_param(2,8)
    Traceback (most recent call last):
    ValueError: Assignment to slice of wrong length, expected 5, got 6
    >>> test_literal_list_slice_start_end_param(3,6)
    Traceback (most recent call last):
    ValueError: Assignment to slice of wrong length, expected 5, got 3
    >>> test_literal_list_slice_start_end_param(1,8)
    Traceback (most recent call last):
    ValueError: Assignment to slice of wrong length, expected 5, got 7
    """
    cdef int a[9] # = [9,8,7,6,5,4,3,2,1]
    a[s:e] = [1,2,3,4,5]
    return (a[2], a[3], a[4], a[5], a[6])
#    return a[s:e]

def test_ptr_literal_list_slice_all():
    """
    >>> test_ptr_literal_list_slice_all()
    (1, 2, 3, 4, 5)
    """
    cdef int *a = [6,5,4,3,2]
    a[:] = [1,2,3,4,5]
    return (a[0], a[1], a[2], a[3], a[4])

def test_ptr_literal_list_slice_start():
    """
    >>> test_ptr_literal_list_slice_start()
    (1, 2, 3, 4, 5)
    """
    cdef int *a = [6,5,4,3,2,1]
    a[1:] = [1,2,3,4,5]
    return (a[1], a[2], a[3], a[4], a[5])

def test_ptr_literal_list_slice_end():
    """
    >>> test_ptr_literal_list_slice_end()
    (1, 2, 3, 4, 5)
    """
    cdef int *a = [6,5,4,3,2,1]
    a[:5] = [1,2,3,4,5]
    return (a[0], a[1], a[2], a[3], a[4])

<<<<<<< HEAD
# tuples aren't supported (yet)
#
#def test_literal_tuple():
#    cdef int a[5]
#    a = (1,2,3,4,5)
#    return (a[0], a[1], a[2], a[3], a[4])

# this would be nice to have:
#
#def test_list(list l):
#    cdef int a[5]
#    a[:] = l
#    return (a[0], a[1], a[2], a[3], a[4])

def test_multiple_from_slice():
    """
    >>> test_multiple_from_slice()
    (5, 4, 3)
    """
    cdef int *a = [6,5,4,3,2,1]
    x, y, z = a[1:4]
    return x, y, z

def test_slice_from_multiple():
    """
    >>> test_slice_from_multiple()
    (6, -1, -2, -3, 2, 1)
    """
    cdef int *a = [6,5,4,3,2,1]
    a[1:4] = -1, -2, -3
    return a[0], a[1], a[2], a[3], a[4], a[5]
=======
def test_literal_tuple():
    """
    >>> test_literal_tuple()
    (1, 2, 3, 4, 5)
    """
    cdef int a[5]
    a = (1,2,3,4,5)
    return (a[0], a[1], a[2], a[3], a[4])

def test_list(list l):
    """
    >>> test_list([1, 2, 3, 4, 5])
    (1, 2, 3, 4, 5)
    """
    cdef int a[5]
    a[:] = l
    return (a[0], a[1], a[2], a[3], a[4])


def assign_all_from_pointer():
    """
    >>> assign_all_from_pointer()
    (1, 2, 3, 4, 5)
    """
    cdef int *v = [1, 2, 3, 4, 5]
    cdef int[5] a
    a = v
    return (a[0], a[1], a[2], a[3], a[4])


def assign_full_from_pointer():
    """
    >>> assign_full_from_pointer()
    (1, 2, 3, 4, 5)
    """
    cdef int *v = [1, 2, 3, 4, 5]
    cdef int[5] a
    a[:] = v
    return (a[0], a[1], a[2], a[3], a[4])


def assign_slice_end_from_pointer():
    """
    >>> assign_slice_end_from_pointer()
    (1, 2, 3, 4, 123)
    """
    cdef int *v = [1, 2, 3, 4, 5]
    cdef int[5] a
    a[4] = 123
    a[:4] = v
    return (a[0], a[1], a[2], a[3], a[4])


def assign_slice_start_from_pointer():
    """
    >>> assign_slice_start_from_pointer()
    (123, 234, 1, 2, 3)
    """
    cdef int *v = [1, 2, 3, 4, 5]
    cdef int[5] a
    a[0] = 123
    a[1] = 234
    a[2:] = v
    return (a[0], a[1], a[2], a[3], a[4])


def assign_slice_start_end_from_pointer():
    """
    >>> assign_slice_start_end_from_pointer()
    (123, 234, 1, 2, 345)
    """
    cdef int *v = [1, 2, 3, 4, 5]
    cdef int[5] a
    a[0] = 123
    a[1] = 234
    a[4] = 345
    a[2:4] = v
    return (a[0], a[1], a[2], a[3], a[4])


'''
# FIXME: make this work:
def assign_slice_start_end_from_sliced_pointer():
    """
    >>> assign_slice_start_end_from_sliced_pointer()
    (123, 234, 3, 4, 345)
    """
    cdef int *v = [1, 2, 3, 4, 5]
    cdef int[5] a
    a[0] = 123
    a[1] = 234
    a[4] = 345
    a[2:4] = v[2:4]
    return (a[0], a[1], a[2], a[3], a[4])


def assign_from_longer_array_slice():
    """
    >>> assign_from_longer_array_slice()
    [3, 4, 5]
    """
    cdef int[5] a
    cdef int[3] b
    a[0] = 1
    a[1] = 2
    a[2] = 3
    a[3] = 4
    a[4] = 5
    b[0] = 11
    b[1] = 12
    b[2] = 13
    b = a[2:]
    return b
'''


def assign_slice_from_shorter_array():
    """
    >>> assign_slice_from_shorter_array()
    [1, 11, 12, 13, 5]
    """
    cdef int[5] a
    cdef int[3] b
    a[0] = 1
    a[1] = 2
    a[2] = 3
    a[3] = 4
    a[4] = 5
    b[0] = 11
    b[1] = 12
    b[2] = 13
    a[1:4] = b
    return a


cdef enum:
    SIZE = 2

ctypedef int[SIZE] int_array_dyn


def assign_ptr_to_unknown_csize():
    """
    >>> assign_ptr_to_unknown_csize()
    [1, 2]
    """
    cdef int* v = [1, 2, 3, 4, 5]
    cdef int_array_dyn d
    d = v
    return d


def assign_to_wrong_csize():
    """
    >>> assign_to_wrong_csize()
    Traceback (most recent call last):
    ValueError: Assignment to slice of wrong length, expected 3, got 2
    """
    cdef int_array_dyn d
    cdef int v[3]
    v[0] = 1
    v[1] = 2
    v[2] = 3
    d = v
    return d
>>>>>>> 611f4187
<|MERGE_RESOLUTION|>--- conflicted
+++ resolved
@@ -132,21 +132,6 @@
     a[:5] = [1,2,3,4,5]
     return (a[0], a[1], a[2], a[3], a[4])
 
-<<<<<<< HEAD
-# tuples aren't supported (yet)
-#
-#def test_literal_tuple():
-#    cdef int a[5]
-#    a = (1,2,3,4,5)
-#    return (a[0], a[1], a[2], a[3], a[4])
-
-# this would be nice to have:
-#
-#def test_list(list l):
-#    cdef int a[5]
-#    a[:] = l
-#    return (a[0], a[1], a[2], a[3], a[4])
-
 def test_multiple_from_slice():
     """
     >>> test_multiple_from_slice()
@@ -164,7 +149,7 @@
     cdef int *a = [6,5,4,3,2,1]
     a[1:4] = -1, -2, -3
     return a[0], a[1], a[2], a[3], a[4], a[5]
-=======
+
 def test_literal_tuple():
     """
     >>> test_literal_tuple()
@@ -329,5 +314,4 @@
     v[1] = 2
     v[2] = 3
     d = v
-    return d
->>>>>>> 611f4187
+    return d