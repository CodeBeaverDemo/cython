### COPIED FROM CPython 3.12 alpha (July 2022)
### Original part after ############
# cython: language_level=3

# new code
import cython
from Cython.TestUtils import py_parse_code


if cython.compiled:
    def compile(code, name, what):
        assert what == 'exec'
        py_parse_code(code)


def disable(func):
    pass


############## SLIGHTLY MODIFIED ORIGINAL CODE
import array
import collections
import enum
import inspect
import sys
import unittest

if sys.version_info > (3, 10):
    import dataclasses
    @dataclasses.dataclass
    class Point:
        x: int
        y: int
else:
    # predates dataclasses with match args
    class Point:
        __match_args__ = ("x", "y")
        x: int
        y: int
        def __init__(self, x, y):
            self.x = x
            self.y = y
        def __eq__(self, other):
            if not isinstance(other, Point):
                return False
            return self.x == other.x and self.y == other.y

# TestCompiler removed - it's very CPython-specific
# TestTracing also mainly removed - doesn't seem like a core test
#  except for one test that seems misplaced in CPython (which is below)

class TestTracing(unittest.TestCase):
    if sys.version_info < (3, 4):
        class SubTestClass(object):
            def __enter__(self):
                return self
            def __exit__(self, exc_type, exc_value, traceback):
                return
            def __call__(self, *args):
                return self
        subTest = SubTestClass()

    def test_parser_deeply_nested_patterns(self):
        # Deeply nested patterns can cause exponential backtracking when parsing.
        # See CPython gh-93671 for more information.
        #
        # DW: Cython note - this doesn't break the parser but may cause a
        # RecursionError later in the code-generation. I don't believe that's
        # easily avoidable with the way Cython visitors currently work

        levels = 100

        patterns = [
            "A" + "(" * levels + ")" * levels,
            "{1:" * levels + "1" + "}" * levels,
            "[" * levels + "1" + "]" * levels,
        ]

        for pattern in patterns:
            with self.subTest(pattern):
                code = inspect.cleandoc("""
                    match None:
                        case {}:
                            pass
                """.format(pattern))
                compile(code, "<string>", "exec")


# FIXME - remove all the "return"s added to cause code to be dropped
############## ORIGINAL PART FROM CPYTHON


class TestInheritance(unittest.TestCase):

    @staticmethod
    def check_sequence_then_mapping(x):
        match x:
            case [*_]:
                return "seq"
            case {}:
                return "map"

    @staticmethod
    def check_mapping_then_sequence(x):
        match x:
            case {}:
                return "map"
            case [*_]:
                return "seq"

    def test_multiple_inheritance_mapping(self):
        class C:
            pass
        class M1(collections.UserDict, collections.abc.Sequence):
            pass
        class M2(C, collections.UserDict, collections.abc.Sequence):
            pass
        class M3(collections.UserDict, C, list):
            pass
        class M4(dict, collections.abc.Sequence, C):
            pass
        self.assertEqual(self.check_sequence_then_mapping(M1()), "map")
        self.assertEqual(self.check_sequence_then_mapping(M2()), "map")
        self.assertEqual(self.check_sequence_then_mapping(M3()), "map")
        self.assertEqual(self.check_sequence_then_mapping(M4()), "map")
        self.assertEqual(self.check_mapping_then_sequence(M1()), "map")
        self.assertEqual(self.check_mapping_then_sequence(M2()), "map")
        self.assertEqual(self.check_mapping_then_sequence(M3()), "map")
        self.assertEqual(self.check_mapping_then_sequence(M4()), "map")

    def test_multiple_inheritance_sequence(self):
        class C:
            pass
        class S1(collections.UserList, collections.abc.Mapping):
            pass
        class S2(C, collections.UserList, collections.abc.Mapping):
            pass
        class S3(list, C, collections.abc.Mapping):
            pass
        class S4(collections.UserList, dict, C):
            pass
        self.assertEqual(self.check_sequence_then_mapping(S1()), "seq")
        self.assertEqual(self.check_sequence_then_mapping(S2()), "seq")
        self.assertEqual(self.check_sequence_then_mapping(S3()), "seq")
        self.assertEqual(self.check_sequence_then_mapping(S4()), "seq")
        self.assertEqual(self.check_mapping_then_sequence(S1()), "seq")
        self.assertEqual(self.check_mapping_then_sequence(S2()), "seq")
        self.assertEqual(self.check_mapping_then_sequence(S3()), "seq")
        self.assertEqual(self.check_mapping_then_sequence(S4()), "seq")

    def test_late_registration_mapping(self):
        class Parent:
            pass
        class ChildPre(Parent):
            pass
        class GrandchildPre(ChildPre):
            pass
        collections.abc.Mapping.register(Parent)
        class ChildPost(Parent):
            pass
        class GrandchildPost(ChildPost):
            pass
        self.assertEqual(self.check_sequence_then_mapping(Parent()), "map")
        self.assertEqual(self.check_sequence_then_mapping(ChildPre()), "map")
        self.assertEqual(self.check_sequence_then_mapping(GrandchildPre()), "map")
        self.assertEqual(self.check_sequence_then_mapping(ChildPost()), "map")
        self.assertEqual(self.check_sequence_then_mapping(GrandchildPost()), "map")
        self.assertEqual(self.check_mapping_then_sequence(Parent()), "map")
        self.assertEqual(self.check_mapping_then_sequence(ChildPre()), "map")
        self.assertEqual(self.check_mapping_then_sequence(GrandchildPre()), "map")
        self.assertEqual(self.check_mapping_then_sequence(ChildPost()), "map")
        self.assertEqual(self.check_mapping_then_sequence(GrandchildPost()), "map")

    def test_late_registration_sequence(self):
        class Parent:
            pass
        class ChildPre(Parent):
            pass
        class GrandchildPre(ChildPre):
            pass
        collections.abc.Sequence.register(Parent)
        class ChildPost(Parent):
            pass
        class GrandchildPost(ChildPost):
            pass
        self.assertEqual(self.check_sequence_then_mapping(Parent()), "seq")
        self.assertEqual(self.check_sequence_then_mapping(ChildPre()), "seq")
        self.assertEqual(self.check_sequence_then_mapping(GrandchildPre()), "seq")
        self.assertEqual(self.check_sequence_then_mapping(ChildPost()), "seq")
        self.assertEqual(self.check_sequence_then_mapping(GrandchildPost()), "seq")
        self.assertEqual(self.check_mapping_then_sequence(Parent()), "seq")
        self.assertEqual(self.check_mapping_then_sequence(ChildPre()), "seq")
        self.assertEqual(self.check_mapping_then_sequence(GrandchildPre()), "seq")
        self.assertEqual(self.check_mapping_then_sequence(ChildPost()), "seq")
        self.assertEqual(self.check_mapping_then_sequence(GrandchildPost()), "seq")


class TestPatma(unittest.TestCase):

    def test_patma_000(self):
        match 0:
            case 0:
                x = True
        self.assertIs(x, True)

    def test_patma_001(self):
        match 0:
            case 0 if False:
                x = False
            case 0 if True:
                x = True
        self.assertIs(x, True)

    def test_patma_002(self):
        match 0:
            case 0:
                x = True
            case 0:
                x = False
        self.assertIs(x, True)

    def test_patma_003(self):
        x = False
        match 0:
            case 0 | 1 | 2 | 3:
                x = True
        self.assertIs(x, True)

    def test_patma_004(self):
        x = False
        match 1:
            case 0 | 1 | 2 | 3:
                x = True
        self.assertIs(x, True)

    def test_patma_005(self):
        x = False
        match 2:
            case 0 | 1 | 2 | 3:
                x = True
        self.assertIs(x, True)

    def test_patma_006(self):
        x = False
        match 3:
            case 0 | 1 | 2 | 3:
                x = True
        self.assertIs(x, True)

    def test_patma_007(self):
        x = False
        match 4:
            case 0 | 1 | 2 | 3:
                x = True
        self.assertIs(x, False)

    def test_patma_008(self):
        x = 0
        class A:
            y = 1
        match x:
            case A.y as z:
                pass
        self.assertEqual(x, 0)
        self.assertEqual(A.y, 1)

    def test_patma_009(self):
        class A:
            B = 0
        match 0:
            case x if x:
                z = 0
            case _ as y if y == x and y:
                z = 1
            case A.B:
                z = 2
        self.assertEqual(A.B, 0)
        self.assertEqual(x, 0)
        self.assertEqual(y, 0)
        self.assertEqual(z, 2)

    def test_patma_010(self):
        match ():
            case []:
                x = 0
        self.assertEqual(x, 0)

    def test_patma_011(self):
        match (0, 1, 2):
            case [*x]:
                y = 0
        self.assertEqual(x, [0, 1, 2])
        self.assertEqual(y, 0)

    def test_patma_012(self):
        match (0, 1, 2):
            case [0, *x]:
                y = 0
        self.assertEqual(x, [1, 2])
        self.assertEqual(y, 0)

    def test_patma_013(self):
        match (0, 1, 2):
            case [0, 1, *x,]:
                y = 0
        self.assertEqual(x, [2])
        self.assertEqual(y, 0)

    def test_patma_014(self):
        match (0, 1, 2):
            case [0, 1, 2, *x]:
                y = 0
        self.assertEqual(x, [])
        self.assertEqual(y, 0)

    def test_patma_015(self):
        match (0, 1, 2):
            case [*x, 2,]:
                y = 0
        self.assertEqual(x, [0, 1])
        self.assertEqual(y, 0)

    def test_patma_016(self):
        match (0, 1, 2):
            case [*x, 1, 2]:
                y = 0
        self.assertEqual(x, [0])
        self.assertEqual(y, 0)

    def test_patma_017(self):
        match (0, 1, 2):
            case [*x, 0, 1, 2,]:
                y = 0
        self.assertEqual(x, [])
        self.assertEqual(y, 0)

    def test_patma_018(self):
        match (0, 1, 2):
            case [0, *x, 2]:
                y = 0
        self.assertEqual(x, [1])
        self.assertEqual(y, 0)

    def test_patma_019(self):
        match (0, 1, 2):
            case [0, 1, *x, 2,]:
                y = 0
        self.assertEqual(x, [])
        self.assertEqual(y, 0)

    def test_patma_020(self):
        match (0, 1, 2):
            case [0, *x, 1, 2]:
                y = 0
        self.assertEqual(x, [])
        self.assertEqual(y, 0)

    def test_patma_021(self):
        match (0, 1, 2):
            case [*x,]:
                y = 0
        self.assertEqual(x, [0, 1, 2])
        self.assertEqual(y, 0)

    def test_patma_022(self):
        x = {}
        match x:
            case {}:
                y = 0
        self.assertEqual(x, {})
        self.assertEqual(y, 0)

    def test_patma_023(self):
        x = {0: 0}
        match x:
            case {}:
                y = 0
        self.assertEqual(x, {0: 0})
        self.assertEqual(y, 0)

    def test_patma_024(self):
        x = {}
        y = None
        match x:
            case {0: 0}:
                y = 0
        self.assertEqual(x, {})
        self.assertIs(y, None)

    def test_patma_025(self):
        return  # disabled
        x = {0: 0}
        match x:
            case {0: (0 | 1 | 2 as z)}:
                y = 0
        self.assertEqual(x, {0: 0})
        self.assertEqual(y, 0)
        self.assertEqual(z, 0)

    def test_patma_026(self):
        return  # disabled
        x = {0: 1}
        match x:
            case {0: (0 | 1 | 2 as z)}:
                y = 0
        self.assertEqual(x, {0: 1})
        self.assertEqual(y, 0)
        self.assertEqual(z, 1)

    def test_patma_027(self):
        return  # disabled
        x = {0: 2}
        match x:
            case {0: (0 | 1 | 2 as z)}:
                y = 0
        self.assertEqual(x, {0: 2})
        self.assertEqual(y, 0)
        self.assertEqual(z, 2)

    def test_patma_028(self):
        return  # disabled
        x = {0: 3}
        y = None
        match x:
            case {0: (0 | 1 | 2 as z)}:
                y = 0
        self.assertEqual(x, {0: 3})
        self.assertIs(y, None)

    def test_patma_029(self):
        x = {}
        y = None
        match x:
            case {0: [1, 2, {}]}:
                y = 0
            case {0: [1, 2, {}], 1: [[]]}:
                y = 1
            case []:
                y = 2
        self.assertEqual(x, {})
        self.assertIs(y, None)

    def test_patma_030(self):
        x = {False: (True, 2.0, {})}
        match x:
            case {0: [1, 2, {}]}:
                y = 0
            case {0: [1, 2, {}], 1: [[]]}:
                y = 1
            case []:
                y = 2
        self.assertEqual(x, {False: (True, 2.0, {})})
        self.assertEqual(y, 0)

    def test_patma_031(self):
        x = {False: (True, 2.0, {}), 1: [[]], 2: 0}
        match x:
            case {0: [1, 2, {}]}:
                y = 0
            case {0: [1, 2, {}], 1: [[]]}:
                y = 1
            case []:
                y = 2
        self.assertEqual(x, {False: (True, 2.0, {}), 1: [[]], 2: 0})
        self.assertEqual(y, 0)

    def test_patma_032(self):
        x = {False: (True, 2.0, {}), 1: [[]], 2: 0}
        match x:
            case {0: [1, 2]}:
                y = 0
            case {0: [1, 2, {}], 1: [[]]}:
                y = 1
            case []:
                y = 2
        self.assertEqual(x, {False: (True, 2.0, {}), 1: [[]], 2: 0})
        self.assertEqual(y, 1)

    def test_patma_033(self):
        x = []
        match x:
            case {0: [1, 2, {}]}:
                y = 0
            case {0: [1, 2, {}], 1: [[]]}:
                y = 1
            case []:
                y = 2
        self.assertEqual(x, [])
        self.assertEqual(y, 2)

    def test_patma_034(self):
        return  # disabled
        x = {0: 0}
        match x:
            case {0: [1, 2, {}]}:
                y = 0
            case {0: ([1, 2, {}] | False)} | {1: [[]]} | {0: [1, 2, {}]} | [] | "X" | {}:
                y = 1
            case []:
                y = 2
        self.assertEqual(x, {0: 0})
        self.assertEqual(y, 1)

    def test_patma_035(self):
        return  # disabled
        x = {0: 0}
        match x:
            case {0: [1, 2, {}]}:
                y = 0
            case {0: [1, 2, {}] | True} | {1: [[]]} | {0: [1, 2, {}]} | [] | "X" | {}:
                y = 1
            case []:
                y = 2
        self.assertEqual(x, {0: 0})
        self.assertEqual(y, 1)

    def test_patma_036(self):
        x = 0
        match x:
            case 0 | 1 | 2:
                y = 0
        self.assertEqual(x, 0)
        self.assertEqual(y, 0)

    def test_patma_037(self):
        x = 1
        match x:
            case 0 | 1 | 2:
                y = 0
        self.assertEqual(x, 1)
        self.assertEqual(y, 0)

    def test_patma_038(self):
        x = 2
        match x:
            case 0 | 1 | 2:
                y = 0
        self.assertEqual(x, 2)
        self.assertEqual(y, 0)

    def test_patma_039(self):
        x = 3
        y = None
        match x:
            case 0 | 1 | 2:
                y = 0
        self.assertEqual(x, 3)
        self.assertIs(y, None)

    def test_patma_040(self):
        return  # disabled
        x = 0
        match x:
            case (0 as z) | (1 as z) | (2 as z) if z == x % 2:
                y = 0
        self.assertEqual(x, 0)
        self.assertEqual(y, 0)
        self.assertEqual(z, 0)

    def test_patma_041(self):
        return  # disabled
        x = 1
        match x:
            case (0 as z) | (1 as z) | (2 as z) if z == x % 2:
                y = 0
        self.assertEqual(x, 1)
        self.assertEqual(y, 0)
        self.assertEqual(z, 1)

    def test_patma_042(self):
        return  # disabled
        x = 2
        y = None
        match x:
            case (0 as z) | (1 as z) | (2 as z) if z == x % 2:
                y = 0
        self.assertEqual(x, 2)
        self.assertIs(y, None)
        self.assertEqual(z, 2)

    def test_patma_043(self):
        return  # disabled
        x = 3
        y = None
        match x:
            case (0 as z) | (1 as z) | (2 as z) if z == x % 2:
                y = 0
        self.assertEqual(x, 3)
        self.assertIs(y, None)

    def test_patma_044(self):
        x = ()
        match x:
            case []:
                y = 0
        self.assertEqual(x, ())
        self.assertEqual(y, 0)

    def test_patma_045(self):
        x = ()
        match x:
            case ():
                y = 0
        self.assertEqual(x, ())
        self.assertEqual(y, 0)

    def test_patma_046(self):
        x = (0,)
        match x:
            case [0]:
                y = 0
        self.assertEqual(x, (0,))
        self.assertEqual(y, 0)

    def test_patma_047(self):
        x = ((),)
        match x:
            case [[]]:
                y = 0
        self.assertEqual(x, ((),))
        self.assertEqual(y, 0)

    def test_patma_048(self):
        return  # disabled
        x = [0, 1]
        match x:
            case [0, 1] | [1, 0]:
                y = 0
        self.assertEqual(x, [0, 1])
        self.assertEqual(y, 0)

    def test_patma_049(self):
        return  # disabled
        x = [1, 0]
        match x:
            case [0, 1] | [1, 0]:
                y = 0
        self.assertEqual(x, [1, 0])
        self.assertEqual(y, 0)

    def test_patma_050(self):
        return  # disabled
        x = [0, 0]
        y = None
        match x:
            case [0, 1] | [1, 0]:
                y = 0
        self.assertEqual(x, [0, 0])
        self.assertIs(y, None)

    def test_patma_051(self):
        return  # disabled
        w = None
        x = [1, 0]
        match x:
            case [(0 as w)]:
                y = 0
            case [z] | [1, (0 | 1 as z)] | [z]:
                y = 1
        self.assertIs(w, None)
        self.assertEqual(x, [1, 0])
        self.assertEqual(y, 1)
        self.assertEqual(z, 0)

    def test_patma_052(self):
        x = [1, 0]
        match x:
            case [0]:
                y = 0
            case [1, 0] if (x := x[:0]):
                y = 1
            case [1, 0]:
                y = 2
        self.assertEqual(x, [])
        self.assertEqual(y, 2)

    def test_patma_053(self):
        x = {0}
        y = None
        match x:
            case [0]:
                y = 0
        self.assertEqual(x, {0})
        self.assertIs(y, None)

    def test_patma_054(self):
        x = set()
        y = None
        match x:
            case []:
                y = 0
        self.assertEqual(x, set())
        self.assertIs(y, None)

    def test_patma_055(self):
        x = iter([1, 2, 3])
        y = None
        match x:
            case []:
                y = 0
        self.assertEqual([*x], [1, 2, 3])
        self.assertIs(y, None)

    def test_patma_056(self):
        x = {}
        y = None
        match x:
            case []:
                y = 0
        self.assertEqual(x, {})
        self.assertIs(y, None)

    def test_patma_057(self):
        x = {0: False, 1: True}
        y = None
        match x:
            case [0, 1]:
                y = 0
        self.assertEqual(x, {0: False, 1: True})
        self.assertIs(y, None)

    def test_patma_058(self):
        x = 0
        match x:
            case 0:
                y = 0
        self.assertEqual(x, 0)
        self.assertEqual(y, 0)

    def test_patma_059(self):
        x = 0
        y = None
        match x:
            case False:
                y = 0
        self.assertEqual(x, 0)
        self.assertEqual(y, None)

    def test_patma_060(self):
        x = 0
        y = None
        match x:
            case 1:
                y = 0
        self.assertEqual(x, 0)
        self.assertIs(y, None)

    def test_patma_061(self):
        x = 0
        y = None
        match x:
            case None:
                y = 0
        self.assertEqual(x, 0)
        self.assertIs(y, None)

    def test_patma_062(self):
        x = 0
        match x:
            case 0:
                y = 0
            case 0:
                y = 1
        self.assertEqual(x, 0)
        self.assertEqual(y, 0)

    def test_patma_063(self):
        x = 0
        y = None
        match x:
            case 1:
                y = 0
            case 1:
                y = 1
        self.assertEqual(x, 0)
        self.assertIs(y, None)

    def test_patma_064(self):
        x = "x"
        match x:
            case "x":
                y = 0
            case "y":
                y = 1
        self.assertEqual(x, "x")
        self.assertEqual(y, 0)

    def test_patma_065(self):
        x = "x"
        match x:
            case "y":
                y = 0
            case "x":
                y = 1
        self.assertEqual(x, "x")
        self.assertEqual(y, 1)

    def test_patma_066(self):
        x = "x"
        match x:
            case "":
                y = 0
            case "x":
                y = 1
        self.assertEqual(x, "x")
        self.assertEqual(y, 1)

    def test_patma_067(self):
        x = b"x"
        match x:
            case b"y":
                y = 0
            case b"x":
                y = 1
        self.assertEqual(x, b"x")
        self.assertEqual(y, 1)

    def test_patma_068(self):
        x = 0
        match x:
            case 0 if False:
                y = 0
            case 0:
                y = 1
        self.assertEqual(x, 0)
        self.assertEqual(y, 1)

    def test_patma_069(self):
        x = 0
        y = None
        match x:
            case 0 if 0:
                y = 0
            case 0 if 0:
                y = 1
        self.assertEqual(x, 0)
        self.assertIs(y, None)

    def test_patma_070(self):
        x = 0
        match x:
            case 0 if True:
                y = 0
            case 0 if True:
                y = 1
        self.assertEqual(x, 0)
        self.assertEqual(y, 0)

    def test_patma_071(self):
        x = 0
        match x:
            case 0 if 1:
                y = 0
            case 0 if 1:
                y = 1
        self.assertEqual(x, 0)
        self.assertEqual(y, 0)

    def test_patma_072(self):
        x = 0
        match x:
            case 0 if True:
                y = 0
            case 0 if True:
                y = 1
        y = 2
        self.assertEqual(x, 0)
        self.assertEqual(y, 2)

    def test_patma_073(self):
        x = 0
        match x:
            case 0 if 0:
                y = 0
            case 0 if 1:
                y = 1
        y = 2
        self.assertEqual(x, 0)
        self.assertEqual(y, 2)

    def test_patma_074(self):
        x = 0
        y = None
        match x:
            case 0 if not (x := 1):
                y = 0
            case 1:
                y = 1
        self.assertEqual(x, 1)
        self.assertIs(y, None)

    def test_patma_075(self):
        x = "x"
        match x:
            case ["x"]:
                y = 0
            case "x":
                y = 1
        self.assertEqual(x, "x")
        self.assertEqual(y, 1)

    def test_patma_076(self):
        x = b"x"
        match x:
            case [b"x"]:
                y = 0
            case ["x"]:
                y = 1
            case [120]:
                y = 2
            case b"x":
                y = 4
        self.assertEqual(x, b"x")
        self.assertEqual(y, 4)

    def test_patma_077(self):
        x = bytearray(b"x")
        y = None
        match x:
            case [120]:
                y = 0
            case 120:
                y = 1
        self.assertEqual(x, b"x")
        self.assertIs(y, None)

    def test_patma_078(self):
        x = ""
        match x:
            case []:
                y = 0
            case [""]:
                y = 1
            case "":
                y = 2
        self.assertEqual(x, "")
        self.assertEqual(y, 2)

    def test_patma_079(self):
        x = "xxx"
        match x:
            case ["x", "x", "x"]:
                y = 0
            case ["xxx"]:
                y = 1
            case "xxx":
                y = 2
        self.assertEqual(x, "xxx")
        self.assertEqual(y, 2)

    def test_patma_080(self):
        x = b"xxx"
        match x:
            case [120, 120, 120]:
                y = 0
            case [b"xxx"]:
                y = 1
            case b"xxx":
                y = 2
        self.assertEqual(x, b"xxx")
        self.assertEqual(y, 2)

    def test_patma_081(self):
        x = 0
        match x:
            case 0 if not (x := 1):
                y = 0
            case (0 as z):
                y = 1
        self.assertEqual(x, 1)
        self.assertEqual(y, 1)
        self.assertEqual(z, 0)

    def test_patma_082(self):
        x = 0
        match x:
            case (1 as z) if not (x := 1):
                y = 0
            case 0:
                y = 1
        self.assertEqual(x, 0)
        self.assertEqual(y, 1)

    def test_patma_083(self):
        x = 0
        match x:
            case (0 as z):
                y = 0
        self.assertEqual(x, 0)
        self.assertEqual(y, 0)
        self.assertEqual(z, 0)

    def test_patma_084(self):
        x = 0
        y = None
        match x:
            case (1 as z):
                y = 0
        self.assertEqual(x, 0)
        self.assertIs(y, None)

    def test_patma_085(self):
        x = 0
        y = None
        match x:
            case (0 as z) if (w := 0):
                y = 0
        self.assertEqual(w, 0)
        self.assertEqual(x, 0)
        self.assertIs(y, None)
        self.assertEqual(z, 0)

    def test_patma_086(self):
        x = 0
        match x:
            case ((0 as w) as z):
                y = 0
        self.assertEqual(w, 0)
        self.assertEqual(x, 0)
        self.assertEqual(y, 0)
        self.assertEqual(z, 0)

    def test_patma_087(self):
        return  # disabled
        x = 0
        match x:
            case (0 | 1) | 2:
                y = 0
        self.assertEqual(x, 0)
        self.assertEqual(y, 0)

    def test_patma_088(self):
        return  # disabled
        x = 1
        match x:
            case (0 | 1) | 2:
                y = 0
        self.assertEqual(x, 1)
        self.assertEqual(y, 0)

    def test_patma_089(self):
        return  # disabled
        x = 2
        match x:
            case (0 | 1) | 2:
                y = 0
        self.assertEqual(x, 2)
        self.assertEqual(y, 0)

    def test_patma_090(self):
        return  # disabled
        x = 3
        y = None
        match x:
            case (0 | 1) | 2:
                y = 0
        self.assertEqual(x, 3)
        self.assertIs(y, None)

    def test_patma_091(self):
        return  # disabled
        x = 0
        match x:
            case 0 | (1 | 2):
                y = 0
        self.assertEqual(x, 0)
        self.assertEqual(y, 0)

    def test_patma_092(self):
        return  # disabled
        x = 1
        match x:
            case 0 | (1 | 2):
                y = 0
        self.assertEqual(x, 1)
        self.assertEqual(y, 0)

    def test_patma_093(self):
        return  # disabled
        x = 2
        match x:
            case 0 | (1 | 2):
                y = 0
        self.assertEqual(x, 2)
        self.assertEqual(y, 0)

    def test_patma_094(self):
        return  # disabled
        x = 3
        y = None
        match x:
            case 0 | (1 | 2):
                y = 0
        self.assertEqual(x, 3)
        self.assertIs(y, None)

    def test_patma_095(self):
        x = 0
        match x:
            case -0:
                y = 0
        self.assertEqual(x, 0)
        self.assertEqual(y, 0)

    def test_patma_096(self):
        x = 0
        match x:
            case -0.0:
                y = 0
        self.assertEqual(x, 0)
        self.assertEqual(y, 0)

    def test_patma_097(self):
        x = 0
        match x:
            case -0j:
                y = 0
        self.assertEqual(x, 0)
        self.assertEqual(y, 0)

    def test_patma_098(self):
        x = 0
        match x:
            case -0.0j:
                y = 0
        self.assertEqual(x, 0)
        self.assertEqual(y, 0)

    def test_patma_099(self):
        x = -1
        match x:
            case -1:
                y = 0
        self.assertEqual(x, -1)
        self.assertEqual(y, 0)

    def test_patma_100(self):
        x = -1.5
        match x:
            case -1.5:
                y = 0
        self.assertEqual(x, -1.5)
        self.assertEqual(y, 0)

    def test_patma_101(self):
        x = -1j
        match x:
            case -1j:
                y = 0
        self.assertEqual(x, -1j)
        self.assertEqual(y, 0)

    def test_patma_102(self):
        x = -1.5j
        match x:
            case -1.5j:
                y = 0
        self.assertEqual(x, -1.5j)
        self.assertEqual(y, 0)

    def test_patma_103(self):
        x = 0
        match x:
            case 0 + 0j:
                y = 0
        self.assertEqual(x, 0)
        self.assertEqual(y, 0)

    def test_patma_104(self):
        x = 0
        match x:
            case 0 - 0j:
                y = 0
        self.assertEqual(x, 0)
        self.assertEqual(y, 0)

    def test_patma_105(self):
        x = 0
        match x:
            case -0 + 0j:
                y = 0
        self.assertEqual(x, 0)
        self.assertEqual(y, 0)

    def test_patma_106(self):
        x = 0
        match x:
            case -0 - 0j:
                y = 0
        self.assertEqual(x, 0)
        self.assertEqual(y, 0)

    def test_patma_107(self):
        x = 0.25 + 1.75j
        match x:
            case 0.25 + 1.75j:
                y = 0
        self.assertEqual(x, 0.25 + 1.75j)
        self.assertEqual(y, 0)

    def test_patma_108(self):
        x = 0.25 - 1.75j
        match x:
            case 0.25 - 1.75j:
                y = 0
        self.assertEqual(x, 0.25 - 1.75j)
        self.assertEqual(y, 0)

    def test_patma_109(self):
        x = -0.25 + 1.75j
        match x:
            case -0.25 + 1.75j:
                y = 0
        self.assertEqual(x, -0.25 + 1.75j)
        self.assertEqual(y, 0)

    def test_patma_110(self):
        x = -0.25 - 1.75j
        match x:
            case -0.25 - 1.75j:
                y = 0
        self.assertEqual(x, -0.25 - 1.75j)
        self.assertEqual(y, 0)

    def test_patma_111(self):
        class A:
            B = 0
        x = 0
        match x:
            case A.B:
                y = 0
        self.assertEqual(A.B, 0)
        self.assertEqual(x, 0)
        self.assertEqual(y, 0)

    def test_patma_112(self):
        class A:
            class B:
                C = 0
        x = 0
        match x:
            case A.B.C:
                y = 0
        self.assertEqual(A.B.C, 0)
        self.assertEqual(x, 0)
        self.assertEqual(y, 0)

    def test_patma_113(self):
        class A:
            class B:
                C = 0
                D = 1
        x = 1
        match x:
            case A.B.C:
                y = 0
            case A.B.D:
                y = 1
        self.assertEqual(A.B.C, 0)
        self.assertEqual(A.B.D, 1)
        self.assertEqual(x, 1)
        self.assertEqual(y, 1)

    def test_patma_114(self):
        class A:
            class B:
                class C:
                    D = 0
        x = 0
        match x:
            case A.B.C.D:
                y = 0
        self.assertEqual(A.B.C.D, 0)
        self.assertEqual(x, 0)
        self.assertEqual(y, 0)

    def test_patma_115(self):
        class A:
            class B:
                class C:
                    D = 0
                    E = 1
        x = 1
        match x:
            case A.B.C.D:
                y = 0
            case A.B.C.E:
                y = 1
        self.assertEqual(A.B.C.D, 0)
        self.assertEqual(A.B.C.E, 1)
        self.assertEqual(x, 1)
        self.assertEqual(y, 1)

    def test_patma_116(self):
        match = case = 0
        match match:
            case case:
                x = 0
        self.assertEqual(match, 0)
        self.assertEqual(case, 0)
        self.assertEqual(x, 0)

    def test_patma_117(self):
        match = case = 0
        match case:
            case match:
                x = 0
        self.assertEqual(match, 0)
        self.assertEqual(case, 0)
        self.assertEqual(x, 0)

    def test_patma_118(self):
        x = []
        match x:
            case [*_, _]:
                y = 0
            case []:
                y = 1
        self.assertEqual(x, [])
        self.assertEqual(y, 1)

    def test_patma_119(self):
        x = collections.defaultdict(int)
        match x:
            case {0: 0}:
                y = 0
            case {}:
                y = 1
        self.assertEqual(x, {})
        self.assertEqual(y, 1)

    def test_patma_120(self):
        x = collections.defaultdict(int)
        match x:
            case {0: 0}:
                y = 0
            case {**z}:
                y = 1
        self.assertEqual(x, {})
        self.assertEqual(y, 1)
        self.assertEqual(z, {})

    def test_patma_121(self):
        match ():
            case ():
                x = 0
        self.assertEqual(x, 0)

    def test_patma_122(self):
        match (0, 1, 2):
            case (*x,):
                y = 0
        self.assertEqual(x, [0, 1, 2])
        self.assertEqual(y, 0)

    def test_patma_123(self):
        match (0, 1, 2):
            case 0, *x:
                y = 0
        self.assertEqual(x, [1, 2])
        self.assertEqual(y, 0)

    def test_patma_124(self):
        match (0, 1, 2):
            case (0, 1, *x,):
                y = 0
        self.assertEqual(x, [2])
        self.assertEqual(y, 0)

    def test_patma_125(self):
        match (0, 1, 2):
            case 0, 1, 2, *x:
                y = 0
        self.assertEqual(x, [])
        self.assertEqual(y, 0)

    def test_patma_126(self):
        match (0, 1, 2):
            case *x, 2,:
                y = 0
        self.assertEqual(x, [0, 1])
        self.assertEqual(y, 0)

    def test_patma_127(self):
        match (0, 1, 2):
            case (*x, 1, 2):
                y = 0
        self.assertEqual(x, [0])
        self.assertEqual(y, 0)

    def test_patma_128(self):
        match (0, 1, 2):
            case *x, 0, 1, 2,:
                y = 0
        self.assertEqual(x, [])
        self.assertEqual(y, 0)

    def test_patma_129(self):
        match (0, 1, 2):
            case (0, *x, 2):
                y = 0
        self.assertEqual(x, [1])
        self.assertEqual(y, 0)

    def test_patma_130(self):
        match (0, 1, 2):
            case 0, 1, *x, 2,:
                y = 0
        self.assertEqual(x, [])
        self.assertEqual(y, 0)

    def test_patma_131(self):
        match (0, 1, 2):
            case (0, *x, 1, 2):
                y = 0
        self.assertEqual(x, [])
        self.assertEqual(y, 0)

    def test_patma_132(self):
        match (0, 1, 2):
            case *x,:
                y = 0
        self.assertEqual(x, [0, 1, 2])
        self.assertEqual(y, 0)

    def test_patma_133(self):
        x = collections.defaultdict(int, {0: 1})
        match x:
            case {1: 0}:
                y = 0
            case {0: 0}:
                y = 1
            case {}:
                y = 2
        self.assertEqual(x, {0: 1})
        self.assertEqual(y, 2)

    def test_patma_134(self):
        x = collections.defaultdict(int, {0: 1})
        match x:
            case {1: 0}:
                y = 0
            case {0: 0}:
                y = 1
            case {**z}:
                y = 2
        self.assertEqual(x, {0: 1})
        self.assertEqual(y, 2)
        self.assertEqual(z, {0: 1})

    def test_patma_135(self):
        x = collections.defaultdict(int, {0: 1})
        match x:
            case {1: 0}:
                y = 0
            case {0: 0}:
                y = 1
            case {0: _, **z}:
                y = 2
        self.assertEqual(x, {0: 1})
        self.assertEqual(y, 2)
        self.assertEqual(z, {})

    def test_patma_136(self):
        x = {0: 1}
        match x:
            case {1: 0}:
                y = 0
            case {0: 0}:
                y = 0
            case {}:
                y = 1
        self.assertEqual(x, {0: 1})
        self.assertEqual(y, 1)

    def test_patma_137(self):
        x = {0: 1}
        match x:
            case {1: 0}:
                y = 0
            case {0: 0}:
                y = 0
            case {**z}:
                y = 1
        self.assertEqual(x, {0: 1})
        self.assertEqual(y, 1)
        self.assertEqual(z, {0: 1})

    def test_patma_138(self):
        x = {0: 1}
        match x:
            case {1: 0}:
                y = 0
            case {0: 0}:
                y = 0
            case {0: _, **z}:
                y = 1
        self.assertEqual(x, {0: 1})
        self.assertEqual(y, 1)
        self.assertEqual(z, {})

    def test_patma_139(self):
<<<<<<< HEAD
=======
        return  # disabled
>>>>>>> 2c30b11e
        x = False
        match x:
            case bool(z):
                y = 0
        self.assertIs(x, False)
        self.assertEqual(y, 0)
        self.assertIs(z, x)

    def test_patma_140(self):
<<<<<<< HEAD
=======
        return  # disabled
>>>>>>> 2c30b11e
        x = True
        match x:
            case bool(z):
                y = 0
        self.assertIs(x, True)
        self.assertEqual(y, 0)
        self.assertIs(z, x)

    def test_patma_141(self):
<<<<<<< HEAD
=======
        return  # disabled
>>>>>>> 2c30b11e
        x = bytearray()
        match x:
            case bytearray(z):
                y = 0
        self.assertEqual(x, bytearray())
        self.assertEqual(y, 0)
        self.assertIs(z, x)

    def test_patma_142(self):
<<<<<<< HEAD
=======
        return  # disabled
>>>>>>> 2c30b11e
        x = b""
        match x:
            case bytes(z):
                y = 0
        self.assertEqual(x, b"")
        self.assertEqual(y, 0)
        self.assertIs(z, x)

    def test_patma_143(self):
<<<<<<< HEAD
=======
        return  # disabled
>>>>>>> 2c30b11e
        x = {}
        match x:
            case dict(z):
                y = 0
        self.assertEqual(x, {})
        self.assertEqual(y, 0)
        self.assertIs(z, x)

    def test_patma_144(self):
<<<<<<< HEAD
        x : object = 0.0  # Cython-specific change. Otherwise x is inferred as int 
                          # which makes assertIs(z, x) fail
=======
        return  # disabled
        x = 0.0
>>>>>>> 2c30b11e
        match x:
            case float(z):
                y = 0
        self.assertEqual(x, 0.0)
        self.assertEqual(y, 0)
        self.assertIs(z, x)

    def test_patma_145(self):
<<<<<<< HEAD
=======
        return  # disabled
>>>>>>> 2c30b11e
        x = frozenset()
        match x:
            case frozenset(z):
                y = 0
        self.assertEqual(x, frozenset())
        self.assertEqual(y, 0)
        self.assertIs(z, x)

    def test_patma_146(self):
<<<<<<< HEAD
=======
        return  # disabled
>>>>>>> 2c30b11e
        x = 0
        match x:
            case int(z):
                y = 0
        self.assertEqual(x, 0)
        self.assertEqual(y, 0)
        self.assertIs(z, x)

    def test_patma_147(self):
<<<<<<< HEAD
=======
        return  # disabled
>>>>>>> 2c30b11e
        x = []
        match x:
            case list(z):
                y = 0
        self.assertEqual(x, [])
        self.assertEqual(y, 0)
        self.assertIs(z, x)

    def test_patma_148(self):
<<<<<<< HEAD
=======
        return  # disabled
>>>>>>> 2c30b11e
        x = set()
        match x:
            case set(z):
                y = 0
        self.assertEqual(x, set())
        self.assertEqual(y, 0)
        self.assertIs(z, x)

    def test_patma_149(self):
<<<<<<< HEAD
=======
        return  # disabled
>>>>>>> 2c30b11e
        x = ""
        match x:
            case str(z):
                y = 0
        self.assertEqual(x, "")
        self.assertEqual(y, 0)
        self.assertIs(z, x)

    def test_patma_150(self):
<<<<<<< HEAD
=======
        return  # disabled
>>>>>>> 2c30b11e
        x = ()
        match x:
            case tuple(z):
                y = 0
        self.assertEqual(x, ())
        self.assertEqual(y, 0)
        self.assertIs(z, x)

    def test_patma_151(self):
        x = 0
        match x,:
            case y,:
                z = 0
        self.assertEqual(x, 0)
        self.assertIs(y, x)
        self.assertIs(z, 0)

    def test_patma_152(self):
        w = 0
        x = 0
        match w, x:
            case y, z:
                v = 0
        self.assertEqual(w, 0)
        self.assertEqual(x, 0)
        self.assertIs(y, w)
        self.assertIs(z, x)
        self.assertEqual(v, 0)

    def test_patma_153(self):
        x = 0
        match w := x,:
            case y as v,:
                z = 0
        self.assertEqual(x, 0)
        self.assertIs(y, x)
        self.assertEqual(z, 0)
        self.assertIs(w, x)
        self.assertIs(v, y)

    def test_patma_154(self):
        x = 0
        y = None
        match x:
            case 0 if x:
                y = 0
        self.assertEqual(x, 0)
        self.assertIs(y, None)

    def test_patma_155(self):
        x = 0
        y = None
        match x:
            case 1e1000:
                y = 0
        self.assertEqual(x, 0)
        self.assertIs(y, None)

    def test_patma_156(self):
        x = 0
        match x:
            case z:
                y = 0
        self.assertEqual(x, 0)
        self.assertEqual(y, 0)
        self.assertIs(z, x)

    def test_patma_157(self):
        x = 0
        y = None
        match x:
            case _ if x:
                y = 0
        self.assertEqual(x, 0)
        self.assertIs(y, None)

    def test_patma_158(self):
        x = 0
        match x:
            case -1e1000:
                y = 0
            case 0:
                y = 1
        self.assertEqual(x, 0)
        self.assertEqual(y, 1)

    def test_patma_159(self):
        x = 0
        match x:
            case 0 if not x:
                y = 0
            case 1:
                y = 1
        self.assertEqual(x, 0)
        self.assertEqual(y, 0)

    def test_patma_160(self):
        x = 0
        z = None
        match x:
            case 0:
                y = 0
            case z if x:
                y = 1
        self.assertEqual(x, 0)
        self.assertEqual(y, 0)
        self.assertIs(z, None)

    def test_patma_161(self):
        x = 0
        match x:
            case 0:
                y = 0
            case _:
                y = 1
        self.assertEqual(x, 0)
        self.assertEqual(y, 0)

    def test_patma_162(self):
        x = 0
        match x:
            case 1 if x:
                y = 0
            case 0:
                y = 1
        self.assertEqual(x, 0)
        self.assertEqual(y, 1)

    def test_patma_163(self):
        x = 0
        y = None
        match x:
            case 1:
                y = 0
            case 1 if not x:
                y = 1
        self.assertEqual(x, 0)
        self.assertIs(y, None)

    def test_patma_164(self):
        x = 0
        match x:
            case 1:
                y = 0
            case z:
                y = 1
        self.assertEqual(x, 0)
        self.assertEqual(y, 1)
        self.assertIs(z, x)

    def test_patma_165(self):
        x = 0
        match x:
            case 1 if x:
                y = 0
            case _:
                y = 1
        self.assertEqual(x, 0)
        self.assertEqual(y, 1)

    def test_patma_166(self):
        x = 0
        match x:
            case z if not z:
                y = 0
            case 0 if x:
                y = 1
        self.assertEqual(x, 0)
        self.assertEqual(y, 0)
        self.assertIs(z, x)

    def test_patma_167(self):
        x = 0
        match x:
            case z if not z:
                y = 0
            case 1:
                y = 1
        self.assertEqual(x, 0)
        self.assertEqual(y, 0)
        self.assertIs(z, x)

    def test_patma_168(self):
        x = 0
        match x:
            case z if not x:
                y = 0
            case z:
                y = 1
        self.assertEqual(x, 0)
        self.assertEqual(y, 0)
        self.assertIs(z, x)

    def test_patma_169(self):
        x = 0
        match x:
            case z if not z:
                y = 0
            case _ if x:
                y = 1
        self.assertEqual(x, 0)
        self.assertEqual(y, 0)
        self.assertIs(z, x)

    def test_patma_170(self):
        x = 0
        match x:
            case _ if not x:
                y = 0
            case 0:
                y = 1
        self.assertEqual(x, 0)
        self.assertEqual(y, 0)

    def test_patma_171(self):
        x = 0
        y = None
        match x:
            case _ if x:
                y = 0
            case 1:
                y = 1
        self.assertEqual(x, 0)
        self.assertIs(y, None)

    def test_patma_172(self):
        x = 0
        z = None
        match x:
            case _ if not x:
                y = 0
            case z if not x:
                y = 1
        self.assertEqual(x, 0)
        self.assertEqual(y, 0)
        self.assertIs(z, None)

    def test_patma_173(self):
        x = 0
        match x:
            case _ if not x:
                y = 0
            case _:
                y = 1
        self.assertEqual(x, 0)
        self.assertEqual(y, 0)

    def test_patma_174(self):
        def http_error(status):
            match status:
                case 400:
                    return "Bad request"
                case 401:
                    return "Unauthorized"
                case 403:
                    return "Forbidden"
                case 404:
                    return "Not found"
                case 418:
                    return "I'm a teapot"
                case _:
                    return "Something else"
        self.assertEqual(http_error(400), "Bad request")
        self.assertEqual(http_error(401), "Unauthorized")
        self.assertEqual(http_error(403), "Forbidden")
        self.assertEqual(http_error(404), "Not found")
        self.assertEqual(http_error(418), "I'm a teapot")
        self.assertEqual(http_error(123), "Something else")
        self.assertEqual(http_error("400"), "Something else")
        self.assertEqual(http_error(401 | 403 | 404), "Something else")  # 407

    def test_patma_175(self):
        def http_error(status):
            match status:
                case 400:
                    return "Bad request"
                case 401 | 403 | 404:
                    return "Not allowed"
                case 418:
                    return "I'm a teapot"
        self.assertEqual(http_error(400), "Bad request")
        self.assertEqual(http_error(401), "Not allowed")
        self.assertEqual(http_error(403), "Not allowed")
        self.assertEqual(http_error(404), "Not allowed")
        self.assertEqual(http_error(418), "I'm a teapot")
        self.assertIs(http_error(123), None)
        self.assertIs(http_error("400"), None)
        self.assertIs(http_error(401 | 403 | 404), None)  # 407

    def test_patma_176(self):
<<<<<<< HEAD
=======
        return  # disabled
>>>>>>> 2c30b11e
        def whereis(point):
            match point:
                case (0, 0):
                    return "Origin"
                case (0, y):
                    return f"Y={y}"
                case (x, 0):
                    return f"X={x}"
                case (x, y):
                    return f"X={x}, Y={y}"
                case _:
                    return "Not a point"
        self.assertEqual(whereis((0, 0)), "Origin")
        self.assertEqual(whereis((0, -1.0)), "Y=-1.0")
        self.assertEqual(whereis(("X", 0)), "X=X")
        self.assertEqual(whereis((None, 1j)), "X=None, Y=1j")
        self.assertEqual(whereis(42), "Not a point")

    def test_patma_177(self):
<<<<<<< HEAD
=======
        return  # disabled
>>>>>>> 2c30b11e
        def whereis(point):
            match point:
                case Point(0, 0):
                    return "Origin"
                case Point(0, y):
                    return f"Y={y}"
                case Point(x, 0):
                    return f"X={x}"
                case Point():
                    return "Somewhere else"
                case _:
                    return "Not a point"
        self.assertEqual(whereis(Point(1, 0)), "X=1")
        self.assertEqual(whereis(Point(0, 0)), "Origin")
        self.assertEqual(whereis(10), "Not a point")
        self.assertEqual(whereis(Point(False, False)), "Origin")
        self.assertEqual(whereis(Point(0, -1.0)), "Y=-1.0")
        self.assertEqual(whereis(Point("X", 0)), "X=X")
        self.assertEqual(whereis(Point(None, 1j)), "Somewhere else")
        self.assertEqual(whereis(Point), "Not a point")
        self.assertEqual(whereis(42), "Not a point")

    def test_patma_178(self):
<<<<<<< HEAD
=======
        return  # disabled
>>>>>>> 2c30b11e
        def whereis(point):
            match point:
                case Point(1, var):
                    return var
        self.assertEqual(whereis(Point(1, 0)), 0)
        self.assertIs(whereis(Point(0, 0)), None)

    def test_patma_179(self):
<<<<<<< HEAD
=======
        return  # disabled
>>>>>>> 2c30b11e
        def whereis(point):
            match point:
                case Point(1, y=var):
                    return var
        self.assertEqual(whereis(Point(1, 0)), 0)
        self.assertIs(whereis(Point(0, 0)), None)

    def test_patma_180(self):
<<<<<<< HEAD
=======
        return  # disabled
>>>>>>> 2c30b11e
        def whereis(point):
            match point:
                case Point(x=1, y=var):
                    return var
        self.assertEqual(whereis(Point(1, 0)), 0)
        self.assertIs(whereis(Point(0, 0)), None)

    def test_patma_181(self):
<<<<<<< HEAD
=======
        return  # disabled
>>>>>>> 2c30b11e
        def whereis(point):
            match point:
                case Point(y=var, x=1):
                    return var
        self.assertEqual(whereis(Point(1, 0)), 0)
        self.assertIs(whereis(Point(0, 0)), None)

    def test_patma_182(self):
<<<<<<< HEAD
=======
        return  # disabled
>>>>>>> 2c30b11e
        def whereis(points):
            match points:
                case []:
                    return "No points"
                case [Point(0, 0)]:
                    return "The origin"
                case [Point(x, y)]:
                    return f"Single point {x}, {y}"
                case [Point(0, y1), Point(0, y2)]:
                    return f"Two on the Y axis at {y1}, {y2}"
                case _:
                    return "Something else"
        self.assertEqual(whereis([]), "No points")
        self.assertEqual(whereis([Point(0, 0)]), "The origin")
        self.assertEqual(whereis([Point(0, 1)]), "Single point 0, 1")
        self.assertEqual(whereis([Point(0, 0), Point(0, 0)]), "Two on the Y axis at 0, 0")
        self.assertEqual(whereis([Point(0, 1), Point(0, 1)]), "Two on the Y axis at 1, 1")
        self.assertEqual(whereis([Point(0, 0), Point(1, 0)]), "Something else")
        self.assertEqual(whereis([Point(0, 0), Point(0, 0), Point(0, 0)]), "Something else")
        self.assertEqual(whereis([Point(0, 1), Point(0, 1), Point(0, 1)]), "Something else")

    def test_patma_183(self):
<<<<<<< HEAD
=======
        return  # disabled
>>>>>>> 2c30b11e
        def whereis(point):
            match point:
                case Point(x, y) if x == y:
                    return f"Y=X at {x}"
                case Point(x, y):
                    return "Not on the diagonal"
        self.assertEqual(whereis(Point(0, 0)), "Y=X at 0")
        self.assertEqual(whereis(Point(0, False)), "Y=X at 0")
        self.assertEqual(whereis(Point(False, 0)), "Y=X at False")
        self.assertEqual(whereis(Point(-1 - 1j, -1 - 1j)), "Y=X at (-1-1j)")
        self.assertEqual(whereis(Point("X", "X")), "Y=X at X")
        self.assertEqual(whereis(Point("X", "x")), "Not on the diagonal")

    def test_patma_184(self):
        class Seq(collections.abc.Sequence):
            __getitem__ = None
            def __len__(self):
                return 0
        match Seq():
            case []:
                y = 0
        self.assertEqual(y, 0)

    def test_patma_185(self):
        class Seq(collections.abc.Sequence):
            __getitem__ = None
            def __len__(self):
                return 42
        match Seq():
            case [*_]:
                y = 0
        self.assertEqual(y, 0)

    def test_patma_186(self):
        class Seq(collections.abc.Sequence):
            def __getitem__(self, i):
                return i
            def __len__(self):
                return 42
        match Seq():
            case [x, *_, y]:
                z = 0
        self.assertEqual(x, 0)
        self.assertEqual(y, 41)
        self.assertEqual(z, 0)

    def test_patma_187(self):
        w = range(10)
        match w:
            case [x, y, *rest]:
                z = 0
        self.assertEqual(w, range(10))
        self.assertEqual(x, 0)
        self.assertEqual(y, 1)
        self.assertEqual(z, 0)
        self.assertEqual(rest, list(range(2, 10)))

    def test_patma_188(self):
        w = range(100)
        match w:
            case (x, y, *rest):
                z = 0
        self.assertEqual(w, range(100))
        self.assertEqual(x, 0)
        self.assertEqual(y, 1)
        self.assertEqual(z, 0)
        self.assertEqual(rest, list(range(2, 100)))

    def test_patma_189(self):
        w = range(1000)
        match w:
            case x, y, *rest:
                z = 0
        self.assertEqual(w, range(1000))
        self.assertEqual(x, 0)
        self.assertEqual(y, 1)
        self.assertEqual(z, 0)
        self.assertEqual(rest, list(range(2, 1000)))

    def test_patma_190(self):
        w = range(1 << 10)
        match w:
            case [x, y, *_]:
                z = 0
        self.assertEqual(w, range(1 << 10))
        self.assertEqual(x, 0)
        self.assertEqual(y, 1)
        self.assertEqual(z, 0)

    def test_patma_191(self):
        w = range(1 << 20)
        match w:
            case (x, y, *_):
                z = 0
        self.assertEqual(w, range(1 << 20))
        self.assertEqual(x, 0)
        self.assertEqual(y, 1)
        self.assertEqual(z, 0)

    def test_patma_192(self):
        w = range(1 << 30)
        match w:
            case x, y, *_:
                z = 0
        self.assertEqual(w, range(1 << 30))
        self.assertEqual(x, 0)
        self.assertEqual(y, 1)
        self.assertEqual(z, 0)

    def test_patma_193(self):
        x = {"bandwidth": 0, "latency": 1}
        match x:
            case {"bandwidth": b, "latency": l}:
                y = 0
        self.assertEqual(x, {"bandwidth": 0, "latency": 1})
        self.assertIs(b, x["bandwidth"])
        self.assertIs(l, x["latency"])
        self.assertEqual(y, 0)

    def test_patma_194(self):
        x = {"bandwidth": 0, "latency": 1, "key": "value"}
        match x:
            case {"latency": l, "bandwidth": b}:
                y = 0
        self.assertEqual(x, {"bandwidth": 0, "latency": 1, "key": "value"})
        self.assertIs(l, x["latency"])
        self.assertIs(b, x["bandwidth"])
        self.assertEqual(y, 0)

    def test_patma_195(self):
        x = {"bandwidth": 0, "latency": 1, "key": "value"}
        match x:
            case {"bandwidth": b, "latency": l, **rest}:
                y = 0
        self.assertEqual(x, {"bandwidth": 0, "latency": 1, "key": "value"})
        self.assertIs(b, x["bandwidth"])
        self.assertIs(l, x["latency"])
        self.assertEqual(rest, {"key": "value"})
        self.assertEqual(y, 0)

    def test_patma_196(self):
        x = {"bandwidth": 0, "latency": 1}
        match x:
            case {"latency": l, "bandwidth": b, **rest}:
                y = 0
        self.assertEqual(x, {"bandwidth": 0, "latency": 1})
        self.assertIs(l, x["latency"])
        self.assertIs(b, x["bandwidth"])
        self.assertEqual(rest, {})
        self.assertEqual(y, 0)

    def test_patma_197(self):
<<<<<<< HEAD
=======
        return  # disabled
>>>>>>> 2c30b11e
        w = [Point(-1, 0), Point(1, 2)]
        match w:
            case (Point(x1, y1), Point(x2, y2) as p2):
                z = 0
        self.assertEqual(w, [Point(-1, 0), Point(1, 2)])
        self.assertIs(x1, w[0].x)
        self.assertIs(y1, w[0].y)
        self.assertIs(p2, w[1])
        self.assertIs(x2, w[1].x)
        self.assertIs(y2, w[1].y)
        self.assertIs(z, 0)

    def test_patma_198(self):
        class Color(enum.Enum):
            RED = 0
            GREEN = 1
            BLUE = 2
        def f(color):
            match color:
                case Color.RED:
                    return "I see red!"
                case Color.GREEN:
                    return "Grass is green"
                case Color.BLUE:
                    return "I'm feeling the blues :("
        self.assertEqual(f(Color.RED), "I see red!")
        self.assertEqual(f(Color.GREEN), "Grass is green")
        self.assertEqual(f(Color.BLUE), "I'm feeling the blues :(")
        self.assertIs(f(Color), None)
        self.assertIs(f(0), None)
        self.assertIs(f(1), None)
        self.assertIs(f(2), None)
        self.assertIs(f(3), None)
        self.assertIs(f(False), None)
        self.assertIs(f(True), None)
        self.assertIs(f(2+0j), None)
        self.assertIs(f(3.0), None)

    def test_patma_199(self):
        class Color(int, enum.Enum):
            RED = 0
            GREEN = 1
            BLUE = 2
        def f(color):
            match color:
                case Color.RED:
                    return "I see red!"
                case Color.GREEN:
                    return "Grass is green"
                case Color.BLUE:
                    return "I'm feeling the blues :("
        self.assertEqual(f(Color.RED), "I see red!")
        self.assertEqual(f(Color.GREEN), "Grass is green")
        self.assertEqual(f(Color.BLUE), "I'm feeling the blues :(")
        self.assertIs(f(Color), None)
        self.assertEqual(f(0), "I see red!")
        self.assertEqual(f(1), "Grass is green")
        self.assertEqual(f(2), "I'm feeling the blues :(")
        self.assertIs(f(3), None)
        self.assertEqual(f(False), "I see red!")
        self.assertEqual(f(True), "Grass is green")
        self.assertEqual(f(2+0j), "I'm feeling the blues :(")
        self.assertIs(f(3.0), None)

    def test_patma_200(self):
<<<<<<< HEAD
=======
        return  # disabled
>>>>>>> 2c30b11e
        class Class:
            __match_args__ = ("a", "b")
        c = Class()
        c.a = 0
        c.b = 1
        match c:
            case Class(x, y):
                z = 0
        self.assertIs(x, c.a)
        self.assertIs(y, c.b)
        self.assertEqual(z, 0)

    def test_patma_201(self):
<<<<<<< HEAD
=======
        return  # disabled
>>>>>>> 2c30b11e
        class Class:
            __match_args__ = ("a", "b")
        c = Class()
        c.a = 0
        c.b = 1
        match c:
            case Class(x, b=y):
                z = 0
        self.assertIs(x, c.a)
        self.assertIs(y, c.b)
        self.assertEqual(z, 0)

    def test_patma_202(self):
<<<<<<< HEAD
=======
        return  # disabled
>>>>>>> 2c30b11e
        class Parent:
            __match_args__ = "a", "b"
        class Child(Parent):
            __match_args__ = ("c", "d")
        c = Child()
        c.a = 0
        c.b = 1
        match c:
            case Parent(x, y):
                z = 0
        self.assertIs(x, c.a)
        self.assertIs(y, c.b)
        self.assertEqual(z, 0)

    def test_patma_203(self):
<<<<<<< HEAD
=======
        return  # disabled
>>>>>>> 2c30b11e
        class Parent:
            __match_args__ = ("a", "b")
        class Child(Parent):
            __match_args__ = "c", "d"
        c = Child()
        c.a = 0
        c.b = 1
        match c:
            case Parent(x, b=y):
                z = 0
        self.assertIs(x, c.a)
        self.assertIs(y, c.b)
        self.assertEqual(z, 0)

    def test_patma_204(self):
        def f(w):
            match w:
                case 42:
                    out = locals()
                    del out["w"]
                    return out
        self.assertEqual(f(42), {})
        self.assertIs(f(0), None)
        self.assertEqual(f(42.0), {})
        self.assertIs(f("42"), None)

    def test_patma_205(self):
        def f(w):
            match w:
                case 42.0:
                    out = locals()
                    del out["w"]
                    return out
        self.assertEqual(f(42.0), {})
        self.assertEqual(f(42), {})
        self.assertIs(f(0.0), None)
        self.assertIs(f(0), None)

    def test_patma_206(self):
        def f(w):
            match w:
                case 1 | 2 | 3:
                    out = locals()
                    del out["w"]
                    return out
        self.assertEqual(f(1), {})
        self.assertEqual(f(2), {})
        self.assertEqual(f(3), {})
        self.assertEqual(f(3.0), {})
        self.assertIs(f(0), None)
        self.assertIs(f(4), None)
        self.assertIs(f("1"), None)

    def test_patma_207(self):
        return  # disabled
        def f(w):
            match w:
                case [1, 2] | [3, 4]:
                    out = locals()
                    del out["w"]
                    return out
        self.assertEqual(f([1, 2]), {})
        self.assertEqual(f([3, 4]), {})
        self.assertIs(f(42), None)
        self.assertIs(f([2, 3]), None)
        self.assertIs(f([1, 2, 3]), None)
        self.assertEqual(f([1, 2.0]), {})

    def test_patma_208(self):
        def f(w):
            match w:
                case x:
                    out = locals()
                    del out["w"]
                    return out
        self.assertEqual(f(42), {"x": 42})
        self.assertEqual(f((1, 2)), {"x": (1, 2)})
        self.assertEqual(f(None), {"x": None})

    def test_patma_209(self):
        def f(w):
            match w:
                case _:
                    out = locals()
                    del out["w"]
                    return out
        self.assertEqual(f(42), {})
        self.assertEqual(f(None), {})
        self.assertEqual(f((1, 2)), {})

    def test_patma_210(self):
        def f(w):
            match w:
                case (x, y, z):
                    out = locals()
                    del out["w"]
                    return out
        self.assertEqual(f((1, 2, 3)), {"x": 1, "y": 2, "z": 3})
        self.assertIs(f((1, 2)), None)
        self.assertIs(f((1, 2, 3, 4)), None)
        self.assertIs(f(123), None)
        self.assertIs(f("abc"), None)
        self.assertIs(f(b"abc"), None)
        self.assertEqual(f(array.array("b", b"abc")), {'x': 97, 'y': 98, 'z': 99})
        self.assertEqual(f(memoryview(b"abc")), {"x": 97, "y": 98, "z": 99})
        self.assertIs(f(bytearray(b"abc")), None)

    def test_patma_211(self):
        def f(w):
            match w:
                case {"x": x, "y": "y", "z": z}:
                    out = locals()
                    del out["w"]
                    return out
        self.assertEqual(f({"x": "x", "y": "y", "z": "z"}), {"x": "x", "z": "z"})
        self.assertEqual(f({"x": "x", "y": "y", "z": "z", "a": "a"}), {"x": "x", "z": "z"})
        self.assertIs(f(({"x": "x", "y": "yy", "z": "z", "a": "a"})), None)
        self.assertIs(f(({"x": "x", "y": "y"})), None)

    def test_patma_212(self):
<<<<<<< HEAD
=======
        return  # disabled
>>>>>>> 2c30b11e
        def f(w):
            match w:
                case Point(int(xx), y="hello"):
                    out = locals()
                    del out["w"]
                    return out
        self.assertEqual(f(Point(42, "hello")), {"xx": 42})

    def test_patma_213(self):
        def f(w):
            match w:
                case (p, q) as x:
                    out = locals()
                    del out["w"]
                    return out
        self.assertEqual(f((1, 2)), {"p": 1, "q": 2, "x": (1, 2)})
        self.assertEqual(f([1, 2]), {"p": 1, "q": 2, "x": [1, 2]})
        self.assertIs(f(12), None)
        self.assertIs(f((1, 2, 3)), None)

    def test_patma_214(self):
        def f():
            match 42:
                case 42:
                    return locals()
        self.assertEqual(set(f()), set())

    def test_patma_215(self):
        def f():
            match 1:
                case 1 | 2 | 3:
                    return locals()
        self.assertEqual(set(f()), set())

    def test_patma_216(self):
        def f():
            match ...:
                case _:
                    return locals()
        self.assertEqual(set(f()), set())

    def test_patma_217(self):
        def f():
            match ...:
                case abc:
                    return locals()
        self.assertEqual(set(f()), {"abc"})

    def test_patma_218(self):
        def f():
            match ..., ...:
                case a, b:
                    return locals()
        self.assertEqual(set(f()), {"a", "b"})

    def test_patma_219(self):
        def f():
            match {"k": ..., "l": ...}:
                case {"k": a, "l": b}:
                    return locals()
        self.assertEqual(set(f()), {"a", "b"})

    def test_patma_220(self):
<<<<<<< HEAD
=======
        return  # disabled
>>>>>>> 2c30b11e
        def f():
            match Point(..., ...):
                case Point(x, y=y):
                    return locals()
        self.assertEqual(set(f()), {"x", "y"})

    def test_patma_221(self):
        def f():
            match ...:
                case b as a:
                    return locals()
        self.assertEqual(set(f()), {"a", "b"})

    def test_patma_222(self):
        def f(x):
            match x:
                case _:
                    return 0
        self.assertEqual(f(0), 0)
        self.assertEqual(f(1), 0)
        self.assertEqual(f(2), 0)
        self.assertEqual(f(3), 0)

    def test_patma_223(self):
        def f(x):
            match x:
                case 0:
                    return 0
        self.assertEqual(f(0), 0)
        self.assertIs(f(1), None)
        self.assertIs(f(2), None)
        self.assertIs(f(3), None)

    def test_patma_224(self):
        def f(x):
            match x:
                case 0:
                    return 0
                case _:
                    return 1
        self.assertEqual(f(0), 0)
        self.assertEqual(f(1), 1)
        self.assertEqual(f(2), 1)
        self.assertEqual(f(3), 1)

    def test_patma_225(self):
        def f(x):
            match x:
                case 0:
                    return 0
                case 1:
                    return 1
        self.assertEqual(f(0), 0)
        self.assertEqual(f(1), 1)
        self.assertIs(f(2), None)
        self.assertIs(f(3), None)

    def test_patma_226(self):
        def f(x):
            match x:
                case 0:
                    return 0
                case 1:
                    return 1
                case _:
                    return 2
        self.assertEqual(f(0), 0)
        self.assertEqual(f(1), 1)
        self.assertEqual(f(2), 2)
        self.assertEqual(f(3), 2)

    def test_patma_227(self):
        def f(x):
            match x:
                case 0:
                    return 0
                case 1:
                    return 1
                case 2:
                    return 2
        self.assertEqual(f(0), 0)
        self.assertEqual(f(1), 1)
        self.assertEqual(f(2), 2)
        self.assertIs(f(3), None)

    def test_patma_228(self):
        match():
            case():
                x = 0
        self.assertEqual(x, 0)

    def test_patma_229(self):
        x = 0
        match(x):
            case(x):
                y = 0
        self.assertEqual(x, 0)
        self.assertEqual(y, 0)

    def test_patma_230(self):
        x = 0
        match x:
            case False:
                y = 0
            case 0:
                y = 1
        self.assertEqual(x, 0)
        self.assertEqual(y, 1)

    def test_patma_231(self):
        x = 1
        match x:
            case True:
                y = 0
            case 1:
                y = 1
        self.assertEqual(x, 1)
        self.assertEqual(y, 1)

    def test_patma_232(self):
        class Eq:
            def __eq__(self, other):
                return True
        x = eq = Eq()
        y = None
        match x:
            case None:
                y = 0
        self.assertIs(x, eq)
        self.assertEqual(y, None)

    def test_patma_233(self):
        x = False
        match x:
            case False:
                y = 0
        self.assertIs(x, False)
        self.assertEqual(y, 0)

    def test_patma_234(self):
        x = True
        match x:
            case True:
                y = 0
        self.assertIs(x, True)
        self.assertEqual(y, 0)

    def test_patma_235(self):
        x = None
        match x:
            case None:
                y = 0
        self.assertIs(x, None)
        self.assertEqual(y, 0)

    def test_patma_236(self):
        x = 0
        match x:
            case (0 as w) as z:
                y = 0
        self.assertEqual(w, 0)
        self.assertEqual(x, 0)
        self.assertEqual(y, 0)
        self.assertEqual(z, 0)

    def test_patma_237(self):
        x = 0
        match x:
            case (0 as w) as z:
                y = 0
        self.assertEqual(w, 0)
        self.assertEqual(x, 0)
        self.assertEqual(y, 0)
        self.assertEqual(z, 0)

    def test_patma_238(self):
        x = ((0, 1), (2, 3))
        match x:
            case ((a as b, c as d) as e) as w, ((f as g, h) as i) as z:
                y = 0
        self.assertEqual(a, 0)
        self.assertEqual(b, 0)
        self.assertEqual(c, 1)
        self.assertEqual(d, 1)
        self.assertEqual(e, (0, 1))
        self.assertEqual(f, 2)
        self.assertEqual(g, 2)
        self.assertEqual(h, 3)
        self.assertEqual(i, (2, 3))
        self.assertEqual(w, (0, 1))
        self.assertEqual(x, ((0, 1), (2, 3)))
        self.assertEqual(y, 0)
        self.assertEqual(z, (2, 3))

    def test_patma_239(self):
        x = collections.UserDict({0: 1, 2: 3})
        match x:
            case {2: 3}:
                y = 0
        self.assertEqual(x, {0: 1, 2: 3})
        self.assertEqual(y, 0)

    def test_patma_240(self):
        x = collections.UserDict({0: 1, 2: 3})
        match x:
            case {2: 3, **z}:
                y = 0
        self.assertEqual(x, {0: 1, 2: 3})
        self.assertEqual(y, 0)
        self.assertEqual(z, {0: 1})

    def test_patma_241(self):
        return  # disabled
        x = [[{0: 0}]]
        match x:
            case list([({-0-0j: int(real=0+0j, imag=0-0j) | (1) as z},)]):
                y = 0
        self.assertEqual(x, [[{0: 0}]])
        self.assertEqual(y, 0)
        self.assertEqual(z, 0)

    def test_patma_242(self):
        x = range(3)
        match x:
            case [y, *_, z]:
                w = 0
        self.assertEqual(w, 0)
        self.assertEqual(x, range(3))
        self.assertEqual(y, 0)
        self.assertEqual(z, 2)

    def test_patma_243(self):
        x = range(3)
        match x:
            case [_, *_, y]:
                z = 0
        self.assertEqual(x, range(3))
        self.assertEqual(y, 2)
        self.assertEqual(z, 0)

    def test_patma_244(self):
        x = range(3)
        match x:
            case [*_, y]:
                z = 0
        self.assertEqual(x, range(3))
        self.assertEqual(y, 2)
        self.assertEqual(z, 0)

    def test_patma_245(self):
        return  # disabled
        x = {"y": 1}
        match x:
            case {"y": (0 as y) | (1 as y)}:
                z = 0
        self.assertEqual(x, {"y": 1})
        self.assertEqual(y, 1)
        self.assertEqual(z, 0)

    def test_patma_246(self):
        return  # disabled
        def f(x):
            match x:
                case ((a, b, c, d, e, f, g, h, i, 9) |
                      (h, g, i, a, b, d, e, c, f, 10) |
                      (g, b, a, c, d, -5, e, h, i, f) |
                      (-1, d, f, b, g, e, i, a, h, c)):
                    w = 0
            out = locals()
            del out["x"]
            return out
        alts = [
            dict(a=0, b=1, c=2, d=3, e=4, f=5, g=6, h=7, i=8, w=0),
            dict(h=1, g=2, i=3, a=4, b=5, d=6, e=7, c=8, f=9, w=0),
            dict(g=0, b=-1, a=-2, c=-3, d=-4, e=-6, h=-7, i=-8, f=-9, w=0),
            dict(d=-2, f=-3, b=-4, g=-5, e=-6, i=-7, a=-8, h=-9, c=-10, w=0),
            dict(),
        ]
        self.assertEqual(f(range(10)), alts[0])
        self.assertEqual(f(range(1, 11)), alts[1])
        self.assertEqual(f(range(0, -10, -1)), alts[2])
        self.assertEqual(f(range(-1, -11, -1)), alts[3])
        self.assertEqual(f(range(10, 20)), alts[4])

    def test_patma_247(self):
        return  # disabled
        def f(x):
            match x:
                case [y, (a, b, c, d, e, f, g, h, i, 9) |
                         (h, g, i, a, b, d, e, c, f, 10) |
                         (g, b, a, c, d, -5, e, h, i, f) |
                         (-1, d, f, b, g, e, i, a, h, c), z]:
                    w = 0
            out = locals()
            del out["x"]
            return out
        alts = [
            dict(a=0, b=1, c=2, d=3, e=4, f=5, g=6, h=7, i=8, w=0, y=False, z=True),
            dict(h=1, g=2, i=3, a=4, b=5, d=6, e=7, c=8, f=9, w=0, y=False, z=True),
            dict(g=0, b=-1, a=-2, c=-3, d=-4, e=-6, h=-7, i=-8, f=-9, w=0, y=False, z=True),
            dict(d=-2, f=-3, b=-4, g=-5, e=-6, i=-7, a=-8, h=-9, c=-10, w=0, y=False, z=True),
            dict(),
        ]
        self.assertEqual(f((False, range(10), True)), alts[0])
        self.assertEqual(f((False, range(1, 11), True)), alts[1])
        self.assertEqual(f((False, range(0, -10, -1), True)), alts[2])
        self.assertEqual(f((False, range(-1, -11, -1), True)), alts[3])
        self.assertEqual(f((False, range(10, 20), True)), alts[4])

    def test_patma_248(self):
        class C(dict):
            @staticmethod
            def get(key, default=None):
                return 'bar'

        x = C({'foo': 'bar'})
        match x:
            case {'foo': bar}:
                y = bar

        self.assertEqual(y, 'bar')

    def test_patma_249(self):
        return  # disabled
        class C:
            __attr = "eggs"  # mangled to _C__attr
            _Outer__attr = "bacon"
        class Outer:
            def f(self, x):
                match x:
                    # looks up __attr, not _C__attr or _Outer__attr
                    case C(__attr=y):
                        return y
        c = C()
        setattr(c, "__attr", "spam")  # setattr is needed because we're in a class scope
        self.assertEqual(Outer().f(c), "spam")


class TestSyntaxErrors(unittest.TestCase):

    def assert_syntax_error(self, code: str):
        with self.assertRaises(SyntaxError):
            compile(inspect.cleandoc(code), "<test>", "exec")

    def test_alternative_patterns_bind_different_names_0(self):
        self.assert_syntax_error("""
        match ...:
            case "a" | a:
                pass
        """)

    def test_alternative_patterns_bind_different_names_1(self):
        self.assert_syntax_error("""
        match ...:
            case [a, [b] | [c] | [d]]:
                pass
        """)


    @disable  # validation will be added when class patterns are added
    def test_attribute_name_repeated_in_class_pattern(self):
        self.assert_syntax_error("""
        match ...:
            case Class(a=_, a=_):
                pass
        """)

    def test_imaginary_number_required_in_complex_literal_0(self):
        self.assert_syntax_error("""
        match ...:
            case 0+0:
                pass
        """)

    def test_imaginary_number_required_in_complex_literal_1(self):
        self.assert_syntax_error("""
        match ...:
            case {0+0: _}:
                pass
        """)

    def test_invalid_syntax_0(self):
        self.assert_syntax_error("""
        match ...:
            case {**rest, "key": value}:
                pass
        """)

    def test_invalid_syntax_1(self):
        self.assert_syntax_error("""
        match ...:
            case {"first": first, **rest, "last": last}:
                pass
        """)

    def test_invalid_syntax_2(self):
        self.assert_syntax_error("""
        match ...:
            case {**_}:
                pass
        """)

    def test_invalid_syntax_3(self):
        self.assert_syntax_error("""
        match ...:
            case 42 as _:
                pass
        """)

    def test_mapping_pattern_keys_may_only_match_literals_and_attribute_lookups(self):
        self.assert_syntax_error("""
        match ...:
            case {f"": _}:
                pass
        """)

    def test_multiple_assignments_to_name_in_pattern_0(self):
        self.assert_syntax_error("""
        match ...:
            case a, a:
                pass
        """)

    def test_multiple_assignments_to_name_in_pattern_1(self):
        self.assert_syntax_error("""
        match ...:
            case {"k": a, "l": a}:
                pass
        """)

    def test_multiple_assignments_to_name_in_pattern_2(self):
        self.assert_syntax_error("""
        match ...:
            case MyClass(x, x):
                pass
        """)

    def test_multiple_assignments_to_name_in_pattern_3(self):
        self.assert_syntax_error("""
        match ...:
            case MyClass(x=x, y=x):
                pass
        """)

    def test_multiple_assignments_to_name_in_pattern_4(self):
        self.assert_syntax_error("""
        match ...:
            case MyClass(x, y=x):
                pass
        """)

    def test_multiple_assignments_to_name_in_pattern_5(self):
        self.assert_syntax_error("""
        match ...:
            case a as a:
                pass
        """)

    @disable  # will be implemented as part of sequence patterns
    def test_multiple_starred_names_in_sequence_pattern_0(self):
        self.assert_syntax_error("""
        match ...:
            case *a, b, *c, d, *e:
                pass
        """)

    @disable  # will be implemented as part of sequence patterns
    def test_multiple_starred_names_in_sequence_pattern_1(self):
        self.assert_syntax_error("""
        match ...:
            case a, *b, c, *d, e:
                pass
        """)

    def test_name_capture_makes_remaining_patterns_unreachable_0(self):
        self.assert_syntax_error("""
        match ...:
            case a | "a":
                pass
        """)

    def test_name_capture_makes_remaining_patterns_unreachable_1(self):
        self.assert_syntax_error("""
        match 42:
            case x:
                pass
            case y:
                pass
        """)

    def test_name_capture_makes_remaining_patterns_unreachable_2(self):
        self.assert_syntax_error("""
        match ...:
            case x | [_ as x] if x:
                pass
        """)

    def test_name_capture_makes_remaining_patterns_unreachable_3(self):
        self.assert_syntax_error("""
        match ...:
            case x:
                pass
            case [x] if x:
                pass
        """)

    def test_name_capture_makes_remaining_patterns_unreachable_4(self):
        self.assert_syntax_error("""
        match ...:
            case x:
                pass
            case _:
                pass
        """)

    def test_patterns_may_only_match_literals_and_attribute_lookups_0(self):
        self.assert_syntax_error("""
        match ...:
            case f"":
                pass
        """)

    def test_patterns_may_only_match_literals_and_attribute_lookups_1(self):
        self.assert_syntax_error("""
        match ...:
            case f"{x}":
                pass
        """)

    def test_real_number_required_in_complex_literal_0(self):
        self.assert_syntax_error("""
        match ...:
            case 0j+0:
                pass
        """)

    def test_real_number_required_in_complex_literal_1(self):
        self.assert_syntax_error("""
        match ...:
            case 0j+0j:
                pass
        """)

    def test_real_number_required_in_complex_literal_2(self):
        self.assert_syntax_error("""
        match ...:
            case {0j+0: _}:
                pass
        """)

    def test_real_number_required_in_complex_literal_3(self):
        self.assert_syntax_error("""
        match ...:
            case {0j+0j: _}:
                pass
        """)

    def test_wildcard_makes_remaining_patterns_unreachable_0(self):
        self.assert_syntax_error("""
        match ...:
            case _ | _:
                pass
        """)

    def test_wildcard_makes_remaining_patterns_unreachable_1(self):
        self.assert_syntax_error("""
        match ...:
            case (_ as x) | [x]:
                pass
        """)

    def test_wildcard_makes_remaining_patterns_unreachable_2(self):
        self.assert_syntax_error("""
        match ...:
            case _ | _ if condition():
                pass
        """)

    def test_wildcard_makes_remaining_patterns_unreachable_3(self):
        self.assert_syntax_error("""
        match ...:
            case _:
                pass
            case None:
                pass
        """)

    def test_wildcard_makes_remaining_patterns_unreachable_4(self):
        self.assert_syntax_error("""
        match ...:
            case (None | _) | _:
                pass
        """)

    def test_wildcard_makes_remaining_patterns_unreachable_5(self):
        self.assert_syntax_error("""
        match ...:
            case _ | (True | False):
                pass
        """)

    @disable  # validation will be added when class patterns are added
    def test_mapping_pattern_duplicate_key(self):
        self.assert_syntax_error("""
        match ...:
            case {"a": _, "a": _}:
                pass
        """)

    @disable  # validation will be added when class patterns are added
    def test_mapping_pattern_duplicate_key_edge_case0(self):
        self.assert_syntax_error("""
        match ...:
            case {0: _, False: _}:
                pass
        """)

    @disable  # validation will be added when class patterns are added
    def test_mapping_pattern_duplicate_key_edge_case1(self):
        self.assert_syntax_error("""
        match ...:
            case {0: _, 0.0: _}:
                pass
        """)

    @disable  # validation will be added when class patterns are added
    def test_mapping_pattern_duplicate_key_edge_case2(self):
        self.assert_syntax_error("""
        match ...:
            case {0: _, -0: _}:
                pass
        """)

    @disable  # validation will be added when class patterns are added
    def test_mapping_pattern_duplicate_key_edge_case3(self):
        self.assert_syntax_error("""
        match ...:
            case {0: _, 0j: _}:
                pass
        """)

class TestTypeErrors(unittest.TestCase):

    def test_accepts_positional_subpatterns_0(self):
<<<<<<< HEAD
=======
        return  # disabled
>>>>>>> 2c30b11e
        class Class:
            __match_args__ = ()
        x = Class()
        y = z = None
        with self.assertRaises(TypeError):
            match x:
                case Class(y):
                    z = 0
        self.assertIs(y, None)
        self.assertIs(z, None)

    def test_accepts_positional_subpatterns_1(self):
<<<<<<< HEAD
=======
        return  # disabled
>>>>>>> 2c30b11e
        x = range(10)
        y = None
        with self.assertRaises(TypeError):
            match x:
                case range(10):
                    y = 0
        self.assertEqual(x, range(10))
        self.assertIs(y, None)

    def test_got_multiple_subpatterns_for_attribute_0(self):
<<<<<<< HEAD
=======
        return  # disabled
>>>>>>> 2c30b11e
        class Class:
            __match_args__ = ("a", "a")
            a = None
        x = Class()
        w = y = z = None
        with self.assertRaises(TypeError):
            match x:
                case Class(y, z):
                    w = 0
        self.assertIs(w, None)
        self.assertIs(y, None)
        self.assertIs(z, None)

    def test_got_multiple_subpatterns_for_attribute_1(self):
<<<<<<< HEAD
=======
        return  # disabled
>>>>>>> 2c30b11e
        class Class:
            __match_args__ = ("a",)
            a = None
        x = Class()
        w = y = z = None
        with self.assertRaises(TypeError):
            match x:
                case Class(y, a=z):
                    w = 0
        self.assertIs(w, None)
        self.assertIs(y, None)
        self.assertIs(z, None)

    def test_match_args_elements_must_be_strings(self):
<<<<<<< HEAD
=======
        return  # disabled
>>>>>>> 2c30b11e
        class Class:
            __match_args__ = (None,)
        x = Class()
        y = z = None
        with self.assertRaises(TypeError):
            match x:
                case Class(y):
                    z = 0
        self.assertIs(y, None)
        self.assertIs(z, None)

    def test_match_args_must_be_a_tuple_0(self):
<<<<<<< HEAD
=======
        return  # disabled
>>>>>>> 2c30b11e
        class Class:
            __match_args__ = None
        x = Class()
        y = z = None
        with self.assertRaises(TypeError):
            match x:
                case Class(y):
                    z = 0
        self.assertIs(y, None)
        self.assertIs(z, None)

    def test_match_args_must_be_a_tuple_1(self):
<<<<<<< HEAD
=======
        return  # disabled
>>>>>>> 2c30b11e
        class Class:
            __match_args__ = "XYZ"
        x = Class()
        y = z = None
        with self.assertRaises(TypeError):
            match x:
                case Class(y):
                    z = 0
        self.assertIs(y, None)
        self.assertIs(z, None)

    def test_match_args_must_be_a_tuple_2(self):
<<<<<<< HEAD
=======
        return  # disabled
>>>>>>> 2c30b11e
        class Class:
            __match_args__ = ["spam", "eggs"]
            spam = 0
            eggs = 1
        x = Class()
        w = y = z = None
        with self.assertRaises(TypeError):
            match x:
                case Class(y, z):
                    w = 0
        self.assertIs(w, None)
        self.assertIs(y, None)
        self.assertIs(z, None)


class TestValueErrors(unittest.TestCase):

    def test_mapping_pattern_checks_duplicate_key_1(self):
        class Keys:
            KEY = "a"
        x = {"a": 0, "b": 1}
        w = y = z = None
        with self.assertRaises(ValueError):
            match x:
                case {Keys.KEY: y, "a": z}:
                    w = 0
        self.assertIs(w, None)
        self.assertIs(y, None)
        self.assertIs(z, None)


if __name__ == "__main__":
    """
    # From inside environment using this Python, with pyperf installed:
    sudo $(which pyperf) system tune && \
         $(which python) -m test.test_patma --rigorous; \
    sudo $(which pyperf) system reset
    """
    import pyperf


    class PerfPatma(TestPatma):

        def assertEqual(*_, **__):
            pass

        def assertIs(*_, **__):
            pass

        def assertRaises(*_, **__):
            assert False, "this test should be a method of a different class!"

        def run_perf(self, count):
            tests = []
            for attr in vars(TestPatma):
                if attr.startswith("test_"):
                    tests.append(getattr(self, attr))
            tests *= count
            start = pyperf.perf_counter()
            for test in tests:
                test()
            return pyperf.perf_counter() - start


    runner = pyperf.Runner()
    runner.bench_time_func("patma", PerfPatma().run_perf)<|MERGE_RESOLUTION|>--- conflicted
+++ resolved
@@ -1500,10 +1500,6 @@
         self.assertEqual(z, {})
 
     def test_patma_139(self):
-<<<<<<< HEAD
-=======
-        return  # disabled
->>>>>>> 2c30b11e
         x = False
         match x:
             case bool(z):
@@ -1513,10 +1509,6 @@
         self.assertIs(z, x)
 
     def test_patma_140(self):
-<<<<<<< HEAD
-=======
-        return  # disabled
->>>>>>> 2c30b11e
         x = True
         match x:
             case bool(z):
@@ -1526,10 +1518,6 @@
         self.assertIs(z, x)
 
     def test_patma_141(self):
-<<<<<<< HEAD
-=======
-        return  # disabled
->>>>>>> 2c30b11e
         x = bytearray()
         match x:
             case bytearray(z):
@@ -1539,10 +1527,6 @@
         self.assertIs(z, x)
 
     def test_patma_142(self):
-<<<<<<< HEAD
-=======
-        return  # disabled
->>>>>>> 2c30b11e
         x = b""
         match x:
             case bytes(z):
@@ -1552,10 +1536,6 @@
         self.assertIs(z, x)
 
     def test_patma_143(self):
-<<<<<<< HEAD
-=======
-        return  # disabled
->>>>>>> 2c30b11e
         x = {}
         match x:
             case dict(z):
@@ -1565,13 +1545,8 @@
         self.assertIs(z, x)
 
     def test_patma_144(self):
-<<<<<<< HEAD
         x : object = 0.0  # Cython-specific change. Otherwise x is inferred as int 
                           # which makes assertIs(z, x) fail
-=======
-        return  # disabled
-        x = 0.0
->>>>>>> 2c30b11e
         match x:
             case float(z):
                 y = 0
@@ -1580,10 +1555,6 @@
         self.assertIs(z, x)
 
     def test_patma_145(self):
-<<<<<<< HEAD
-=======
-        return  # disabled
->>>>>>> 2c30b11e
         x = frozenset()
         match x:
             case frozenset(z):
@@ -1593,10 +1564,6 @@
         self.assertIs(z, x)
 
     def test_patma_146(self):
-<<<<<<< HEAD
-=======
-        return  # disabled
->>>>>>> 2c30b11e
         x = 0
         match x:
             case int(z):
@@ -1606,10 +1573,6 @@
         self.assertIs(z, x)
 
     def test_patma_147(self):
-<<<<<<< HEAD
-=======
-        return  # disabled
->>>>>>> 2c30b11e
         x = []
         match x:
             case list(z):
@@ -1619,10 +1582,6 @@
         self.assertIs(z, x)
 
     def test_patma_148(self):
-<<<<<<< HEAD
-=======
-        return  # disabled
->>>>>>> 2c30b11e
         x = set()
         match x:
             case set(z):
@@ -1632,10 +1591,6 @@
         self.assertIs(z, x)
 
     def test_patma_149(self):
-<<<<<<< HEAD
-=======
-        return  # disabled
->>>>>>> 2c30b11e
         x = ""
         match x:
             case str(z):
@@ -1645,10 +1600,6 @@
         self.assertIs(z, x)
 
     def test_patma_150(self):
-<<<<<<< HEAD
-=======
-        return  # disabled
->>>>>>> 2c30b11e
         x = ()
         match x:
             case tuple(z):
@@ -1939,10 +1890,6 @@
         self.assertIs(http_error(401 | 403 | 404), None)  # 407
 
     def test_patma_176(self):
-<<<<<<< HEAD
-=======
-        return  # disabled
->>>>>>> 2c30b11e
         def whereis(point):
             match point:
                 case (0, 0):
@@ -1962,10 +1909,6 @@
         self.assertEqual(whereis(42), "Not a point")
 
     def test_patma_177(self):
-<<<<<<< HEAD
-=======
-        return  # disabled
->>>>>>> 2c30b11e
         def whereis(point):
             match point:
                 case Point(0, 0):
@@ -1989,10 +1932,6 @@
         self.assertEqual(whereis(42), "Not a point")
 
     def test_patma_178(self):
-<<<<<<< HEAD
-=======
-        return  # disabled
->>>>>>> 2c30b11e
         def whereis(point):
             match point:
                 case Point(1, var):
@@ -2001,10 +1940,6 @@
         self.assertIs(whereis(Point(0, 0)), None)
 
     def test_patma_179(self):
-<<<<<<< HEAD
-=======
-        return  # disabled
->>>>>>> 2c30b11e
         def whereis(point):
             match point:
                 case Point(1, y=var):
@@ -2013,10 +1948,6 @@
         self.assertIs(whereis(Point(0, 0)), None)
 
     def test_patma_180(self):
-<<<<<<< HEAD
-=======
-        return  # disabled
->>>>>>> 2c30b11e
         def whereis(point):
             match point:
                 case Point(x=1, y=var):
@@ -2025,10 +1956,6 @@
         self.assertIs(whereis(Point(0, 0)), None)
 
     def test_patma_181(self):
-<<<<<<< HEAD
-=======
-        return  # disabled
->>>>>>> 2c30b11e
         def whereis(point):
             match point:
                 case Point(y=var, x=1):
@@ -2037,10 +1964,6 @@
         self.assertIs(whereis(Point(0, 0)), None)
 
     def test_patma_182(self):
-<<<<<<< HEAD
-=======
-        return  # disabled
->>>>>>> 2c30b11e
         def whereis(points):
             match points:
                 case []:
@@ -2063,10 +1986,6 @@
         self.assertEqual(whereis([Point(0, 1), Point(0, 1), Point(0, 1)]), "Something else")
 
     def test_patma_183(self):
-<<<<<<< HEAD
-=======
-        return  # disabled
->>>>>>> 2c30b11e
         def whereis(point):
             match point:
                 case Point(x, y) if x == y:
@@ -2219,10 +2138,6 @@
         self.assertEqual(y, 0)
 
     def test_patma_197(self):
-<<<<<<< HEAD
-=======
-        return  # disabled
->>>>>>> 2c30b11e
         w = [Point(-1, 0), Point(1, 2)]
         match w:
             case (Point(x1, y1), Point(x2, y2) as p2):
@@ -2288,10 +2203,6 @@
         self.assertIs(f(3.0), None)
 
     def test_patma_200(self):
-<<<<<<< HEAD
-=======
-        return  # disabled
->>>>>>> 2c30b11e
         class Class:
             __match_args__ = ("a", "b")
         c = Class()
@@ -2305,10 +2216,6 @@
         self.assertEqual(z, 0)
 
     def test_patma_201(self):
-<<<<<<< HEAD
-=======
-        return  # disabled
->>>>>>> 2c30b11e
         class Class:
             __match_args__ = ("a", "b")
         c = Class()
@@ -2322,10 +2229,6 @@
         self.assertEqual(z, 0)
 
     def test_patma_202(self):
-<<<<<<< HEAD
-=======
-        return  # disabled
->>>>>>> 2c30b11e
         class Parent:
             __match_args__ = "a", "b"
         class Child(Parent):
@@ -2341,10 +2244,6 @@
         self.assertEqual(z, 0)
 
     def test_patma_203(self):
-<<<<<<< HEAD
-=======
-        return  # disabled
->>>>>>> 2c30b11e
         class Parent:
             __match_args__ = ("a", "b")
         class Child(Parent):
@@ -2465,10 +2364,6 @@
         self.assertIs(f(({"x": "x", "y": "y"})), None)
 
     def test_patma_212(self):
-<<<<<<< HEAD
-=======
-        return  # disabled
->>>>>>> 2c30b11e
         def f(w):
             match w:
                 case Point(int(xx), y="hello"):
@@ -2532,10 +2427,6 @@
         self.assertEqual(set(f()), {"a", "b"})
 
     def test_patma_220(self):
-<<<<<<< HEAD
-=======
-        return  # disabled
->>>>>>> 2c30b11e
         def f():
             match Point(..., ...):
                 case Point(x, y=y):
@@ -3180,10 +3071,6 @@
 class TestTypeErrors(unittest.TestCase):
 
     def test_accepts_positional_subpatterns_0(self):
-<<<<<<< HEAD
-=======
-        return  # disabled
->>>>>>> 2c30b11e
         class Class:
             __match_args__ = ()
         x = Class()
@@ -3196,10 +3083,6 @@
         self.assertIs(z, None)
 
     def test_accepts_positional_subpatterns_1(self):
-<<<<<<< HEAD
-=======
-        return  # disabled
->>>>>>> 2c30b11e
         x = range(10)
         y = None
         with self.assertRaises(TypeError):
@@ -3210,10 +3093,6 @@
         self.assertIs(y, None)
 
     def test_got_multiple_subpatterns_for_attribute_0(self):
-<<<<<<< HEAD
-=======
-        return  # disabled
->>>>>>> 2c30b11e
         class Class:
             __match_args__ = ("a", "a")
             a = None
@@ -3228,10 +3107,6 @@
         self.assertIs(z, None)
 
     def test_got_multiple_subpatterns_for_attribute_1(self):
-<<<<<<< HEAD
-=======
-        return  # disabled
->>>>>>> 2c30b11e
         class Class:
             __match_args__ = ("a",)
             a = None
@@ -3246,10 +3121,6 @@
         self.assertIs(z, None)
 
     def test_match_args_elements_must_be_strings(self):
-<<<<<<< HEAD
-=======
-        return  # disabled
->>>>>>> 2c30b11e
         class Class:
             __match_args__ = (None,)
         x = Class()
@@ -3262,10 +3133,6 @@
         self.assertIs(z, None)
 
     def test_match_args_must_be_a_tuple_0(self):
-<<<<<<< HEAD
-=======
-        return  # disabled
->>>>>>> 2c30b11e
         class Class:
             __match_args__ = None
         x = Class()
@@ -3278,10 +3145,6 @@
         self.assertIs(z, None)
 
     def test_match_args_must_be_a_tuple_1(self):
-<<<<<<< HEAD
-=======
-        return  # disabled
->>>>>>> 2c30b11e
         class Class:
             __match_args__ = "XYZ"
         x = Class()
@@ -3294,10 +3157,6 @@
         self.assertIs(z, None)
 
     def test_match_args_must_be_a_tuple_2(self):
-<<<<<<< HEAD
-=======
-        return  # disabled
->>>>>>> 2c30b11e
         class Class:
             __match_args__ = ["spam", "eggs"]
             spam = 0
