--- conflicted
+++ resolved
@@ -504,7 +504,6 @@
     yield 1
 
 
-<<<<<<< HEAD
 def test_generator_frame(a=1):
     """
     >>> gen = test_generator_frame()
@@ -524,23 +523,16 @@
     b = a + 1
     yield b
 
-=======
->>>>>>> c4a5b6ac
+
 # GH Issue 3265 - **kwds could cause a crash in some cases due to not
 # handling NULL pointers (in testing it shows as a REFNANNY error).
 # This was on creation of the generator and
 # doesn't really require it to be iterated through:
-<<<<<<< HEAD
+
 def some_function():
     return 0
 
-=======
-
-def some_function():
-    return 0
-
-
->>>>>>> c4a5b6ac
+
 def test_generator_kwds1(**kwargs):
     """
     >>> for a in test_generator_kwds1():
@@ -549,10 +541,7 @@
     """
     yield some_function(**kwargs)
 
-<<<<<<< HEAD
-=======
-
->>>>>>> c4a5b6ac
+
 def test_generator_kwds2(**kwargs):
     """
     >>> for a in test_generator_kwds2():
@@ -561,10 +550,7 @@
     """
     yield 0
 
-<<<<<<< HEAD
-=======
-
->>>>>>> c4a5b6ac
+
 def test_generator_kwds3(**kwargs):
     """
     This didn't actually crash before but is still worth a try
