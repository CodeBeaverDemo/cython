--- conflicted
+++ resolved
@@ -329,8 +329,6 @@
     >>> d['i_was_here']
     True
 
-<<<<<<< HEAD
-=======
     >>> d = dict()
     >>> obj = test_return_in_finally(d)
     >>> next(obj)
@@ -341,15 +339,12 @@
     >>> d['i_was_here']
     True
 
->>>>>>> b339e287
     >>> obj = test_return_in_finally(None)
     >>> next(obj)
     1
     >>> next(obj)
     Traceback (most recent call last):
     StopIteration
-<<<<<<< HEAD
-=======
 
     >>> obj = test_return_in_finally(None)
     >>> next(obj)
@@ -357,7 +352,6 @@
     >>> obj.send(2)
     Traceback (most recent call last):
     StopIteration
->>>>>>> b339e287
     """
     yield 1
     try:
