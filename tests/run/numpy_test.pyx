--- conflicted
+++ resolved
@@ -256,7 +256,6 @@
 
     
 def test_dtype(dtype, inc1):
-<<<<<<< HEAD
     if dtype in ('F', 'D', 'G'):
         a = np.array([0, 10+10j], dtype=dtype)
         inc1(a)
@@ -265,11 +264,6 @@
         a = np.array([0, 10], dtype=dtype)
         inc1(a)
         if a[1] != 11: print "failed!"
-=======
-    a = np.array([0, 10], dtype=dtype)
-    inc1(a)
-    if a[1] != 11: print "failed!"
-
 
 def test_good_cast():
     # Check that a signed int can round-trip through casted unsigned int access
@@ -279,6 +273,4 @@
 
 def test_bad_cast():
     # This should raise an exception
-    cdef np.ndarray[long, cast=True] arr = np.array([1], dtype='b')
-    
->>>>>>> a5e1aea2
+    cdef np.ndarray[long, cast=True] arr = np.array([1], dtype='b')