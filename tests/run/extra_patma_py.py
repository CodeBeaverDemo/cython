--- conflicted
+++ resolved
@@ -3,11 +3,8 @@
 
 import array
 import sys
-<<<<<<< HEAD
 
 __doc__ = ""
-=======
->>>>>>> e3882cf3
 
 def test_array_is_sequence(x):
     """
