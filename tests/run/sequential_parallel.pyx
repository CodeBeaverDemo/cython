--- conflicted
+++ resolved
@@ -719,9 +719,6 @@
     cdef int i
     for i in prange(10, nogil=True):
         nogil_cdef_except_clause()
-<<<<<<< HEAD
-        nogil_cdef_except_star()
-=======
         nogil_cdef_except_star()
 
 def test_num_threads_compile():
@@ -734,5 +731,4 @@
 
     with nogil, cython.parallel.parallel():
         for i in prange(10, num_threads=2):
-            pass
->>>>>>> 86234dee
+            pass