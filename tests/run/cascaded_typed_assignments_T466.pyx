<<<<<<< HEAD
=======
# mode: run
>>>>>>> 3074c1a4
# ticket: 466
# extension to T409

def simple_parallel_typed():
    """
    >>> simple_parallel_typed()
    (1, 2, [1, 2], [1, 2])
    """
    cdef int a,c
    a, c = d = e = [1,2]
    return a, c, d, e

def simple_parallel_int_mix():
    """
    >>> simple_parallel_int_mix()
    (1, 2, 1, 2, 1, 2, [1, 2], [1, 2])
    """
    cdef int ai,bi
    cdef long al,bl
    cdef object ao, bo
    ai, bi = al, bl = ao, bo = c = d = [1,2]
    return ao, bo, ai, bi, al, bl, c, d

cdef int called = 0

cdef char* get_string():
    global called
    called += 1
    return "abcdefg"

def non_simple_rhs():
    """
    >>> non_simple_rhs()
    1
    """
    cdef char *a, *b
    cdef int orig_called = called
    a = b = <char*>get_string()
    assert a is b
    return called - orig_called

from libc.stdlib cimport malloc, free

def non_simple_rhs_malloc():
    """
    >>> non_simple_rhs_malloc()
    """
    cdef char *a, *b, **c

    c = &b
    c[0] = a = <char*>malloc(2)
    a[0] = c'X'
    b[1] = c'\0'

    # copy from different pointers to make sure they all point to the
    # same memory
    cdef char[2] x
    x[0] = b[0]
    x[1] = a[1]

    # clean up
    free(a)
    if b is not a: # shouldn't happen
        free(b)

    # check copied values
    assert x[0] == c'X'
    assert x[1] == c'\0'<|MERGE_RESOLUTION|>--- conflicted
+++ resolved
@@ -1,7 +1,4 @@
-<<<<<<< HEAD
-=======
 # mode: run
->>>>>>> 3074c1a4
 # ticket: 466
 # extension to T409
 
