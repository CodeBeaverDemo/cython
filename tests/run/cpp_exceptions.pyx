# mode: run
# tag: cpp, werror

cdef int raise_py_error() except *:
    raise TypeError("custom")

cdef extern from "cpp_exceptions_helper.h":
    cdef int raise_int_raw "raise_int"(bint fire) except +
    cdef int raise_int_value "raise_int"(bint fire) except +ValueError
    cdef int raise_int_custom "raise_int"(bint fire) except +raise_py_error

    cdef int raise_index_raw "raise_index"(bint fire) except +
    cdef int raise_index_value "raise_index"(bint fire) except +ValueError
    cdef int raise_index_custom "raise_index"(bint fire) except +raise_py_error

    cdef void raise_domain_error() except +
    cdef void raise_ios_failure() except +
    cdef void raise_memory() except +
    cdef void raise_overflow() except +
    cdef void raise_range_error() except +
    cdef void raise_typeerror() except +
    cdef void raise_underflow() except +

<<<<<<< HEAD
    cdef object raise_py(bint fire_py) except +
=======
    cdef raise_or_throw(bint py) except +
>>>>>>> 790b0994

    cdef cppclass Foo:
        int bar_raw "bar"(bint fire) except +
        int bar_value "bar"(bint fire) except +ValueError
        int bar_custom "bar"(bint fire) except +raise_py_error


def test_domain_error():
    """
    >>> test_domain_error()
    Traceback (most recent call last):
    ...
    ValueError: domain_error
    """
    raise_domain_error()

def test_ios_failure():
    """
    >>> try: test_ios_failure()
    ... except (IOError, OSError): pass
    """
    raise_ios_failure()

def test_memory():
    """
    >>> test_memory()
    Traceback (most recent call last):
    ...
    MemoryError
    """
    # Re-raise the exception without a description string because we can't
    # rely on the implementation-defined value of what() in the doctest.
    try:
        raise_memory()
    except MemoryError:
        raise MemoryError

def test_overflow():
    """
    >>> test_overflow()
    Traceback (most recent call last):
    ...
    OverflowError: overflow_error
    """
    raise_overflow()

def test_range_error():
    """
    >>> test_range_error()
    Traceback (most recent call last):
    ...
    ArithmeticError: range_error
    """
    raise_range_error()

def test_typeerror():
    """
    >>> test_typeerror()
    Traceback (most recent call last):
    ...
    TypeError
    """
    # Re-raise the exception without a description string because we can't
    # rely on the implementation-defined value of what() in the doctest.
    try:
        raise_typeerror()
    except TypeError:
        raise TypeError

def test_underflow():
    """
    >>> test_underflow()
    Traceback (most recent call last):
    ...
    ArithmeticError: underflow_error
    """
    raise_underflow()

def test_func_that_can_raise_or_throw(bint py):
    """
    >>> test_func_that_can_raise_or_throw(0)
    Traceback (most recent call last):
    ...
    RuntimeError: oopsie
    >>> test_func_that_can_raise_or_throw(1)
    Traceback (most recent call last):
    ...
    ValueError: oopsie
    """
    raise_or_throw(py)

def test_int_raw(bint fire):
    """
    >>> test_int_raw(False)
    >>> test_int_raw(True)
    Traceback (most recent call last):
    ...
    RuntimeError: Unknown exception
    """
    raise_int_raw(fire)

def test_int_value(bint fire):
    """
    >>> test_int_value(False)
    >>> test_int_value(True)
    Traceback (most recent call last):
    ...
    ValueError
    """
    raise_int_value(fire)

def test_int_custom(bint fire):
    """
    >>> test_int_custom(False)
    >>> test_int_custom(True)
    Traceback (most recent call last):
    ...
    TypeError: custom
    """
    raise_int_custom(fire)

def test_index_raw(bint fire):
    """
    >>> test_index_raw(False)
    >>> test_index_raw(True)
    Traceback (most recent call last):
    ...
    IndexError: c++ error
    """
    raise_index_raw(fire)

def test_index_value(bint fire):
    """
    >>> test_index_value(False)
    >>> test_index_value(True)
    Traceback (most recent call last):
    ...
    ValueError: c++ error
    """
    raise_index_value(fire)

def test_index_custom(bint fire):
    """
    >>> test_index_custom(False)
    >>> test_index_custom(True)
    Traceback (most recent call last):
    ...
    TypeError: custom
    """
    raise_index_custom(fire)

def test_cppclass_method_raw(bint fire):
    """
    >>> test_cppclass_method_raw(False)
    >>> test_cppclass_method_raw(True)
    Traceback (most recent call last):
    ...
    RuntimeError: Unknown exception
    """
    foo = new Foo()
    try:
        foo.bar_raw(fire)
    finally:
        del foo

def test_cppclass_method_value(bint fire):
    """
    >>> test_cppclass_method_value(False)
    >>> test_cppclass_method_value(True)
    Traceback (most recent call last):
    ...
    ValueError
    """
    foo = new Foo()
    try:
        foo.bar_value(fire)
    finally:
        del foo

def test_cppclass_method_custom(bint fire):
    """
    >>> test_cppclass_method_custom(False)
    >>> test_cppclass_method_custom(True)
    Traceback (most recent call last):
    ...
    TypeError: custom
    """
    foo = new Foo()
    try:
        foo.bar_custom(fire)
    finally:
        del foo

def test_py(bint py_fire):
    """
    >>> test_py(True)
    Traceback (most recent call last):
    ...
    RuntimeError: py error

    >>> test_py(False)
    Traceback (most recent call last):
    ...
    IndexError: c++ error
    """
    raise_py(py_fire)<|MERGE_RESOLUTION|>--- conflicted
+++ resolved
@@ -21,11 +21,7 @@
     cdef void raise_typeerror() except +
     cdef void raise_underflow() except +
 
-<<<<<<< HEAD
-    cdef object raise_py(bint fire_py) except +
-=======
     cdef raise_or_throw(bint py) except +
->>>>>>> 790b0994
 
     cdef cppclass Foo:
         int bar_raw "bar"(bint fire) except +
@@ -217,18 +213,4 @@
     try:
         foo.bar_custom(fire)
     finally:
-        del foo
-
-def test_py(bint py_fire):
-    """
-    >>> test_py(True)
-    Traceback (most recent call last):
-    ...
-    RuntimeError: py error
-
-    >>> test_py(False)
-    Traceback (most recent call last):
-    ...
-    IndexError: c++ error
-    """
-    raise_py(py_fire)+        del foo