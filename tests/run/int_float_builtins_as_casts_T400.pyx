# ticket: 400

cimport cython

@cython.test_assert_path_exists("//SingleAssignmentNode/TypecastNode")
@cython.test_fail_if_path_exists("//SimpleCallNode")
def double_to_short_int(double x):
    """
    >>> double_to_short_int(4.1)
    4
    >>> double_to_short_int(4)
    4
    """
    cdef short r = int(x)
    return r

@cython.test_assert_path_exists("//SingleAssignmentNode/TypecastNode")
@cython.test_fail_if_path_exists("//SimpleCallNode")
def double_to_pyssizet_int(double x):
    """
    >>> double_to_pyssizet_int(4.1)
    4
    >>> double_to_pyssizet_int(4)
    4
    """
    cdef Py_ssize_t r = int(x)
    return r

@cython.test_assert_path_exists("//SingleAssignmentNode/TypecastNode")
@cython.test_fail_if_path_exists("//SimpleCallNode")
def int_to_pyssizet_int(int x):
    """
    >>> int_to_pyssizet_int(4.1)
    4
    >>> int_to_pyssizet_int(4)
    4
    """
    cdef Py_ssize_t r = int(x)
    return r

## @cython.test_assert_path_exists("//SingleAssignmentNode/TypecastNode")
## @cython.test_fail_if_path_exists("//SimpleCallNode")
## def double_to_pyssizet_float(double x):
##     """
##     >>> double_to_pyssizet_float(4.1)
##     4
##     >>> double_to_pyssizet_float(4)
##     4
##     """
##     cdef Py_ssize_t r = float(x)
##     return r

@cython.test_assert_path_exists("//SingleAssignmentNode/TypecastNode")
@cython.test_fail_if_path_exists("//SimpleCallNode")
def int_to_short_int(int x):
    """
    >>> int_to_short_int(4)
    4
    """
    cdef short r = int(x)
    return r

@cython.test_assert_path_exists("//SingleAssignmentNode/TypecastNode")
@cython.test_fail_if_path_exists("//SimpleCallNode")
def short_to_float_float(short x):
    """
    >>> short_to_float_float(4)
    4.0
    """
    cdef float r = float(x)
    return r

@cython.test_assert_path_exists("//SingleAssignmentNode/TypecastNode")
@cython.test_fail_if_path_exists("//SimpleCallNode")
def short_to_double_float(short x):
    """
    >>> short_to_double_float(4)
    4.0
    """
    cdef double r = float(x)
    return r

@cython.test_assert_path_exists("//SingleAssignmentNode/TypecastNode")
@cython.test_fail_if_path_exists("//SimpleCallNode")
def short_to_double_int(short x):
    """
    >>> short_to_double_int(4)
    4.0
    """
    cdef double r = int(x)
    return r

@cython.test_fail_if_path_exists("//SimpleCallNode")
def float_to_float_float(float x):
    """
    >>> 4.05 < float_to_float_float(4.1) < 4.15
    True
    >>> float_to_float_float(4)
    4.0
    """
    cdef float r = float(x)
    return r

@cython.test_fail_if_path_exists("//SimpleCallNode",
                                 "//SingleAssignmentNode//TypecastNode")
def double_to_double_float(double x):
    """
    >>> 4.05 < double_to_double_float(4.1) < 4.15
    True
    >>> double_to_double_float(4)
    4.0
    """
    cdef double r = float(x)
    return r

# tests that cannot be optimised

@cython.test_fail_if_path_exists("//TypecastNode")
@cython.test_assert_path_exists("//PythonCapiCallNode")
def double_to_py_int(double x):
    """
    >>> double_to_py_int(4.1)
    4
    >>> double_to_py_int(4)
    4
    """
    return int(x)

@cython.test_fail_if_path_exists("//SingleAssignmentNode//TypecastNode")
@cython.test_assert_path_exists("//PythonCapiCallNode")
def double_to_double_int(double x):
    """
    >>> double_to_double_int(4.1)
    4.0
    >>> double_to_double_int(4)
    4.0
    """
    cdef double r = int(x)
    return r


@cython.test_fail_if_path_exists("//SingleAssignmentNode//TypecastNode")
@cython.test_assert_path_exists(
    "//PythonCapiCallNode",
    "//PythonCapiCallNode/PythonCapiFunctionNode/@cname = 'truncf'",
)
def float_to_float_int(float x):
    """
    >>> float_to_float_int(4.1)
    4.0
    >>> float_to_float_int(4)
    4.0
    """
    cdef float r = int(x)
    return r


@cython.test_fail_if_path_exists("//SingleAssignmentNode//TypecastNode")
@cython.test_assert_path_exists(
    "//PythonCapiCallNode",
    "//PythonCapiCallNode/PythonCapiFunctionNode/@cname = 'truncf'",
)
def float_to_double_int(float x):
    """
    >>> float_to_double_int(4.1)
    4.0
    >>> float_to_double_int(4)
    4.0
    """
    cdef double r = int(x)
    return r


@cython.test_fail_if_path_exists("//SingleAssignmentNode//TypecastNode")
@cython.test_assert_path_exists(
    "//PythonCapiCallNode",
    "//PythonCapiCallNode/PythonCapiFunctionNode/@cname = 'trunc'",
)
def double_to_float_int(double x):
    """
    >>> double_to_float_int(4.1)
    4.0
    >>> double_to_float_int(4)
    4.0
    """
    cdef float r = int(x)
    return r


<<<<<<< HEAD
@cython.test_fail_if_path_exists("//SingleAssignmentNode//TypecastNode")
@cython.test_assert_path_exists(
    "//PythonCapiCallNode",
    "//PythonCapiCallNode/PythonCapiFunctionNode/@cname = '__Pyx_truncl'",
)
def long_double_to_float_int(long double x):
    """
    >>> long_double_to_float_int(4.1)
    4.0
    >>> long_double_to_float_int(-4.1)
    -4.0
    >>> long_double_to_float_int(4)
    4.0
    """
    cdef float r = int(x)
    return r


=======
>>>>>>> 2700f9c1
@cython.test_fail_if_path_exists("//SimpleCallNode")
@cython.test_assert_path_exists("//PythonCapiCallNode")
def object_float(x):
    """
    >>> 4.05 < object_float(4.1) < 4.15
    True
    >>> object_float(2**100) == float(2**100)
    True
    >>> object_float(2.5**100) == float(2.5**100)
    True
    >>> object_float(4)
    4.0
    >>> object_float('4')
    4.0
    >>> object_float('4.0')
    4.0
    >>> object_float('4'.encode('ascii'))
    4.0
    >>> object_float('4.0'.encode('ascii'))
    4.0
    """
    return float(x)

@cython.test_fail_if_path_exists("//SimpleCallNode")
@cython.test_assert_path_exists("//PythonCapiCallNode")
def object_int(x):
    """
    >>> object_int(4)
    4
    >>> object_int(2**100) == 2**100 or object_int(2**100)
    True
    >>> object_int(-(2**100)) == -(2**100) or object_int(-(2**100))
    True
    >>> object_int(4.1)
    4
    >>> object_int(4.0)
    4
    >>> object_int('4')
    4
    >>> object_int('4'.encode('ascii'))
    4
    """
    return int(x)


@cython.test_fail_if_path_exists("//SimpleCallNode",
                                 "//CoerceFromPyTypeNode")
def no_args_int_cint():
    """
    >>> no_args_int_cint()
    0
    """
    cdef int x = int()
    return x


@cython.test_fail_if_path_exists("//SimpleCallNode",
                                 "//CoerceFromPyTypeNode")
def no_args_float_cdouble():
    """
    >>> no_args_float_cdouble()
    (0.0, 0.0)
    """
    cdef double xd = float()
    cdef float xf = float()
    return xd, xf<|MERGE_RESOLUTION|>--- conflicted
+++ resolved
@@ -187,27 +187,6 @@
     return r
 
 
-<<<<<<< HEAD
-@cython.test_fail_if_path_exists("//SingleAssignmentNode//TypecastNode")
-@cython.test_assert_path_exists(
-    "//PythonCapiCallNode",
-    "//PythonCapiCallNode/PythonCapiFunctionNode/@cname = '__Pyx_truncl'",
-)
-def long_double_to_float_int(long double x):
-    """
-    >>> long_double_to_float_int(4.1)
-    4.0
-    >>> long_double_to_float_int(-4.1)
-    -4.0
-    >>> long_double_to_float_int(4)
-    4.0
-    """
-    cdef float r = int(x)
-    return r
-
-
-=======
->>>>>>> 2700f9c1
 @cython.test_fail_if_path_exists("//SimpleCallNode")
 @cython.test_assert_path_exists("//PythonCapiCallNode")
 def object_float(x):
