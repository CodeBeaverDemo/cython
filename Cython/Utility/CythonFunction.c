
//////////////////// CythonFunctionShared.proto ////////////////////

#define __Pyx_CyFunction_USED 1

#define __Pyx_CYFUNCTION_STATICMETHOD  0x01
#define __Pyx_CYFUNCTION_CLASSMETHOD   0x02
#define __Pyx_CYFUNCTION_CCLASS        0x04

#define __Pyx_CyFunction_GetClosure(f) \
    (((__pyx_CyFunctionObject *) (f))->func_closure)
#define __Pyx_CyFunction_GetClassObj(f) \
    (((__pyx_CyFunctionObject *) (f))->func_classobj)

#define __Pyx_CyFunction_Defaults(type, f) \
    ((type *)(((__pyx_CyFunctionObject *) (f))->defaults))
#define __Pyx_CyFunction_SetDefaultsGetter(f, g) \
    ((__pyx_CyFunctionObject *) (f))->defaults_getter = (g)


typedef struct {
    PyCFunctionObject func;
#if CYTHON_BACKPORT_VECTORCALL
    __pyx_vectorcallfunc func_vectorcall;
#endif
#if PY_VERSION_HEX < 0x030500A0
    PyObject *func_weakreflist;
#endif
    PyObject *func_dict;
    PyObject *func_name;
    PyObject *func_qualname;
    PyObject *func_doc;
    PyObject *func_globals;
    PyObject *func_code;
    PyObject *func_closure;
    // No-args super() class cell
    PyObject *func_classobj;

    // Dynamic default args and annotations
    void *defaults;
    int defaults_pyobjects;
    size_t defaults_size;  // used by FusedFunction for copying defaults
    int flags;

    // Defaults info
    PyObject *defaults_tuple;   /* Const defaults tuple */
    PyObject *defaults_kwdict;  /* Const kwonly defaults dict */
    PyObject *(*defaults_getter)(PyObject *);
    PyObject *func_annotations; /* function annotations dict */
} __pyx_CyFunctionObject;

#if !CYTHON_COMPILING_IN_LIMITED_API
static PyTypeObject *__pyx_CyFunctionType = 0;
#endif

#define __Pyx_CyFunction_Check(obj)  (__Pyx_TypeCheck(obj, __pyx_CyFunctionType))

static PyObject *__Pyx_CyFunction_Init(__pyx_CyFunctionObject* op, PyMethodDef *ml,
                                      int flags, PyObject* qualname,
                                      PyObject *closure,
                                      PyObject *module, PyObject *globals,
                                      PyObject* code);

static CYTHON_INLINE void *__Pyx_CyFunction_InitDefaults(PyObject *m,
                                                         size_t size,
                                                         int pyobjects);
static CYTHON_INLINE void __Pyx_CyFunction_SetDefaultsTuple(PyObject *m,
                                                            PyObject *tuple);
static CYTHON_INLINE void __Pyx_CyFunction_SetDefaultsKwDict(PyObject *m,
                                                             PyObject *dict);
static CYTHON_INLINE void __Pyx_CyFunction_SetAnnotationsDict(PyObject *m,
                                                              PyObject *dict);


static int __pyx_CyFunction_init(void);

<<<<<<< HEAD
#if CYTHON_METH_FASTCALL
static PyObject * __Pyx_CyFunction_Vectorcall_NOARGS(PyObject *func, PyObject *const *args, size_t nargsf, PyObject *kwnames);
static PyObject * __Pyx_CyFunction_Vectorcall_O(PyObject *func, PyObject *const *args, size_t nargsf, PyObject *kwnames);
static PyObject * __Pyx_CyFunction_Vectorcall_FASTCALL_KEYWORDS(PyObject *func, PyObject *const *args, size_t nargsf, PyObject *kwnames);
#if CYTHON_BACKPORT_VECTORCALL
#define __Pyx_CyFunction_func_vectorcall(f) (((__pyx_CyFunctionObject*)f)->func_vectorcall)
#else
#define __Pyx_CyFunction_func_vectorcall(f) (((__pyx_CyFunctionObject*)f)->func.vectorcall)
#endif
#endif
=======
>>>>>>> b3c2e0d6

//////////////////// CythonFunctionShared ////////////////////
//@substitute: naming
//@requires: CommonStructures.c::FetchCommonType
//@requires: ObjectHandling.c::PyMethodNew
//@requires: ObjectHandling.c::PyVectorcallFastCallDict

#include <structmember.h>

static PyObject *
__Pyx_CyFunction_get_doc(__pyx_CyFunctionObject *op, CYTHON_UNUSED void *closure)
{
    if (unlikely(op->func_doc == NULL)) {
        if (op->func.m_ml->ml_doc) {
#if PY_MAJOR_VERSION >= 3
            op->func_doc = PyUnicode_FromString(op->func.m_ml->ml_doc);
#else
            op->func_doc = PyString_FromString(op->func.m_ml->ml_doc);
#endif
            if (unlikely(op->func_doc == NULL))
                return NULL;
        } else {
            Py_INCREF(Py_None);
            return Py_None;
        }
    }
    Py_INCREF(op->func_doc);
    return op->func_doc;
}

static int
__Pyx_CyFunction_set_doc(__pyx_CyFunctionObject *op, PyObject *value, CYTHON_UNUSED void *context)
{
    if (value == NULL) {
        // Mark as deleted
        value = Py_None;
    }
    Py_INCREF(value);
    __Pyx_Py_XDECREF_SET(op->func_doc, value);
    return 0;
}

static PyObject *
__Pyx_CyFunction_get_name(__pyx_CyFunctionObject *op, CYTHON_UNUSED void *context)
{
    if (unlikely(op->func_name == NULL)) {
#if PY_MAJOR_VERSION >= 3
        op->func_name = PyUnicode_InternFromString(op->func.m_ml->ml_name);
#else
        op->func_name = PyString_InternFromString(op->func.m_ml->ml_name);
#endif
        if (unlikely(op->func_name == NULL))
            return NULL;
    }
    Py_INCREF(op->func_name);
    return op->func_name;
}

static int
__Pyx_CyFunction_set_name(__pyx_CyFunctionObject *op, PyObject *value, CYTHON_UNUSED void *context)
{
#if PY_MAJOR_VERSION >= 3
    if (unlikely(value == NULL || !PyUnicode_Check(value)))
#else
    if (unlikely(value == NULL || !PyString_Check(value)))
#endif
    {
        PyErr_SetString(PyExc_TypeError,
                        "__name__ must be set to a string object");
        return -1;
    }
    Py_INCREF(value);
    __Pyx_Py_XDECREF_SET(op->func_name, value);
    return 0;
}

static PyObject *
__Pyx_CyFunction_get_qualname(__pyx_CyFunctionObject *op, CYTHON_UNUSED void *context)
{
    Py_INCREF(op->func_qualname);
    return op->func_qualname;
}

static int
__Pyx_CyFunction_set_qualname(__pyx_CyFunctionObject *op, PyObject *value, CYTHON_UNUSED void *context)
{
#if PY_MAJOR_VERSION >= 3
    if (unlikely(value == NULL || !PyUnicode_Check(value)))
#else
    if (unlikely(value == NULL || !PyString_Check(value)))
#endif
    {
        PyErr_SetString(PyExc_TypeError,
                        "__qualname__ must be set to a string object");
        return -1;
    }
    Py_INCREF(value);
    __Pyx_Py_XDECREF_SET(op->func_qualname, value);
    return 0;
}

static PyObject *
__Pyx_CyFunction_get_self(__pyx_CyFunctionObject *m, CYTHON_UNUSED void *closure)
{
    PyObject *self;

    self = m->func_closure;
    if (self == NULL)
        self = Py_None;
    Py_INCREF(self);
    return self;
}

static PyObject *
__Pyx_CyFunction_get_dict(__pyx_CyFunctionObject *op, CYTHON_UNUSED void *context)
{
    if (unlikely(op->func_dict == NULL)) {
        op->func_dict = PyDict_New();
        if (unlikely(op->func_dict == NULL))
            return NULL;
    }
    Py_INCREF(op->func_dict);
    return op->func_dict;
}

static int
__Pyx_CyFunction_set_dict(__pyx_CyFunctionObject *op, PyObject *value, CYTHON_UNUSED void *context)
{
    if (unlikely(value == NULL)) {
        PyErr_SetString(PyExc_TypeError,
               "function's dictionary may not be deleted");
        return -1;
    }
    if (unlikely(!PyDict_Check(value))) {
        PyErr_SetString(PyExc_TypeError,
               "setting function's dictionary to a non-dict");
        return -1;
    }
    Py_INCREF(value);
    __Pyx_Py_XDECREF_SET(op->func_dict, value);
    return 0;
}

static PyObject *
__Pyx_CyFunction_get_globals(__pyx_CyFunctionObject *op, CYTHON_UNUSED void *context)
{
    Py_INCREF(op->func_globals);
    return op->func_globals;
}

static PyObject *
__Pyx_CyFunction_get_closure(CYTHON_UNUSED __pyx_CyFunctionObject *op, CYTHON_UNUSED void *context)
{
    Py_INCREF(Py_None);
    return Py_None;
}

static PyObject *
__Pyx_CyFunction_get_code(__pyx_CyFunctionObject *op, CYTHON_UNUSED void *context)
{
    PyObject* result = (op->func_code) ? op->func_code : Py_None;
    Py_INCREF(result);
    return result;
}

static int
__Pyx_CyFunction_init_defaults(__pyx_CyFunctionObject *op) {
    int result = 0;
    PyObject *res = op->defaults_getter((PyObject *) op);
    if (unlikely(!res))
        return -1;

    // Cache result
    #if CYTHON_ASSUME_SAFE_MACROS && !CYTHON_AVOID_BORROWED_REFS
    op->defaults_tuple = PyTuple_GET_ITEM(res, 0);
    Py_INCREF(op->defaults_tuple);
    op->defaults_kwdict = PyTuple_GET_ITEM(res, 1);
    Py_INCREF(op->defaults_kwdict);
    #else
    op->defaults_tuple = PySequence_ITEM(res, 0);
    if (unlikely(!op->defaults_tuple)) result = -1;
    else {
        op->defaults_kwdict = PySequence_ITEM(res, 1);
        if (unlikely(!op->defaults_kwdict)) result = -1;
    }
    #endif
    Py_DECREF(res);
    return result;
}

static int
__Pyx_CyFunction_set_defaults(__pyx_CyFunctionObject *op, PyObject* value, CYTHON_UNUSED void *context) {
    if (!value) {
        // del => explicit None to prevent rebuilding
        value = Py_None;
    } else if (unlikely(value != Py_None && !PyTuple_Check(value))) {
        PyErr_SetString(PyExc_TypeError,
                        "__defaults__ must be set to a tuple object");
        return -1;
    }
    Py_INCREF(value);
    __Pyx_Py_XDECREF_SET(op->defaults_tuple, value);
    return 0;
}

static PyObject *
__Pyx_CyFunction_get_defaults(__pyx_CyFunctionObject *op, CYTHON_UNUSED void *context) {
    PyObject* result = op->defaults_tuple;
    if (unlikely(!result)) {
        if (op->defaults_getter) {
            if (unlikely(__Pyx_CyFunction_init_defaults(op) < 0)) return NULL;
            result = op->defaults_tuple;
        } else {
            result = Py_None;
        }
    }
    Py_INCREF(result);
    return result;
}

static int
__Pyx_CyFunction_set_kwdefaults(__pyx_CyFunctionObject *op, PyObject* value, CYTHON_UNUSED void *context) {
    if (!value) {
        // del => explicit None to prevent rebuilding
        value = Py_None;
    } else if (unlikely(value != Py_None && !PyDict_Check(value))) {
        PyErr_SetString(PyExc_TypeError,
                        "__kwdefaults__ must be set to a dict object");
        return -1;
    }
    Py_INCREF(value);
    __Pyx_Py_XDECREF_SET(op->defaults_kwdict, value);
    return 0;
}

static PyObject *
__Pyx_CyFunction_get_kwdefaults(__pyx_CyFunctionObject *op, CYTHON_UNUSED void *context) {
    PyObject* result = op->defaults_kwdict;
    if (unlikely(!result)) {
        if (op->defaults_getter) {
            if (unlikely(__Pyx_CyFunction_init_defaults(op) < 0)) return NULL;
            result = op->defaults_kwdict;
        } else {
            result = Py_None;
        }
    }
    Py_INCREF(result);
    return result;
}

static int
__Pyx_CyFunction_set_annotations(__pyx_CyFunctionObject *op, PyObject* value, CYTHON_UNUSED void *context) {
    if (!value || value == Py_None) {
        value = NULL;
    } else if (unlikely(!PyDict_Check(value))) {
        PyErr_SetString(PyExc_TypeError,
                        "__annotations__ must be set to a dict object");
        return -1;
    }
    Py_XINCREF(value);
    __Pyx_Py_XDECREF_SET(op->func_annotations, value);
    return 0;
}

static PyObject *
__Pyx_CyFunction_get_annotations(__pyx_CyFunctionObject *op, CYTHON_UNUSED void *context) {
    PyObject* result = op->func_annotations;
    if (unlikely(!result)) {
        result = PyDict_New();
        if (unlikely(!result)) return NULL;
        op->func_annotations = result;
    }
    Py_INCREF(result);
    return result;
}

//#if PY_VERSION_HEX >= 0x030400C1
//static PyObject *
//__Pyx_CyFunction_get_signature(__pyx_CyFunctionObject *op, CYTHON_UNUSED void *context) {
//    PyObject *inspect_module, *signature_class, *signature;
//    // from inspect import Signature
//    inspect_module = PyImport_ImportModuleLevelObject(PYIDENT("inspect"), NULL, NULL, NULL, 0);
//    if (unlikely(!inspect_module))
//        goto bad;
//    signature_class = __Pyx_PyObject_GetAttrStr(inspect_module, PYIDENT("Signature"));
//    Py_DECREF(inspect_module);
//    if (unlikely(!signature_class))
//        goto bad;
//    // return Signature.from_function(op)
//    signature = PyObject_CallMethodObjArgs(signature_class, PYIDENT("from_function"), op, NULL);
//    Py_DECREF(signature_class);
//    if (likely(signature))
//        return signature;
//bad:
//    // make sure we raise an AttributeError from this property on any errors
//    if (!PyErr_ExceptionMatches(PyExc_AttributeError))
//        PyErr_SetString(PyExc_AttributeError, "failed to calculate __signature__");
//    return NULL;
//}
//#endif

static PyGetSetDef __pyx_CyFunction_getsets[] = {
    {(char *) "func_doc", (getter)__Pyx_CyFunction_get_doc, (setter)__Pyx_CyFunction_set_doc, 0, 0},
    {(char *) "__doc__",  (getter)__Pyx_CyFunction_get_doc, (setter)__Pyx_CyFunction_set_doc, 0, 0},
    {(char *) "func_name", (getter)__Pyx_CyFunction_get_name, (setter)__Pyx_CyFunction_set_name, 0, 0},
    {(char *) "__name__", (getter)__Pyx_CyFunction_get_name, (setter)__Pyx_CyFunction_set_name, 0, 0},
    {(char *) "__qualname__", (getter)__Pyx_CyFunction_get_qualname, (setter)__Pyx_CyFunction_set_qualname, 0, 0},
    {(char *) "__self__", (getter)__Pyx_CyFunction_get_self, 0, 0, 0},
    {(char *) "func_dict", (getter)__Pyx_CyFunction_get_dict, (setter)__Pyx_CyFunction_set_dict, 0, 0},
    {(char *) "__dict__", (getter)__Pyx_CyFunction_get_dict, (setter)__Pyx_CyFunction_set_dict, 0, 0},
    {(char *) "func_globals", (getter)__Pyx_CyFunction_get_globals, 0, 0, 0},
    {(char *) "__globals__", (getter)__Pyx_CyFunction_get_globals, 0, 0, 0},
    {(char *) "func_closure", (getter)__Pyx_CyFunction_get_closure, 0, 0, 0},
    {(char *) "__closure__", (getter)__Pyx_CyFunction_get_closure, 0, 0, 0},
    {(char *) "func_code", (getter)__Pyx_CyFunction_get_code, 0, 0, 0},
    {(char *) "__code__", (getter)__Pyx_CyFunction_get_code, 0, 0, 0},
    {(char *) "func_defaults", (getter)__Pyx_CyFunction_get_defaults, (setter)__Pyx_CyFunction_set_defaults, 0, 0},
    {(char *) "__defaults__", (getter)__Pyx_CyFunction_get_defaults, (setter)__Pyx_CyFunction_set_defaults, 0, 0},
    {(char *) "__kwdefaults__", (getter)__Pyx_CyFunction_get_kwdefaults, (setter)__Pyx_CyFunction_set_kwdefaults, 0, 0},
    {(char *) "__annotations__", (getter)__Pyx_CyFunction_get_annotations, (setter)__Pyx_CyFunction_set_annotations, 0, 0},
//#if PY_VERSION_HEX >= 0x030400C1
//    {(char *) "__signature__", (getter)__Pyx_CyFunction_get_signature, 0, 0, 0},
//#endif
    {0, 0, 0, 0, 0}
};

static PyMemberDef __pyx_CyFunction_members[] = {
    {(char *) "__module__", T_OBJECT, offsetof(PyCFunctionObject, m_module), PY_WRITE_RESTRICTED, 0},
#if CYTHON_COMPILING_IN_LIMITED_API
    {(char *) "__dictoffset__", T_PYSSIZET, offsetof(__pyx_CyFunctionObject, func_dict), READONLY, 0},
#if PY_VERSION_HEX < 0x030500A0
    {(char *) "__weaklistoffset__", T_PYSSIZET, offsetof(__pyx_CyFunctionObject, func_weakreflist), READONLY, 0},
#else
    {(char *) "__weaklistoffset__", T_PYSSIZET, offsetof(PyCFunctionObject, m_weakreflist), READONLY, 0},
#endif
#endif
    {0, 0, 0,  0, 0}
};

static PyObject *
__Pyx_CyFunction_reduce(__pyx_CyFunctionObject *m, CYTHON_UNUSED PyObject *args)
{
#if PY_MAJOR_VERSION >= 3
    Py_INCREF(m->func_qualname);
    return m->func_qualname;
#else
    return PyString_FromString(m->func.m_ml->ml_name);
#endif
}

static PyMethodDef __pyx_CyFunction_methods[] = {
    {"__reduce__", (PyCFunction)__Pyx_CyFunction_reduce, METH_VARARGS, 0},
    {0, 0, 0, 0}
};


#if PY_VERSION_HEX < 0x030500A0
#define __Pyx_CyFunction_weakreflist(cyfunc) ((cyfunc)->func_weakreflist)
#else
#define __Pyx_CyFunction_weakreflist(cyfunc) ((cyfunc)->func.m_weakreflist)
#endif

static PyObject *__Pyx_CyFunction_Init(__pyx_CyFunctionObject *op, PyMethodDef *ml, int flags, PyObject* qualname,
                                       PyObject *closure, PyObject *module, PyObject* globals, PyObject* code) {
    if (unlikely(op == NULL))
        return NULL;
    op->flags = flags;
    __Pyx_CyFunction_weakreflist(op) = NULL;
    op->func.m_ml = ml;
    op->func.m_self = (PyObject *) op;
    Py_XINCREF(closure);
    op->func_closure = closure;
    Py_XINCREF(module);
    op->func.m_module = module;
    op->func_dict = NULL;
    op->func_name = NULL;
    Py_INCREF(qualname);
    op->func_qualname = qualname;
    op->func_doc = NULL;
    op->func_classobj = NULL;
    op->func_globals = globals;
    Py_INCREF(op->func_globals);
    Py_XINCREF(code);
    op->func_code = code;
    // Dynamic Default args
    op->defaults_pyobjects = 0;
    op->defaults_size = 0;
    op->defaults = NULL;
    op->defaults_tuple = NULL;
    op->defaults_kwdict = NULL;
    op->defaults_getter = NULL;
    op->func_annotations = NULL;
<<<<<<< HEAD
#if CYTHON_METH_FASTCALL
    switch (ml->ml_flags & (METH_VARARGS | METH_FASTCALL | METH_NOARGS | METH_O | METH_KEYWORDS)) {
    case METH_NOARGS:
        __Pyx_CyFunction_func_vectorcall(op) = __Pyx_CyFunction_Vectorcall_NOARGS;
        break;
    case METH_O:
        __Pyx_CyFunction_func_vectorcall(op) = __Pyx_CyFunction_Vectorcall_O;
        break;
    // case METH_FASTCALL is not used
    case METH_FASTCALL | METH_KEYWORDS:
        __Pyx_CyFunction_func_vectorcall(op) = __Pyx_CyFunction_Vectorcall_FASTCALL_KEYWORDS;
        break;
    // case METH_VARARGS is not used
    case METH_VARARGS | METH_KEYWORDS:
        __Pyx_CyFunction_func_vectorcall(op) = NULL;
        break;
    default:
        PyErr_SetString(PyExc_SystemError, "Bad call flags for CyFunction");
        return NULL;
    }
#endif
=======
>>>>>>> b3c2e0d6
    return (PyObject *) op;
}

static int
__Pyx_CyFunction_clear(__pyx_CyFunctionObject *m)
{
    Py_CLEAR(m->func_closure);
    Py_CLEAR(m->func.m_module);
    Py_CLEAR(m->func_dict);
    Py_CLEAR(m->func_name);
    Py_CLEAR(m->func_qualname);
    Py_CLEAR(m->func_doc);
    Py_CLEAR(m->func_globals);
    Py_CLEAR(m->func_code);
    Py_CLEAR(m->func_classobj);
    Py_CLEAR(m->defaults_tuple);
    Py_CLEAR(m->defaults_kwdict);
    Py_CLEAR(m->func_annotations);

    if (m->defaults) {
        PyObject **pydefaults = __Pyx_CyFunction_Defaults(PyObject *, m);
        int i;

        for (i = 0; i < m->defaults_pyobjects; i++)
            Py_XDECREF(pydefaults[i]);

        PyObject_Free(m->defaults);
        m->defaults = NULL;
    }

    return 0;
}

static void __Pyx__CyFunction_dealloc(__pyx_CyFunctionObject *m)
{
    if (__Pyx_CyFunction_weakreflist(m) != NULL)
        PyObject_ClearWeakRefs((PyObject *) m);
    __Pyx_CyFunction_clear(m);
    PyObject_GC_Del(m);
}

static void __Pyx_CyFunction_dealloc(__pyx_CyFunctionObject *m)
{
    PyObject_GC_UnTrack(m);
    __Pyx__CyFunction_dealloc(m);
}

static int __Pyx_CyFunction_traverse(__pyx_CyFunctionObject *m, visitproc visit, void *arg)
{
    Py_VISIT(m->func_closure);
    Py_VISIT(m->func.m_module);
    Py_VISIT(m->func_dict);
    Py_VISIT(m->func_name);
    Py_VISIT(m->func_qualname);
    Py_VISIT(m->func_doc);
    Py_VISIT(m->func_globals);
    Py_VISIT(m->func_code);
    Py_VISIT(m->func_classobj);
    Py_VISIT(m->defaults_tuple);
    Py_VISIT(m->defaults_kwdict);

    if (m->defaults) {
        PyObject **pydefaults = __Pyx_CyFunction_Defaults(PyObject *, m);
        int i;

        for (i = 0; i < m->defaults_pyobjects; i++)
            Py_VISIT(pydefaults[i]);
    }

    return 0;
}

static PyObject*
__Pyx_CyFunction_repr(__pyx_CyFunctionObject *op)
{
#if PY_MAJOR_VERSION >= 3
    return PyUnicode_FromFormat("<cyfunction %U at %p>",
                                op->func_qualname, (void *)op);
#else
    return PyString_FromFormat("<cyfunction %s at %p>",
                               PyString_AsString(op->func_qualname), (void *)op);
#endif
}

static PyObject * __Pyx_CyFunction_CallMethod(PyObject *func, PyObject *self, PyObject *arg, PyObject *kw) {
    // originally copied from PyCFunction_Call() in CPython's Objects/methodobject.c
    PyCFunctionObject* f = (PyCFunctionObject*)func;
    PyCFunction meth = f->m_ml->ml_meth;
    Py_ssize_t size;

    switch (f->m_ml->ml_flags & (METH_VARARGS | METH_KEYWORDS | METH_NOARGS | METH_O)) {
    case METH_VARARGS:
        if (likely(kw == NULL || PyDict_Size(kw) == 0))
            return (*meth)(self, arg);
        break;
    case METH_VARARGS | METH_KEYWORDS:
        return (*(PyCFunctionWithKeywords)(void*)meth)(self, arg, kw);
    case METH_NOARGS:
        if (likely(kw == NULL || PyDict_Size(kw) == 0)) {
            size = PyTuple_GET_SIZE(arg);
            if (likely(size == 0))
                return (*meth)(self, NULL);
            PyErr_Format(PyExc_TypeError,
                "%.200s() takes no arguments (%" CYTHON_FORMAT_SSIZE_T "d given)",
                f->m_ml->ml_name, size);
            return NULL;
        }
        break;
    case METH_O:
        if (likely(kw == NULL || PyDict_Size(kw) == 0)) {
            size = PyTuple_GET_SIZE(arg);
            if (likely(size == 1)) {
                PyObject *result, *arg0;
                #if CYTHON_ASSUME_SAFE_MACROS && !CYTHON_AVOID_BORROWED_REFS
                arg0 = PyTuple_GET_ITEM(arg, 0);
                #else
                arg0 = PySequence_ITEM(arg, 0); if (unlikely(!arg0)) return NULL;
                #endif
                result = (*meth)(self, arg0);
                #if !(CYTHON_ASSUME_SAFE_MACROS && !CYTHON_AVOID_BORROWED_REFS)
                Py_DECREF(arg0);
                #endif
                return result;
            }
            PyErr_Format(PyExc_TypeError,
                "%.200s() takes exactly one argument (%" CYTHON_FORMAT_SSIZE_T "d given)",
                f->m_ml->ml_name, size);
            return NULL;
        }
        break;
    default:
        PyErr_SetString(PyExc_SystemError, "Bad call flags for CyFunction");
        return NULL;
    }
    PyErr_Format(PyExc_TypeError, "%.200s() takes no keyword arguments",
                 f->m_ml->ml_name);
    return NULL;
}

static CYTHON_INLINE PyObject *__Pyx_CyFunction_Call(PyObject *func, PyObject *arg, PyObject *kw) {
    return __Pyx_CyFunction_CallMethod(func, ((PyCFunctionObject*)func)->m_self, arg, kw);
}

static PyObject *__Pyx_CyFunction_CallAsMethod(PyObject *func, PyObject *args, PyObject *kw) {
    PyObject *result;
    __pyx_CyFunctionObject *cyfunc = (__pyx_CyFunctionObject *) func;

#if CYTHON_METH_FASTCALL
    // Prefer vectorcall if available. This is not the typical case, as
    // CPython would normally use vectorcall directly instead of tp_call.
     __pyx_vectorcallfunc vc = __Pyx_CyFunction_func_vectorcall(cyfunc);
    if (vc) {
        return __Pyx_PyVectorcall_FastCallDict(func, vc, &PyTuple_GET_ITEM(args, 0), PyTuple_GET_SIZE(args), kw);
    }
#endif

    if ((cyfunc->flags & __Pyx_CYFUNCTION_CCLASS) && !(cyfunc->flags & __Pyx_CYFUNCTION_STATICMETHOD)) {
        Py_ssize_t argc;
        PyObject *new_args;
        PyObject *self;

        argc = PyTuple_GET_SIZE(args);
        new_args = PyTuple_GetSlice(args, 1, argc);

        if (unlikely(!new_args))
            return NULL;

        self = PyTuple_GetItem(args, 0);
        if (unlikely(!self)) {
            Py_DECREF(new_args);
            return NULL;
        }

        result = __Pyx_CyFunction_CallMethod(func, self, new_args, kw);
        Py_DECREF(new_args);
    } else {
        result = __Pyx_CyFunction_Call(func, args, kw);
    }
    return result;
}

#if CYTHON_METH_FASTCALL
// Check that kwnames is empty (if you want to allow keyword arguments,
// simply pass kwnames=NULL) and figure out what to do with "self".
// Return value:
//  1: self = args[0]
//  0: self = cyfunc->func.m_self
// -1: error
static CYTHON_INLINE int __Pyx_CyFunction_Vectorcall_CheckArgs(__pyx_CyFunctionObject *cyfunc, Py_ssize_t nargs, PyObject *kwnames)
{
    int ret = 0;
    if ((cyfunc->flags & __Pyx_CYFUNCTION_CCLASS) && !(cyfunc->flags & __Pyx_CYFUNCTION_STATICMETHOD)) {
        if (unlikely(nargs < 1)) {
            PyErr_Format(PyExc_TypeError, "%.200s() needs an argument",
                         cyfunc->func.m_ml->ml_name);
            return -1;
        }
        ret = 1;
    }
    if (unlikely(kwnames) && unlikely(PyTuple_GET_SIZE(kwnames))) {
        PyErr_Format(PyExc_TypeError,
                     "%.200s() takes no keyword arguments", cyfunc->func.m_ml->ml_name);
        return -1;
    }
    return ret;
}

static PyObject * __Pyx_CyFunction_Vectorcall_NOARGS(PyObject *func, PyObject *const *args, size_t nargsf, PyObject *kwnames)
{
    __pyx_CyFunctionObject *cyfunc = (__pyx_CyFunctionObject *)func;
    PyMethodDef* def = cyfunc->func.m_ml;
#if CYTHON_BACKPORT_VECTORCALL
    Py_ssize_t nargs = (Py_ssize_t)nargsf;
#else
    Py_ssize_t nargs = PyVectorcall_NARGS(nargsf);
#endif
    PyObject *self;
    switch (__Pyx_CyFunction_Vectorcall_CheckArgs(cyfunc, nargs, kwnames)) {
    case 1:
        self = args[0];
        args += 1;
        nargs -= 1;
        break;
    case 0:
        self = cyfunc->func.m_self;
        break;
    default:
        return NULL;
    }

    if (unlikely(nargs != 0)) {
        PyErr_Format(PyExc_TypeError,
            "%.200s() takes no arguments (%" CYTHON_FORMAT_SSIZE_T "d given)",
            def->ml_name, nargs);
        return NULL;
    }
    return def->ml_meth(self, NULL);
}

static PyObject * __Pyx_CyFunction_Vectorcall_O(PyObject *func, PyObject *const *args, size_t nargsf, PyObject *kwnames)
{
    __pyx_CyFunctionObject *cyfunc = (__pyx_CyFunctionObject *)func;
    PyMethodDef* def = cyfunc->func.m_ml;
#if CYTHON_BACKPORT_VECTORCALL
    Py_ssize_t nargs = (Py_ssize_t)nargsf;
#else
    Py_ssize_t nargs = PyVectorcall_NARGS(nargsf);
#endif
    PyObject *self;
    switch (__Pyx_CyFunction_Vectorcall_CheckArgs(cyfunc, nargs, kwnames)) {
    case 1:
        self = args[0];
        args += 1;
        nargs -= 1;
        break;
    case 0:
        self = cyfunc->func.m_self;
        break;
    default:
        return NULL;
    }

    if (unlikely(nargs != 1)) {
        PyErr_Format(PyExc_TypeError,
            "%.200s() takes exactly one argument (%" CYTHON_FORMAT_SSIZE_T "d given)",
            def->ml_name, nargs);
        return NULL;
    }
    return def->ml_meth(self, args[0]);
}

static PyObject * __Pyx_CyFunction_Vectorcall_FASTCALL_KEYWORDS(PyObject *func, PyObject *const *args, size_t nargsf, PyObject *kwnames)
{
    __pyx_CyFunctionObject *cyfunc = (__pyx_CyFunctionObject *)func;
    PyMethodDef* def = cyfunc->func.m_ml;
#if CYTHON_BACKPORT_VECTORCALL
    Py_ssize_t nargs = (Py_ssize_t)nargsf;
#else
    Py_ssize_t nargs = PyVectorcall_NARGS(nargsf);
#endif
    PyObject *self;
    switch (__Pyx_CyFunction_Vectorcall_CheckArgs(cyfunc, nargs, NULL)) {
    case 1:
        self = args[0];
        args += 1;
        nargs -= 1;
        break;
    case 0:
        self = cyfunc->func.m_self;
        break;
    default:
        return NULL;
    }

    return ((_PyCFunctionFastWithKeywords)(void(*)(void))def->ml_meth)(self, args, nargs, kwnames);
}
#endif

#if CYTHON_COMPILING_IN_LIMITED_API
static PyType_Slot __pyx_CyFunctionType_slots[] = {
    {Py_tp_dealloc, (void *)__Pyx_CyFunction_dealloc},
    {Py_tp_repr, (void *)__Pyx_CyFunction_repr},
    {Py_tp_call, (void *)__Pyx_CyFunction_CallAsMethod},
    {Py_tp_traverse, (void *)__Pyx_CyFunction_traverse},
    {Py_tp_clear, (void *)__Pyx_CyFunction_clear},
    {Py_tp_methods, (void *)__pyx_CyFunction_methods},
    {Py_tp_members, (void *)__pyx_CyFunction_members},
    {Py_tp_getset, (void *)__pyx_CyFunction_getsets},
    {Py_tp_descr_get, (void *)__Pyx_PyMethod_New},
    {0, 0},
};

static PyType_Spec __pyx_CyFunctionType_spec = {
    "cython_function_or_method",
    sizeof(__pyx_CyFunctionObject),
    0,
    // TODO: Support _Py_TPFLAGS_HAVE_VECTORCALL and _Py_TPFLAGS_HAVE_VECTORCALL
    Py_TPFLAGS_DEFAULT | Py_TPFLAGS_HAVE_GC, /*tp_flags*/
    __pyx_CyFunctionType_slots
};
#else
static PyTypeObject __pyx_CyFunctionType_type = {
    PyVarObject_HEAD_INIT(0, 0)
    "cython_function_or_method",      /*tp_name*/
    sizeof(__pyx_CyFunctionObject),   /*tp_basicsize*/
    0,                                  /*tp_itemsize*/
    (destructor) __Pyx_CyFunction_dealloc, /*tp_dealloc*/
#if !CYTHON_METH_FASTCALL
    0,                                  /*tp_print*/
#elif CYTHON_BACKPORT_VECTORCALL
    (printfunc)offsetof(__pyx_CyFunctionObject, func_vectorcall), /*tp_vectorcall_offset backported into tp_print*/
#else
    offsetof(__pyx_CyFunctionObject, func.vectorcall), /*tp_vectorcall_offset*/
#endif
    0,                                  /*tp_getattr*/
    0,                                  /*tp_setattr*/
#if PY_MAJOR_VERSION < 3
    0,                                  /*tp_compare*/
#else
    0,                                  /*tp_as_async*/
#endif
    (reprfunc) __Pyx_CyFunction_repr,   /*tp_repr*/
    0,                                  /*tp_as_number*/
    0,                                  /*tp_as_sequence*/
    0,                                  /*tp_as_mapping*/
    0,                                  /*tp_hash*/
    __Pyx_CyFunction_CallAsMethod,      /*tp_call*/
    0,                                  /*tp_str*/
    0,                                  /*tp_getattro*/
    0,                                  /*tp_setattro*/
    0,                                  /*tp_as_buffer*/
#ifdef Py_TPFLAGS_METHOD_DESCRIPTOR
    Py_TPFLAGS_METHOD_DESCRIPTOR |
#endif
#ifdef _Py_TPFLAGS_HAVE_VECTORCALL
    _Py_TPFLAGS_HAVE_VECTORCALL |
#endif
    Py_TPFLAGS_DEFAULT | Py_TPFLAGS_HAVE_GC, /*tp_flags*/
    0,                                  /*tp_doc*/
    (traverseproc) __Pyx_CyFunction_traverse,   /*tp_traverse*/
    (inquiry) __Pyx_CyFunction_clear,   /*tp_clear*/
    0,                                  /*tp_richcompare*/
#if PY_VERSION_HEX < 0x030500A0
    offsetof(__pyx_CyFunctionObject, func_weakreflist), /*tp_weaklistoffset*/
#else
    offsetof(PyCFunctionObject, m_weakreflist),         /*tp_weaklistoffset*/
#endif
    0,                                  /*tp_iter*/
    0,                                  /*tp_iternext*/
    __pyx_CyFunction_methods,           /*tp_methods*/
    __pyx_CyFunction_members,           /*tp_members*/
    __pyx_CyFunction_getsets,           /*tp_getset*/
    0,                                  /*tp_base*/
    0,                                  /*tp_dict*/
    __Pyx_PyMethod_New,                 /*tp_descr_get*/
    0,                                  /*tp_descr_set*/
    offsetof(__pyx_CyFunctionObject, func_dict),/*tp_dictoffset*/
    0,                                  /*tp_init*/
    0,                                  /*tp_alloc*/
    0,                                  /*tp_new*/
    0,                                  /*tp_free*/
    0,                                  /*tp_is_gc*/
    0,                                  /*tp_bases*/
    0,                                  /*tp_mro*/
    0,                                  /*tp_cache*/
    0,                                  /*tp_subclasses*/
    0,                                  /*tp_weaklist*/
    0,                                  /*tp_del*/
    0,                                  /*tp_version_tag*/
#if PY_VERSION_HEX >= 0x030400a1
    0,                                  /*tp_finalize*/
#endif
#if PY_VERSION_HEX >= 0x030800b1
    0,                                  /*tp_vectorcall*/
#endif
#if PY_VERSION_HEX >= 0x030800b4 && PY_VERSION_HEX < 0x03090000
    0,                                  /*tp_print*/
#endif
};
#endif  /* CYTHON_COMPILING_IN_LIMITED_API */


static int __pyx_CyFunction_init(void) {
#if CYTHON_COMPILING_IN_LIMITED_API
    __pyx_CyFunctionType = __Pyx_FetchCommonTypeFromSpec(&__pyx_CyFunctionType_spec, NULL);
#else
    __pyx_CyFunctionType = __Pyx_FetchCommonType(&__pyx_CyFunctionType_type);
#endif
    if (unlikely(__pyx_CyFunctionType == NULL)) {
        return -1;
    }
    return 0;
}

static CYTHON_INLINE void *__Pyx_CyFunction_InitDefaults(PyObject *func, size_t size, int pyobjects) {
    __pyx_CyFunctionObject *m = (__pyx_CyFunctionObject *) func;

    m->defaults = PyObject_Malloc(size);
    if (unlikely(!m->defaults))
        return PyErr_NoMemory();
    memset(m->defaults, 0, size);
    m->defaults_pyobjects = pyobjects;
    m->defaults_size = size;
    return m->defaults;
}

static CYTHON_INLINE void __Pyx_CyFunction_SetDefaultsTuple(PyObject *func, PyObject *tuple) {
    __pyx_CyFunctionObject *m = (__pyx_CyFunctionObject *) func;
    m->defaults_tuple = tuple;
    Py_INCREF(tuple);
}

static CYTHON_INLINE void __Pyx_CyFunction_SetDefaultsKwDict(PyObject *func, PyObject *dict) {
    __pyx_CyFunctionObject *m = (__pyx_CyFunctionObject *) func;
    m->defaults_kwdict = dict;
    Py_INCREF(dict);
}

static CYTHON_INLINE void __Pyx_CyFunction_SetAnnotationsDict(PyObject *func, PyObject *dict) {
    __pyx_CyFunctionObject *m = (__pyx_CyFunctionObject *) func;
    m->func_annotations = dict;
    Py_INCREF(dict);
}


//////////////////// CythonFunction.proto ////////////////////

static PyObject *__Pyx_CyFunction_New(PyMethodDef *ml,
                                      int flags, PyObject* qualname,
                                      PyObject *closure,
                                      PyObject *module, PyObject *globals,
                                      PyObject* code);

//////////////////// CythonFunction ////////////////////
//@requires: CythonFunctionShared

static PyObject *__Pyx_CyFunction_New(PyMethodDef *ml, int flags, PyObject* qualname,
                                      PyObject *closure, PyObject *module, PyObject* globals, PyObject* code) {
    PyObject *op = __Pyx_CyFunction_Init(
        PyObject_GC_New(__pyx_CyFunctionObject, __pyx_CyFunctionType),
        ml, flags, qualname, closure, module, globals, code
    );
    if (likely(op)) {
        PyObject_GC_Track(op);
    }
    return op;
}


//////////////////// CyFunctionClassCell.proto ////////////////////
static int __Pyx_CyFunction_InitClassCell(PyObject *cyfunctions, PyObject *classobj);/*proto*/

//////////////////// CyFunctionClassCell ////////////////////
//@requires: CythonFunctionShared

static int __Pyx_CyFunction_InitClassCell(PyObject *cyfunctions, PyObject *classobj) {
    Py_ssize_t i, count = PyList_GET_SIZE(cyfunctions);

    for (i = 0; i < count; i++) {
        __pyx_CyFunctionObject *m = (__pyx_CyFunctionObject *)
#if CYTHON_ASSUME_SAFE_MACROS && !CYTHON_AVOID_BORROWED_REFS
            PyList_GET_ITEM(cyfunctions, i);
#else
            PySequence_ITEM(cyfunctions, i);
        if (unlikely(!m))
            return -1;
#endif
        Py_INCREF(classobj);
        m->func_classobj = classobj;
#if !(CYTHON_ASSUME_SAFE_MACROS && !CYTHON_AVOID_BORROWED_REFS)
        Py_DECREF((PyObject*)m);
#endif
    }
    return 0;
}


//////////////////// FusedFunction.proto ////////////////////

typedef struct {
    __pyx_CyFunctionObject func;
    PyObject *__signatures__;
    PyObject *self;
} __pyx_FusedFunctionObject;

static PyObject *__pyx_FusedFunction_New(PyMethodDef *ml, int flags,
                                         PyObject *qualname, PyObject *closure,
                                         PyObject *module, PyObject *globals,
                                         PyObject *code);

static int __pyx_FusedFunction_clear(__pyx_FusedFunctionObject *self);
#if !CYTHON_COMPILING_IN_LIMITED_API
static PyTypeObject *__pyx_FusedFunctionType = NULL;
#endif
static int __pyx_FusedFunction_init(void);

#define __Pyx_FusedFunction_USED

//////////////////// FusedFunction ////////////////////
//@requires: CythonFunctionShared

static PyObject *
__pyx_FusedFunction_New(PyMethodDef *ml, int flags,
                        PyObject *qualname, PyObject *closure,
                        PyObject *module, PyObject *globals,
                        PyObject *code)
{
    PyObject *op = __Pyx_CyFunction_Init(
        // __pyx_CyFunctionObject is correct below since that's the cast that we want.
        PyObject_GC_New(__pyx_CyFunctionObject, __pyx_FusedFunctionType),
        ml, flags, qualname, closure, module, globals, code
    );
    if (likely(op)) {
        __pyx_FusedFunctionObject *fusedfunc = (__pyx_FusedFunctionObject *) op;
        fusedfunc->__signatures__ = NULL;
<<<<<<< HEAD
=======
        fusedfunc->type = NULL;
>>>>>>> b3c2e0d6
        fusedfunc->self = NULL;
        PyObject_GC_Track(op);
    }
    return op;
}

static void
__pyx_FusedFunction_dealloc(__pyx_FusedFunctionObject *self)
{
    PyObject_GC_UnTrack(self);
    Py_CLEAR(self->self);
    Py_CLEAR(self->__signatures__);
    __Pyx__CyFunction_dealloc((__pyx_CyFunctionObject *) self);
}

static int
__pyx_FusedFunction_traverse(__pyx_FusedFunctionObject *self,
                             visitproc visit,
                             void *arg)
{
    Py_VISIT(self->self);
    Py_VISIT(self->__signatures__);
    return __Pyx_CyFunction_traverse((__pyx_CyFunctionObject *) self, visit, arg);
}

static int
__pyx_FusedFunction_clear(__pyx_FusedFunctionObject *self)
{
    Py_CLEAR(self->self);
    Py_CLEAR(self->__signatures__);
    return __Pyx_CyFunction_clear((__pyx_CyFunctionObject *) self);
}


static PyObject *
__pyx_FusedFunction_descr_get(PyObject *self, PyObject *obj, PyObject *type)
{
    __pyx_FusedFunctionObject *func, *meth;

    func = (__pyx_FusedFunctionObject *) self;

    if (func->self || func->func.flags & __Pyx_CYFUNCTION_STATICMETHOD) {
        // Do not allow rebinding and don't do anything for static methods
        Py_INCREF(self);
        return self;
    }

    if (obj == Py_None)
        obj = NULL;

    meth = (__pyx_FusedFunctionObject *) __pyx_FusedFunction_New(
                    ((PyCFunctionObject *) func)->m_ml,
                    ((__pyx_CyFunctionObject *) func)->flags,
                    ((__pyx_CyFunctionObject *) func)->func_qualname,
                    ((__pyx_CyFunctionObject *) func)->func_closure,
                    ((PyCFunctionObject *) func)->m_module,
                    ((__pyx_CyFunctionObject *) func)->func_globals,
                    ((__pyx_CyFunctionObject *) func)->func_code);
    if (unlikely(!meth))
        return NULL;

    // defaults needs copying fully rather than just copying the pointer
    // since otherwise it will be freed on destruction of meth despite
    // belonging to func rather than meth
    if (func->func.defaults) {
        PyObject **pydefaults;
        int i;

        if (unlikely(!__Pyx_CyFunction_InitDefaults(
                (PyObject*)meth,
                func->func.defaults_size,
                func->func.defaults_pyobjects))) {
            Py_XDECREF((PyObject*)meth);
            return NULL;
        }
        memcpy(meth->func.defaults, func->func.defaults, func->func.defaults_size);

        pydefaults = __Pyx_CyFunction_Defaults(PyObject *, meth);
        for (i = 0; i < meth->func.defaults_pyobjects; i++)
            Py_XINCREF(pydefaults[i]);
    }

    Py_XINCREF(func->func.func_classobj);
    meth->func.func_classobj = func->func.func_classobj;

    Py_XINCREF(func->__signatures__);
    meth->__signatures__ = func->__signatures__;

    Py_XINCREF(func->func.defaults_tuple);
    meth->func.defaults_tuple = func->func.defaults_tuple;

    if (func->func.flags & __Pyx_CYFUNCTION_CLASSMETHOD)
        obj = type;

    Py_XINCREF(obj);
    meth->self = obj;

    return (PyObject *) meth;
}

static PyObject *
_obj_to_str(PyObject *obj)
{
    if (PyType_Check(obj))
        return PyObject_GetAttr(obj, PYIDENT("__name__"));
    else
        return PyObject_Str(obj);
}

static PyObject *
__pyx_FusedFunction_getitem(__pyx_FusedFunctionObject *self, PyObject *idx)
{
    PyObject *signature = NULL;
    PyObject *unbound_result_func;
    PyObject *result_func = NULL;

    if (unlikely(self->__signatures__ == NULL)) {
        PyErr_SetString(PyExc_TypeError, "Function is not fused");
        return NULL;
    }

    if (PyTuple_Check(idx)) {
        PyObject *list = PyList_New(0);
        Py_ssize_t n = PyTuple_GET_SIZE(idx);
        PyObject *sep = NULL;
        int i;

        if (unlikely(!list))
            return NULL;

        for (i = 0; i < n; i++) {
            int ret;
            PyObject *string;
#if CYTHON_ASSUME_SAFE_MACROS && !CYTHON_AVOID_BORROWED_REFS
            PyObject *item = PyTuple_GET_ITEM(idx, i);
#else
            PyObject *item = PySequence_ITEM(idx, i);  if (unlikely(!item)) goto __pyx_err;
#endif
            string = _obj_to_str(item);
#if !(CYTHON_ASSUME_SAFE_MACROS && !CYTHON_AVOID_BORROWED_REFS)
            Py_DECREF(item);
#endif
<<<<<<< HEAD
            if (unlikely(!string) || unlikely(PyList_Append(list, string) < 0))
                goto __pyx_err;

=======
            if (unlikely(!string)) goto __pyx_err;
            ret = PyList_Append(list, string);
>>>>>>> b3c2e0d6
            Py_DECREF(string);
            if (unlikely(ret < 0)) goto __pyx_err;
        }

        sep = PyUnicode_FromString("|");
        if (likely(sep))
            signature = PyUnicode_Join(sep, list);
__pyx_err:
;
        Py_DECREF(list);
        Py_XDECREF(sep);
    } else {
        signature = _obj_to_str(idx);
    }

    if (unlikely(!signature))
        return NULL;

    unbound_result_func = PyObject_GetItem(self->__signatures__, signature);

    if (likely(unbound_result_func)) {
        if (self->self) {
            __pyx_FusedFunctionObject *unbound = (__pyx_FusedFunctionObject *) unbound_result_func;

            // TODO: move this to InitClassCell
            Py_XINCREF(self->func.func_classobj);
            __Pyx_Py_XDECREF_SET(unbound->func.func_classobj, self->func.func_classobj);

            result_func = __pyx_FusedFunction_descr_get(unbound_result_func,
                                                        self->self, self->self);
        } else {
            result_func = unbound_result_func;
            Py_INCREF(result_func);
        }
    }

    Py_DECREF(signature);
    Py_XDECREF(unbound_result_func);

    return result_func;
}

static PyObject *
__pyx_FusedFunction_callfunction(PyObject *func, PyObject *args, PyObject *kw)
{
     __pyx_CyFunctionObject *cyfunc = (__pyx_CyFunctionObject *) func;
    int static_specialized = (cyfunc->flags & __Pyx_CYFUNCTION_STATICMETHOD &&
                              !((__pyx_FusedFunctionObject *) func)->__signatures__);

    if (cyfunc->flags & __Pyx_CYFUNCTION_CCLASS && !static_specialized) {
        return __Pyx_CyFunction_CallAsMethod(func, args, kw);
    } else {
        return __Pyx_CyFunction_Call(func, args, kw);
    }
}

// Note: the 'self' from method binding is passed in in the args tuple,
//       whereas PyCFunctionObject's m_self is passed in as the first
//       argument to the C function. For extension methods we need
//       to pass 'self' as 'm_self' and not as the first element of the
//       args tuple.

static PyObject *
__pyx_FusedFunction_call(PyObject *func, PyObject *args, PyObject *kw)
{
    __pyx_FusedFunctionObject *binding_func = (__pyx_FusedFunctionObject *) func;
    Py_ssize_t argc = PyTuple_GET_SIZE(args);
    PyObject *new_args = NULL;
    __pyx_FusedFunctionObject *new_func = NULL;
    PyObject *result = NULL;
    int is_staticmethod = binding_func->func.flags & __Pyx_CYFUNCTION_STATICMETHOD;

    if (binding_func->self) {
        // Bound method call, put 'self' in the args tuple
        PyObject *self;
        Py_ssize_t i;
        new_args = PyTuple_New(argc + 1);
        if (unlikely(!new_args))
            return NULL;

        self = binding_func->self;

        Py_INCREF(self);
        PyTuple_SET_ITEM(new_args, 0, self);
        self = NULL;

        for (i = 0; i < argc; i++) {
#if CYTHON_ASSUME_SAFE_MACROS && !CYTHON_AVOID_BORROWED_REFS
            PyObject *item = PyTuple_GET_ITEM(args, i);
            Py_INCREF(item);
#else
            PyObject *item = PySequence_ITEM(args, i);  if (unlikely(!item)) goto bad;
#endif
            PyTuple_SET_ITEM(new_args, i + 1, item);
        }

        args = new_args;
    }

    if (binding_func->__signatures__) {
        PyObject *tup;
        if (is_staticmethod && binding_func->func.flags & __Pyx_CYFUNCTION_CCLASS) {
            // FIXME: this seems wrong, but we must currently pass the signatures dict as 'self' argument
            tup = PyTuple_Pack(3, args,
                               kw == NULL ? Py_None : kw,
                               binding_func->func.defaults_tuple);
            if (unlikely(!tup)) goto bad;
            new_func = (__pyx_FusedFunctionObject *) __Pyx_CyFunction_CallMethod(
                func, binding_func->__signatures__, tup, NULL);
        } else {
            tup = PyTuple_Pack(4, binding_func->__signatures__, args,
                               kw == NULL ? Py_None : kw,
                               binding_func->func.defaults_tuple);
            if (unlikely(!tup)) goto bad;
            new_func = (__pyx_FusedFunctionObject *) __pyx_FusedFunction_callfunction(func, tup, NULL);
        }
        Py_DECREF(tup);

        if (unlikely(!new_func))
            goto bad;

        Py_XINCREF(binding_func->func.func_classobj);
        __Pyx_Py_XDECREF_SET(new_func->func.func_classobj, binding_func->func.func_classobj);

        func = (PyObject *) new_func;
    }

    result = __pyx_FusedFunction_callfunction(func, args, kw);
bad:
    Py_XDECREF(new_args);
    Py_XDECREF((PyObject *) new_func);
    return result;
}

static PyMemberDef __pyx_FusedFunction_members[] = {
    {(char *) "__signatures__",
     T_OBJECT,
     offsetof(__pyx_FusedFunctionObject, __signatures__),
     READONLY,
     0},
    {0, 0, 0, 0, 0},
};

#if CYTHON_COMPILING_IN_LIMITED_API
static PyType_Slot __pyx_FusedFunctionType_slots[] = {
    {Py_tp_dealloc, (void *)__pyx_FusedFunction_dealloc},
    {Py_tp_call, (void *)__pyx_FusedFunction_call},
    {Py_tp_traverse, (void *)__pyx_FusedFunction_traverse},
    {Py_tp_clear, (void *)__pyx_FusedFunction_clear},
    {Py_tp_members, (void *)__pyx_FusedFunction_members},
    {Py_tp_getset, (void *)__pyx_CyFunction_getsets},
    {Py_tp_descr_get, (void *)__pyx_FusedFunction_descr_get},
    {Py_mp_subscript, (void *)__pyx_FusedFunction_getitem},
    {0, 0},
};

static PyType_Spec __pyx_FusedFunctionType_spec = {
    "fused_cython_function",
    sizeof(__pyx_FusedFunctionObject),
    0,
    Py_TPFLAGS_DEFAULT | Py_TPFLAGS_HAVE_GC | Py_TPFLAGS_BASETYPE, /*tp_flags*/
    __pyx_FusedFunctionType_slots
};

#else  /* !CYTHON_COMPILING_IN_LIMITED_API */

static PyMappingMethods __pyx_FusedFunction_mapping_methods = {
    0,
    (binaryfunc) __pyx_FusedFunction_getitem,
    0,
};

static PyTypeObject __pyx_FusedFunctionType_type = {
    PyVarObject_HEAD_INIT(0, 0)
    "fused_cython_function",           /*tp_name*/
    sizeof(__pyx_FusedFunctionObject), /*tp_basicsize*/
    0,                                  /*tp_itemsize*/
    (destructor) __pyx_FusedFunction_dealloc, /*tp_dealloc*/
    0,                                  /*tp_print*/
    0,                                  /*tp_getattr*/
    0,                                  /*tp_setattr*/
#if PY_MAJOR_VERSION < 3
    0,                                  /*tp_compare*/
#else
    0,                                  /*tp_as_async*/
#endif
    0,                                  /*tp_repr*/
    0,                                  /*tp_as_number*/
    0,                                  /*tp_as_sequence*/
    &__pyx_FusedFunction_mapping_methods, /*tp_as_mapping*/
    0,                                  /*tp_hash*/
    (ternaryfunc) __pyx_FusedFunction_call, /*tp_call*/
    0,                                  /*tp_str*/
    0,                                  /*tp_getattro*/
    0,                                  /*tp_setattro*/
    0,                                  /*tp_as_buffer*/
    Py_TPFLAGS_DEFAULT | Py_TPFLAGS_HAVE_GC | Py_TPFLAGS_BASETYPE, /*tp_flags*/
    0,                                  /*tp_doc*/
    (traverseproc) __pyx_FusedFunction_traverse,   /*tp_traverse*/
    (inquiry) __pyx_FusedFunction_clear,/*tp_clear*/
    0,                                  /*tp_richcompare*/
    0,                                  /*tp_weaklistoffset*/
    0,                                  /*tp_iter*/
    0,                                  /*tp_iternext*/
    0,                                  /*tp_methods*/
    __pyx_FusedFunction_members,        /*tp_members*/
    // __doc__ is None for the fused function type, but we need it to be
    // a descriptor for the instance's __doc__, so rebuild descriptors in our subclass
    __pyx_CyFunction_getsets,           /*tp_getset*/
    // NOTE: tp_base may be changed later during module initialisation when importing CyFunction across modules.
    &__pyx_CyFunctionType_type,         /*tp_base*/
    0,                                  /*tp_dict*/
    __pyx_FusedFunction_descr_get,      /*tp_descr_get*/
    0,                                  /*tp_descr_set*/
    0,                                  /*tp_dictoffset*/
    0,                                  /*tp_init*/
    0,                                  /*tp_alloc*/
    0,                                  /*tp_new*/
    0,                                  /*tp_free*/
    0,                                  /*tp_is_gc*/
    0,                                  /*tp_bases*/
    0,                                  /*tp_mro*/
    0,                                  /*tp_cache*/
    0,                                  /*tp_subclasses*/
    0,                                  /*tp_weaklist*/
    0,                                  /*tp_del*/
    0,                                  /*tp_version_tag*/
#if PY_VERSION_HEX >= 0x030400a1
    0,                                  /*tp_finalize*/
#endif
#if PY_VERSION_HEX >= 0x030800b1
    0,                                  /*tp_vectorcall*/
#endif
#if PY_VERSION_HEX >= 0x030800b4 && PY_VERSION_HEX < 0x03090000
    0,                                  /*tp_print*/
#endif
};
#endif

static int __pyx_FusedFunction_init(void) {
#if CYTHON_COMPILING_IN_LIMITED_API
    PyObject *bases = PyTuple_Pack(1, __pyx_CyFunctionType);
    if (unlikely(!bases)) {
        return -1;
    }
    __pyx_FusedFunctionType = __Pyx_FetchCommonTypeFromSpec(&__pyx_FusedFunctionType_spec, bases);
    Py_DECREF(bases);
#else
    // Set base from __Pyx_FetchCommonTypeFromSpec, in case it's different from the local static value.
    __pyx_FusedFunctionType_type.tp_base = __pyx_CyFunctionType;
    __pyx_FusedFunctionType = __Pyx_FetchCommonType(&__pyx_FusedFunctionType_type);
#endif
    if (unlikely(__pyx_FusedFunctionType == NULL)) {
        return -1;
    }
    return 0;
}

//////////////////// ClassMethod.proto ////////////////////

#include "descrobject.h"
static CYTHON_UNUSED PyObject* __Pyx_Method_ClassMethod(PyObject *method); /*proto*/

//////////////////// ClassMethod ////////////////////

static PyObject* __Pyx_Method_ClassMethod(PyObject *method) {
#if CYTHON_COMPILING_IN_PYPY && PYPY_VERSION_NUM <= 0x05080000
    if (PyObject_TypeCheck(method, &PyWrapperDescr_Type)) {
        // cdef classes
        return PyClassMethod_New(method);
    }
#else
#if CYTHON_COMPILING_IN_PYSTON || CYTHON_COMPILING_IN_PYPY
    // special C-API function only in Pyston and PyPy >= 5.9
    if (PyMethodDescr_Check(method))
#else
    // It appears that PyMethodDescr_Type is not exposed anywhere in the CPython C-API
    static PyTypeObject *methoddescr_type = NULL;
    if (unlikely(methoddescr_type == NULL)) {
       PyObject *meth = PyObject_GetAttrString((PyObject*)&PyList_Type, "append");
       if (unlikely(!meth)) return NULL;
       methoddescr_type = Py_TYPE(meth);
       Py_DECREF(meth);
    }
    if (__Pyx_TypeCheck(method, methoddescr_type))
#endif
    {
        // cdef classes
        PyMethodDescrObject *descr = (PyMethodDescrObject *)method;
        #if PY_VERSION_HEX < 0x03020000
        PyTypeObject *d_type = descr->d_type;
        #else
        PyTypeObject *d_type = descr->d_common.d_type;
        #endif
        return PyDescr_NewClassMethod(d_type, descr->d_method);
    }
#endif
    else if (PyMethod_Check(method)) {
        // python classes
        return PyClassMethod_New(PyMethod_GET_FUNCTION(method));
    }
    else if (PyCFunction_Check(method)) {
        return PyClassMethod_New(method);
    }
#ifdef __Pyx_CyFunction_USED
    else if (__Pyx_CyFunction_Check(method)) {
        return PyClassMethod_New(method);
    }
#endif
    PyErr_SetString(PyExc_TypeError,
                   "Class-level classmethod() can only be called on "
                   "a method_descriptor or instance method.");
    return NULL;
}<|MERGE_RESOLUTION|>--- conflicted
+++ resolved
@@ -74,7 +74,6 @@
 
 static int __pyx_CyFunction_init(void);
 
-<<<<<<< HEAD
 #if CYTHON_METH_FASTCALL
 static PyObject * __Pyx_CyFunction_Vectorcall_NOARGS(PyObject *func, PyObject *const *args, size_t nargsf, PyObject *kwnames);
 static PyObject * __Pyx_CyFunction_Vectorcall_O(PyObject *func, PyObject *const *args, size_t nargsf, PyObject *kwnames);
@@ -85,8 +84,6 @@
 #define __Pyx_CyFunction_func_vectorcall(f) (((__pyx_CyFunctionObject*)f)->func.vectorcall)
 #endif
 #endif
-=======
->>>>>>> b3c2e0d6
 
 //////////////////// CythonFunctionShared ////////////////////
 //@substitute: naming
@@ -479,7 +476,6 @@
     op->defaults_kwdict = NULL;
     op->defaults_getter = NULL;
     op->func_annotations = NULL;
-<<<<<<< HEAD
 #if CYTHON_METH_FASTCALL
     switch (ml->ml_flags & (METH_VARARGS | METH_FASTCALL | METH_NOARGS | METH_O | METH_KEYWORDS)) {
     case METH_NOARGS:
@@ -501,8 +497,6 @@
         return NULL;
     }
 #endif
-=======
->>>>>>> b3c2e0d6
     return (PyObject *) op;
 }
 
@@ -1038,10 +1032,6 @@
     if (likely(op)) {
         __pyx_FusedFunctionObject *fusedfunc = (__pyx_FusedFunctionObject *) op;
         fusedfunc->__signatures__ = NULL;
-<<<<<<< HEAD
-=======
-        fusedfunc->type = NULL;
->>>>>>> b3c2e0d6
         fusedfunc->self = NULL;
         PyObject_GC_Track(op);
     }
@@ -1184,14 +1174,8 @@
 #if !(CYTHON_ASSUME_SAFE_MACROS && !CYTHON_AVOID_BORROWED_REFS)
             Py_DECREF(item);
 #endif
-<<<<<<< HEAD
-            if (unlikely(!string) || unlikely(PyList_Append(list, string) < 0))
-                goto __pyx_err;
-
-=======
             if (unlikely(!string)) goto __pyx_err;
             ret = PyList_Append(list, string);
->>>>>>> b3c2e0d6
             Py_DECREF(string);
             if (unlikely(ret < 0)) goto __pyx_err;
         }
