--- conflicted
+++ resolved
@@ -217,11 +217,7 @@
 static CYTHON_INLINE PyObject *__Pyx_PyIter_Next2(PyObject* iterator, PyObject* defval) {
     PyObject* next;
     // We always do a quick slot check because calling PyIter_Check() is so wasteful.
-<<<<<<< HEAD
     iternextfunc iternext = __Pyx_PyObject_GetSlot_StaticSafe(iterator, tp_iternext, iternextfunc);
-=======
-    iternextfunc iternext = __Pyx_PyObject_GetSlot(iterator, tp_iternext, iternextfunc);
->>>>>>> 57facc5f
     if (likely(iternext)) {
 #if CYTHON_USE_TYPE_SLOTS || CYTHON_COMPILING_IN_PYPY
         next = iternext(iterator);
