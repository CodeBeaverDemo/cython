--- conflicted
+++ resolved
@@ -285,14 +285,9 @@
 //@requires: PyObjectCallOneArg
 
 #if CYTHON_USE_TYPE_SLOTS
-<<<<<<< HEAD
 static PyObject *__Pyx_PyObject_GetIndex(PyObject *obj, PyObject *index) {
     // Get element from sequence object `obj` at index `index`.
-    PyObject *runerr;
-=======
-static PyObject *__Pyx_PyObject_GetIndex(PyObject *obj, PyObject* index) {
     PyObject *runerr = NULL;
->>>>>>> b37cfc9a
     Py_ssize_t key_value;
     key_value = __Pyx_PyIndex_AsSsize_t(index);
     if (likely(key_value != -1 || !(runerr = PyErr_Occurred()))) {
@@ -2085,23 +2080,13 @@
         // Not using #ifdefs for PY_VERSION_HEX to avoid C compiler warnings about unused functions.
         if (flag == METH_O) {
             return (*(cfunc->func))(self, arg);
-<<<<<<< HEAD
         } else if ((PY_VERSION_HEX >= 0x030600B1) && flag == METH_FASTCALL) {
-            if ((PY_VERSION_HEX >= 0x030700A0)) {
-=======
-        } else if (PY_VERSION_HEX >= 0x030600B1 && flag == METH_FASTCALL) {
             #if PY_VERSION_HEX >= 0x030700A0
->>>>>>> b37cfc9a
                 return (*(__Pyx_PyCFunctionFast)(void*)(PyCFunction)cfunc->func)(self, &arg, 1);
             #else
                 return (*(__Pyx_PyCFunctionFastWithKeywords)(void*)(PyCFunction)cfunc->func)(self, &arg, 1, NULL);
-<<<<<<< HEAD
-            }
+            #endif
         } else if ((PY_VERSION_HEX >= 0x030700A0) && flag == (METH_FASTCALL | METH_KEYWORDS)) {
-=======
-            #endif
-        } else if (PY_VERSION_HEX >= 0x030700A0 && flag == (METH_FASTCALL | METH_KEYWORDS)) {
->>>>>>> b37cfc9a
             return (*(__Pyx_PyCFunctionFastWithKeywords)(void*)(PyCFunction)cfunc->func)(self, &arg, 1, NULL);
         }
     }
