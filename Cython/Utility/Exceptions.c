// Exception raising code
//
// Exceptions are raised by __Pyx_Raise() and stored as plain
// type/value/tb in PyThreadState->curexc_*.  When being caught by an
// 'except' statement, curexc_* is moved over to exc_* by
// __Pyx_GetException()


/////////////// PyThreadStateGet.proto ///////////////
//@substitute: naming

#if CYTHON_FAST_THREAD_STATE
#define __Pyx_PyThreadState_declare  PyThreadState *$local_tstate_cname;
#define __Pyx_PyThreadState_assign  $local_tstate_cname = __Pyx_PyThreadState_Current;
#define __Pyx_PyErr_Occurred()  $local_tstate_cname->curexc_type
#else
#define __Pyx_PyThreadState_declare
#define __Pyx_PyThreadState_assign
#define __Pyx_PyErr_Occurred()  PyErr_Occurred()
#endif


/////////////// PyErrExceptionMatches.proto ///////////////
//@substitute: naming

#if CYTHON_FAST_THREAD_STATE
#define __Pyx_PyErr_ExceptionMatches(err) __Pyx_PyErr_ExceptionMatchesInState($local_tstate_cname, err)
static CYTHON_INLINE int __Pyx_PyErr_ExceptionMatchesInState(PyThreadState* tstate, PyObject* err);
#else
#define __Pyx_PyErr_ExceptionMatches(err)  PyErr_ExceptionMatches(err)
#endif

/////////////// PyErrExceptionMatches ///////////////

#if CYTHON_FAST_THREAD_STATE
static int __Pyx_PyErr_ExceptionMatchesTuple(PyObject *exc_type, PyObject *tuple) {
    Py_ssize_t i, n;
    n = PyTuple_GET_SIZE(tuple);
#if PY_MAJOR_VERSION >= 3
    // the tighter subtype checking in Py3 allows faster out-of-order comparison
    for (i=0; i<n; i++) {
        if (exc_type == PyTuple_GET_ITEM(tuple, i)) return 1;
    }
#endif
    for (i=0; i<n; i++) {
        if (__Pyx_PyErr_GivenExceptionMatches(exc_type, PyTuple_GET_ITEM(tuple, i))) return 1;
    }
    return 0;
}

static CYTHON_INLINE int __Pyx_PyErr_ExceptionMatchesInState(PyThreadState* tstate, PyObject* err) {
    PyObject *exc_type = tstate->curexc_type;
    if (exc_type == err) return 1;
    if (unlikely(!exc_type)) return 0;
    if (unlikely(PyTuple_Check(err)))
        return __Pyx_PyErr_ExceptionMatchesTuple(exc_type, err);
    return __Pyx_PyErr_GivenExceptionMatches(exc_type, err);
}
#endif

/////////////// PyErrFetchRestore.proto ///////////////
//@substitute: naming
//@requires: PyThreadStateGet

#if CYTHON_FAST_THREAD_STATE
#define __Pyx_PyErr_Clear() __Pyx_ErrRestore(NULL, NULL, NULL)
#define __Pyx_ErrRestoreWithState(type, value, tb)  __Pyx_ErrRestoreInState(PyThreadState_GET(), type, value, tb)
#define __Pyx_ErrFetchWithState(type, value, tb)    __Pyx_ErrFetchInState(PyThreadState_GET(), type, value, tb)
#define __Pyx_ErrRestore(type, value, tb)  __Pyx_ErrRestoreInState($local_tstate_cname, type, value, tb)
#define __Pyx_ErrFetch(type, value, tb)    __Pyx_ErrFetchInState($local_tstate_cname, type, value, tb)
static CYTHON_INLINE void __Pyx_ErrRestoreInState(PyThreadState *tstate, PyObject *type, PyObject *value, PyObject *tb); /*proto*/
static CYTHON_INLINE void __Pyx_ErrFetchInState(PyThreadState *tstate, PyObject **type, PyObject **value, PyObject **tb); /*proto*/

#if CYTHON_COMPILING_IN_CPYTHON
#define __Pyx_PyErr_SetNone(exc) (Py_INCREF(exc), __Pyx_ErrRestore((exc), NULL, NULL))
#else
#define __Pyx_PyErr_SetNone(exc) PyErr_SetNone(exc)
#endif

#else
#define __Pyx_PyErr_Clear() PyErr_Clear()
#define __Pyx_PyErr_SetNone(exc) PyErr_SetNone(exc)
#define __Pyx_ErrRestoreWithState(type, value, tb)  PyErr_Restore(type, value, tb)
#define __Pyx_ErrFetchWithState(type, value, tb)  PyErr_Fetch(type, value, tb)
#define __Pyx_ErrRestoreInState(tstate, type, value, tb)  PyErr_Restore(type, value, tb)
#define __Pyx_ErrFetchInState(tstate, type, value, tb)  PyErr_Fetch(type, value, tb)
#define __Pyx_ErrRestore(type, value, tb)  PyErr_Restore(type, value, tb)
#define __Pyx_ErrFetch(type, value, tb)  PyErr_Fetch(type, value, tb)
#endif

/////////////// PyErrFetchRestore ///////////////

#if CYTHON_FAST_THREAD_STATE
static CYTHON_INLINE void __Pyx_ErrRestoreInState(PyThreadState *tstate, PyObject *type, PyObject *value, PyObject *tb) {
    PyObject *tmp_type, *tmp_value, *tmp_tb;
    tmp_type = tstate->curexc_type;
    tmp_value = tstate->curexc_value;
    tmp_tb = tstate->curexc_traceback;
    tstate->curexc_type = type;
    tstate->curexc_value = value;
    tstate->curexc_traceback = tb;
    Py_XDECREF(tmp_type);
    Py_XDECREF(tmp_value);
    Py_XDECREF(tmp_tb);
}

static CYTHON_INLINE void __Pyx_ErrFetchInState(PyThreadState *tstate, PyObject **type, PyObject **value, PyObject **tb) {
    *type = tstate->curexc_type;
    *value = tstate->curexc_value;
    *tb = tstate->curexc_traceback;
    tstate->curexc_type = 0;
    tstate->curexc_value = 0;
    tstate->curexc_traceback = 0;
}
#endif

/////////////// RaiseException.proto ///////////////

static void __Pyx_Raise(PyObject *type, PyObject *value, PyObject *tb, PyObject *cause); /*proto*/

/////////////// RaiseException ///////////////
//@requires: PyErrFetchRestore
//@requires: PyThreadStateGet

// The following function is based on do_raise() from ceval.c. There
// are separate versions for Python2 and Python3 as exception handling
// has changed quite a lot between the two versions.

#if PY_MAJOR_VERSION < 3
static void __Pyx_Raise(PyObject *type, PyObject *value, PyObject *tb,
                        CYTHON_UNUSED PyObject *cause) {
    __Pyx_PyThreadState_declare
    /* 'cause' is only used in Py3 */
    Py_XINCREF(type);
    if (!value || value == Py_None)
        value = NULL;
    else
        Py_INCREF(value);

    if (!tb || tb == Py_None)
        tb = NULL;
    else {
        Py_INCREF(tb);
        if (!PyTraceBack_Check(tb)) {
            PyErr_SetString(PyExc_TypeError,
                "raise: arg 3 must be a traceback or None");
            goto raise_error;
        }
    }

    if (PyType_Check(type)) {
        /* instantiate the type now (we don't know when and how it will be caught) */
#if CYTHON_COMPILING_IN_PYPY
        /* PyPy can't handle value == NULL */
        if (!value) {
            Py_INCREF(Py_None);
            value = Py_None;
        }
#endif
        PyErr_NormalizeException(&type, &value, &tb);

    } else {
        /* Raising an instance.  The value should be a dummy. */
        if (value) {
            PyErr_SetString(PyExc_TypeError,
                "instance exception may not have a separate value");
            goto raise_error;
        }
        /* Normalize to raise <class>, <instance> */
        value = type;
        type = (PyObject*) Py_TYPE(type);
        Py_INCREF(type);
        if (!PyType_IsSubtype((PyTypeObject *)type, (PyTypeObject *)PyExc_BaseException)) {
            PyErr_SetString(PyExc_TypeError,
                "raise: exception class must be a subclass of BaseException");
            goto raise_error;
        }
    }

    __Pyx_PyThreadState_assign
    __Pyx_ErrRestore(type, value, tb);
    return;
raise_error:
    Py_XDECREF(value);
    Py_XDECREF(type);
    Py_XDECREF(tb);
    return;
}

#else /* Python 3+ */

static void __Pyx_Raise(PyObject *type, PyObject *value, PyObject *tb, PyObject *cause) {
    PyObject* owned_instance = NULL;
    if (tb == Py_None) {
        tb = 0;
    } else if (tb && !PyTraceBack_Check(tb)) {
        PyErr_SetString(PyExc_TypeError,
            "raise: arg 3 must be a traceback or None");
        goto bad;
    }
    if (value == Py_None)
        value = 0;

    if (PyExceptionInstance_Check(type)) {
        if (value) {
            PyErr_SetString(PyExc_TypeError,
                "instance exception may not have a separate value");
            goto bad;
        }
        value = type;
        type = (PyObject*) Py_TYPE(value);
    } else if (PyExceptionClass_Check(type)) {
        // make sure value is an exception instance of type
        PyObject *instance_class = NULL;
        if (value && PyExceptionInstance_Check(value)) {
            instance_class = (PyObject*) Py_TYPE(value);
            if (instance_class != type) {
                int is_subclass = PyObject_IsSubclass(instance_class, type);
                if (!is_subclass) {
                    instance_class = NULL;
                } else if (unlikely(is_subclass == -1)) {
                    // error on subclass test
                    goto bad;
                } else {
                    // believe the instance
                    type = instance_class;
                }
            }
        }
        if (!instance_class) {
            // instantiate the type now (we don't know when and how it will be caught)
            // assuming that 'value' is an argument to the type's constructor
            // not using PyErr_NormalizeException() to avoid ref-counting problems
            PyObject *args;
            if (!value)
                args = PyTuple_New(0);
            else if (PyTuple_Check(value)) {
                Py_INCREF(value);
                args = value;
            } else
                args = PyTuple_Pack(1, value);
            if (!args)
                goto bad;
            owned_instance = PyObject_Call(type, args, NULL);
            Py_DECREF(args);
            if (!owned_instance)
                goto bad;
            value = owned_instance;
            if (!PyExceptionInstance_Check(value)) {
                PyErr_Format(PyExc_TypeError,
                             "calling %R should have returned an instance of "
                             "BaseException, not %R",
                             type, Py_TYPE(value));
                goto bad;
            }
        }
    } else {
        PyErr_SetString(PyExc_TypeError,
            "raise: exception class must be a subclass of BaseException");
        goto bad;
    }

    if (cause) {
        PyObject *fixed_cause;
        if (cause == Py_None) {
            // raise ... from None
            fixed_cause = NULL;
        } else if (PyExceptionClass_Check(cause)) {
            fixed_cause = PyObject_CallObject(cause, NULL);
            if (fixed_cause == NULL)
                goto bad;
        } else if (PyExceptionInstance_Check(cause)) {
            fixed_cause = cause;
            Py_INCREF(fixed_cause);
        } else {
            PyErr_SetString(PyExc_TypeError,
                            "exception causes must derive from "
                            "BaseException");
            goto bad;
        }
        PyException_SetCause(value, fixed_cause);
    }

    PyErr_SetObject(type, value);

    if (tb) {
#if CYTHON_COMPILING_IN_PYPY
        PyObject *tmp_type, *tmp_value, *tmp_tb;
        PyErr_Fetch(&tmp_type, &tmp_value, &tmp_tb);
        Py_INCREF(tb);
        PyErr_Restore(tmp_type, tmp_value, tb);
        Py_XDECREF(tmp_tb);
#else
        PyThreadState *tstate = __Pyx_PyThreadState_Current;
        PyObject* tmp_tb = tstate->curexc_traceback;
        if (tb != tmp_tb) {
            Py_INCREF(tb);
            tstate->curexc_traceback = tb;
            Py_XDECREF(tmp_tb);
        }
#endif
    }

bad:
    Py_XDECREF(owned_instance);
    return;
}
#endif

/////////////// GetException.proto ///////////////
//@substitute: naming
//@requires: PyThreadStateGet

#if CYTHON_FAST_THREAD_STATE
#define __Pyx_GetException(type, value, tb)  __Pyx__GetException($local_tstate_cname, type, value, tb)
static int __Pyx__GetException(PyThreadState *tstate, PyObject **type, PyObject **value, PyObject **tb); /*proto*/
#else
static int __Pyx_GetException(PyObject **type, PyObject **value, PyObject **tb); /*proto*/
#endif

/////////////// GetException ///////////////

#if CYTHON_FAST_THREAD_STATE
static int __Pyx__GetException(PyThreadState *tstate, PyObject **type, PyObject **value, PyObject **tb) {
#else
static int __Pyx_GetException(PyObject **type, PyObject **value, PyObject **tb) {
#endif
    PyObject *local_type, *local_value, *local_tb;
#if CYTHON_FAST_THREAD_STATE
    PyObject *tmp_type, *tmp_value, *tmp_tb;
    local_type = tstate->curexc_type;
    local_value = tstate->curexc_value;
    local_tb = tstate->curexc_traceback;
    tstate->curexc_type = 0;
    tstate->curexc_value = 0;
    tstate->curexc_traceback = 0;
#else
    PyErr_Fetch(&local_type, &local_value, &local_tb);
#endif
    PyErr_NormalizeException(&local_type, &local_value, &local_tb);
#if CYTHON_FAST_THREAD_STATE
    if (unlikely(tstate->curexc_type))
#else
    if (unlikely(PyErr_Occurred()))
#endif
        goto bad;
    #if PY_MAJOR_VERSION >= 3
    if (local_tb) {
        if (unlikely(PyException_SetTraceback(local_value, local_tb) < 0))
            goto bad;
    }
    #endif
    // traceback may be NULL for freshly raised exceptions
    Py_XINCREF(local_tb);
    // exception state may be temporarily empty in parallel loops (race condition)
    Py_XINCREF(local_type);
    Py_XINCREF(local_value);
    *type = local_type;
    *value = local_value;
    *tb = local_tb;
#if CYTHON_FAST_THREAD_STATE
<<<<<<< HEAD
    #if PY_MAJOR_VERSION >= 3 && PY_MINOR_VERSION >= 7
=======
    #if PY_VERSION_HEX >= 0x030700A2
>>>>>>> 80160d01
    tmp_type = tstate->exc_state.exc_type;
    tmp_value = tstate->exc_state.exc_value;
    tmp_tb = tstate->exc_state.exc_traceback;
    tstate->exc_state.exc_type = local_type;
    tstate->exc_state.exc_value = local_value;
    tstate->exc_state.exc_traceback = local_tb;
    #else
    tmp_type = tstate->exc_type;
    tmp_value = tstate->exc_value;
    tmp_tb = tstate->exc_traceback;
    tstate->exc_type = local_type;
    tstate->exc_value = local_value;
    tstate->exc_traceback = local_tb;
    #endif
    // Make sure tstate is in a consistent state when we XDECREF
    // these objects (DECREF may run arbitrary code).
    Py_XDECREF(tmp_type);
    Py_XDECREF(tmp_value);
    Py_XDECREF(tmp_tb);
#else
    PyErr_SetExcInfo(local_type, local_value, local_tb);
#endif
    return 0;
bad:
    *type = 0;
    *value = 0;
    *tb = 0;
    Py_XDECREF(local_type);
    Py_XDECREF(local_value);
    Py_XDECREF(local_tb);
    return -1;
}

/////////////// ReRaiseException.proto ///////////////

static CYTHON_INLINE void __Pyx_ReraiseException(void); /*proto*/

/////////////// ReRaiseException.proto ///////////////

static CYTHON_INLINE void __Pyx_ReraiseException(void) {
    PyObject *type = NULL, *value = NULL, *tb = NULL;
#if CYTHON_FAST_THREAD_STATE
    PyThreadState *tstate = PyThreadState_GET();
<<<<<<< HEAD
    #if PY_MAJOR_VERSION >= 3 && PY_MINOR_VERSION >= 7
=======
    #if PY_VERSION_HEX >= 0x030700A2
>>>>>>> 80160d01
    type = tstate->exc_state.exc_type;
    value = tstate->exc_state.exc_value;
    tb = tstate->exc_state.exc_traceback;
    #else
    type = tstate->exc_type;
    value = tstate->exc_value;
    tb = tstate->exc_traceback;
    #endif
#else
    PyErr_GetExcInfo(&type, &value, &tb);
#endif
    if (!type || type == Py_None) {
#if !CYTHON_FAST_THREAD_STATE
        Py_XDECREF(type);
        Py_XDECREF(value);
        Py_XDECREF(tb);
#endif
        // message copied from Py3
        PyErr_SetString(PyExc_RuntimeError,
            "No active exception to reraise");
    } else {
#if CYTHON_FAST_THREAD_STATE
        Py_INCREF(type);
        Py_XINCREF(value);
        Py_XINCREF(tb);

#endif
        PyErr_Restore(type, value, tb);
    }
}

/////////////// SaveResetException.proto ///////////////
//@substitute: naming
//@requires: PyThreadStateGet

#if CYTHON_FAST_THREAD_STATE
#define __Pyx_ExceptionSave(type, value, tb)  __Pyx__ExceptionSave($local_tstate_cname, type, value, tb)
static CYTHON_INLINE void __Pyx__ExceptionSave(PyThreadState *tstate, PyObject **type, PyObject **value, PyObject **tb); /*proto*/
#define __Pyx_ExceptionReset(type, value, tb)  __Pyx__ExceptionReset($local_tstate_cname, type, value, tb)
static CYTHON_INLINE void __Pyx__ExceptionReset(PyThreadState *tstate, PyObject *type, PyObject *value, PyObject *tb); /*proto*/

#else

#define __Pyx_ExceptionSave(type, value, tb)   PyErr_GetExcInfo(type, value, tb)
#define __Pyx_ExceptionReset(type, value, tb)  PyErr_SetExcInfo(type, value, tb)
#endif

/////////////// SaveResetException ///////////////

#if CYTHON_FAST_THREAD_STATE
static CYTHON_INLINE void __Pyx__ExceptionSave(PyThreadState *tstate, PyObject **type, PyObject **value, PyObject **tb) {
<<<<<<< HEAD
    #if PY_MAJOR_VERSION >= 3 && PY_MINOR_VERSION >= 7
=======
    #if PY_VERSION_HEX >= 0x030700A2
>>>>>>> 80160d01
    *type = tstate->exc_state.exc_type;
    *value = tstate->exc_state.exc_value;
    *tb = tstate->exc_state.exc_traceback;
    #else
    *type = tstate->exc_type;
    *value = tstate->exc_value;
    *tb = tstate->exc_traceback;
    #endif
    Py_XINCREF(*type);
    Py_XINCREF(*value);
    Py_XINCREF(*tb);
}

static CYTHON_INLINE void __Pyx__ExceptionReset(PyThreadState *tstate, PyObject *type, PyObject *value, PyObject *tb) {
    PyObject *tmp_type, *tmp_value, *tmp_tb;

<<<<<<< HEAD
    #if PY_MAJOR_VERSION >= 3 && PY_MINOR_VERSION >= 7
=======
    #if PY_VERSION_HEX >= 0x030700A2
>>>>>>> 80160d01
    tmp_type = tstate->exc_state.exc_type;
    tmp_value = tstate->exc_state.exc_value;
    tmp_tb = tstate->exc_state.exc_traceback;
    tstate->exc_state.exc_type = type;
    tstate->exc_state.exc_value = value;
    tstate->exc_state.exc_traceback = tb;
    #else
    tmp_type = tstate->exc_type;
    tmp_value = tstate->exc_value;
    tmp_tb = tstate->exc_traceback;
    tstate->exc_type = type;
    tstate->exc_value = value;
    tstate->exc_traceback = tb;
    #endif
    Py_XDECREF(tmp_type);
    Py_XDECREF(tmp_value);
    Py_XDECREF(tmp_tb);
}
#endif

/////////////// SwapException.proto ///////////////
//@substitute: naming
//@requires: PyThreadStateGet

#if CYTHON_FAST_THREAD_STATE
#define __Pyx_ExceptionSwap(type, value, tb)  __Pyx__ExceptionSwap($local_tstate_cname, type, value, tb)
static CYTHON_INLINE void __Pyx__ExceptionSwap(PyThreadState *tstate, PyObject **type, PyObject **value, PyObject **tb); /*proto*/
#else
static CYTHON_INLINE void __Pyx_ExceptionSwap(PyObject **type, PyObject **value, PyObject **tb); /*proto*/
#endif

/////////////// SwapException ///////////////

#if CYTHON_FAST_THREAD_STATE
static CYTHON_INLINE void __Pyx__ExceptionSwap(PyThreadState *tstate, PyObject **type, PyObject **value, PyObject **tb) {
    PyObject *tmp_type, *tmp_value, *tmp_tb;

<<<<<<< HEAD
    #if PY_MAJOR_VERSION >= 3 && PY_MINOR_VERSION >= 7
=======
    #if PY_VERSION_HEX >= 0x030700A2
>>>>>>> 80160d01
    tmp_type = tstate->exc_state.exc_type;
    tmp_value = tstate->exc_state.exc_value;
    tmp_tb = tstate->exc_state.exc_traceback;

    tstate->exc_state.exc_type = *type;
    tstate->exc_state.exc_value = *value;
    tstate->exc_state.exc_traceback = *tb;
    #else
    tmp_type = tstate->exc_type;
    tmp_value = tstate->exc_value;
    tmp_tb = tstate->exc_traceback;

    tstate->exc_type = *type;
    tstate->exc_value = *value;
    tstate->exc_traceback = *tb;
    #endif

    #endif
    *type = tmp_type;
    *value = tmp_value;
    *tb = tmp_tb;
}

#else

static CYTHON_INLINE void __Pyx_ExceptionSwap(PyObject **type, PyObject **value, PyObject **tb) {
    PyObject *tmp_type, *tmp_value, *tmp_tb;
    PyErr_GetExcInfo(&tmp_type, &tmp_value, &tmp_tb);
    PyErr_SetExcInfo(*type, *value, *tb);
    *type = tmp_type;
    *value = tmp_value;
    *tb = tmp_tb;
}
#endif

/////////////// WriteUnraisableException.proto ///////////////

static void __Pyx_WriteUnraisable(const char *name, int clineno,
                                  int lineno, const char *filename,
                                  int full_traceback, int nogil); /*proto*/

/////////////// WriteUnraisableException ///////////////
//@requires: PyErrFetchRestore
//@requires: PyThreadStateGet

static void __Pyx_WriteUnraisable(const char *name, CYTHON_UNUSED int clineno,
                                  CYTHON_UNUSED int lineno, CYTHON_UNUSED const char *filename,
                                  int full_traceback, CYTHON_UNUSED int nogil) {
    PyObject *old_exc, *old_val, *old_tb;
    PyObject *ctx;
    __Pyx_PyThreadState_declare
#ifdef WITH_THREAD
    PyGILState_STATE state;
    if (nogil)
        state = PyGILState_Ensure();
#ifdef _MSC_VER
    /* arbitrary, to suppress warning */
    else state = (PyGILState_STATE)-1;
#endif
#endif
    __Pyx_PyThreadState_assign
    __Pyx_ErrFetch(&old_exc, &old_val, &old_tb);
    if (full_traceback) {
        Py_XINCREF(old_exc);
        Py_XINCREF(old_val);
        Py_XINCREF(old_tb);
        __Pyx_ErrRestore(old_exc, old_val, old_tb);
        PyErr_PrintEx(1);
    }
    #if PY_MAJOR_VERSION < 3
    ctx = PyString_FromString(name);
    #else
    ctx = PyUnicode_FromString(name);
    #endif
    __Pyx_ErrRestore(old_exc, old_val, old_tb);
    if (!ctx) {
        PyErr_WriteUnraisable(Py_None);
    } else {
        PyErr_WriteUnraisable(ctx);
        Py_DECREF(ctx);
    }
#ifdef WITH_THREAD
    if (nogil)
        PyGILState_Release(state);
#endif
}

/////////////// CLineInTraceback.proto ///////////////

#ifdef CYTHON_CLINE_IN_TRACEBACK  /* 0 or 1 to disable/enable C line display in tracebacks at C compile time */
#define __Pyx_CLineForTraceback(tstate, c_line)  (((CYTHON_CLINE_IN_TRACEBACK)) ? c_line : 0)
#else
static int __Pyx_CLineForTraceback(PyThreadState *tstate, int c_line);/*proto*/
#endif

/////////////// CLineInTraceback ///////////////
//@requires: ObjectHandling.c::PyObjectGetAttrStr
//@requires: PyErrFetchRestore
//@substitute: naming

#ifndef CYTHON_CLINE_IN_TRACEBACK
static int __Pyx_CLineForTraceback(CYTHON_UNUSED PyThreadState *tstate, int c_line) {
    PyObject *use_cline;
    PyObject *ptype, *pvalue, *ptraceback;
#if CYTHON_COMPILING_IN_CPYTHON
    PyObject **cython_runtime_dict;
#endif
    __Pyx_ErrFetchInState(tstate, &ptype, &pvalue, &ptraceback);

#if CYTHON_COMPILING_IN_CPYTHON
    cython_runtime_dict = _PyObject_GetDictPtr(${cython_runtime_cname});
    if (likely(cython_runtime_dict)) {
      use_cline = __Pyx_PyDict_GetItemStr(*cython_runtime_dict, PYIDENT("cline_in_traceback"));
    } else
#endif
    {
      PyObject *use_cline_obj = __Pyx_PyObject_GetAttrStr(${cython_runtime_cname}, PYIDENT("cline_in_traceback"));
      if (use_cline_obj) {
        use_cline = PyObject_Not(use_cline_obj) ? Py_False : Py_True;
        Py_DECREF(use_cline_obj);
      } else {
        PyErr_Clear();
        use_cline = NULL;
      }
    }
    if (!use_cline) {
        c_line = 0;
        PyObject_SetAttr(${cython_runtime_cname}, PYIDENT("cline_in_traceback"), Py_False);
    }
    else if (PyObject_Not(use_cline) != 0) {
        c_line = 0;
    }
    __Pyx_ErrRestoreInState(tstate, ptype, pvalue, ptraceback);
    return c_line;
}
#endif

/////////////// AddTraceback.proto ///////////////

static void __Pyx_AddTraceback(const char *funcname, int c_line,
                               int py_line, const char *filename); /*proto*/

/////////////// AddTraceback ///////////////
//@requires: ModuleSetupCode.c::CodeObjectCache
//@requires: CLineInTraceback
//@substitute: naming

#include "compile.h"
#include "frameobject.h"
#include "traceback.h"

static PyCodeObject* __Pyx_CreateCodeObjectForTraceback(
            const char *funcname, int c_line,
            int py_line, const char *filename) {
    PyCodeObject *py_code = 0;
    PyObject *py_srcfile = 0;
    PyObject *py_funcname = 0;

    #if PY_MAJOR_VERSION < 3
    py_srcfile = PyString_FromString(filename);
    #else
    py_srcfile = PyUnicode_FromString(filename);
    #endif
    if (!py_srcfile) goto bad;
    if (c_line) {
        #if PY_MAJOR_VERSION < 3
        py_funcname = PyString_FromFormat( "%s (%s:%d)", funcname, $cfilenm_cname, c_line);
        #else
        py_funcname = PyUnicode_FromFormat( "%s (%s:%d)", funcname, $cfilenm_cname, c_line);
        #endif
    }
    else {
        #if PY_MAJOR_VERSION < 3
        py_funcname = PyString_FromString(funcname);
        #else
        py_funcname = PyUnicode_FromString(funcname);
        #endif
    }
    if (!py_funcname) goto bad;
    py_code = __Pyx_PyCode_New(
        0,            /*int argcount,*/
        0,            /*int kwonlyargcount,*/
        0,            /*int nlocals,*/
        0,            /*int stacksize,*/
        0,            /*int flags,*/
        $empty_bytes, /*PyObject *code,*/
        $empty_tuple, /*PyObject *consts,*/
        $empty_tuple, /*PyObject *names,*/
        $empty_tuple, /*PyObject *varnames,*/
        $empty_tuple, /*PyObject *freevars,*/
        $empty_tuple, /*PyObject *cellvars,*/
        py_srcfile,   /*PyObject *filename,*/
        py_funcname,  /*PyObject *name,*/
        py_line,      /*int firstlineno,*/
        $empty_bytes  /*PyObject *lnotab*/
    );
    Py_DECREF(py_srcfile);
    Py_DECREF(py_funcname);
    return py_code;
bad:
    Py_XDECREF(py_srcfile);
    Py_XDECREF(py_funcname);
    return NULL;
}

static void __Pyx_AddTraceback(const char *funcname, int c_line,
                               int py_line, const char *filename) {
    PyCodeObject *py_code = 0;
    PyFrameObject *py_frame = 0;
    PyThreadState *tstate = __Pyx_PyThreadState_Current;

    if (c_line) {
        c_line = __Pyx_CLineForTraceback(tstate, c_line);
    }

    // Negate to avoid collisions between py and c lines.
    py_code = $global_code_object_cache_find(c_line ? -c_line : py_line);
    if (!py_code) {
        py_code = __Pyx_CreateCodeObjectForTraceback(
            funcname, c_line, py_line, filename);
        if (!py_code) goto bad;
        $global_code_object_cache_insert(c_line ? -c_line : py_line, py_code);
    }
    py_frame = PyFrame_New(
        tstate,            /*PyThreadState *tstate,*/
        py_code,           /*PyCodeObject *code,*/
        $moddict_cname,    /*PyObject *globals,*/
        0                  /*PyObject *locals*/
    );
    if (!py_frame) goto bad;
    __Pyx_PyFrame_SetLineNumber(py_frame, py_line);
    PyTraceBack_Here(py_frame);
bad:
    Py_XDECREF(py_code);
    Py_XDECREF(py_frame);
}<|MERGE_RESOLUTION|>--- conflicted
+++ resolved
@@ -359,11 +359,7 @@
     *value = local_value;
     *tb = local_tb;
 #if CYTHON_FAST_THREAD_STATE
-<<<<<<< HEAD
-    #if PY_MAJOR_VERSION >= 3 && PY_MINOR_VERSION >= 7
-=======
     #if PY_VERSION_HEX >= 0x030700A2
->>>>>>> 80160d01
     tmp_type = tstate->exc_state.exc_type;
     tmp_value = tstate->exc_state.exc_value;
     tmp_tb = tstate->exc_state.exc_traceback;
@@ -407,11 +403,7 @@
     PyObject *type = NULL, *value = NULL, *tb = NULL;
 #if CYTHON_FAST_THREAD_STATE
     PyThreadState *tstate = PyThreadState_GET();
-<<<<<<< HEAD
-    #if PY_MAJOR_VERSION >= 3 && PY_MINOR_VERSION >= 7
-=======
     #if PY_VERSION_HEX >= 0x030700A2
->>>>>>> 80160d01
     type = tstate->exc_state.exc_type;
     value = tstate->exc_state.exc_value;
     tb = tstate->exc_state.exc_traceback;
@@ -463,11 +455,7 @@
 
 #if CYTHON_FAST_THREAD_STATE
 static CYTHON_INLINE void __Pyx__ExceptionSave(PyThreadState *tstate, PyObject **type, PyObject **value, PyObject **tb) {
-<<<<<<< HEAD
-    #if PY_MAJOR_VERSION >= 3 && PY_MINOR_VERSION >= 7
-=======
     #if PY_VERSION_HEX >= 0x030700A2
->>>>>>> 80160d01
     *type = tstate->exc_state.exc_type;
     *value = tstate->exc_state.exc_value;
     *tb = tstate->exc_state.exc_traceback;
@@ -484,11 +472,7 @@
 static CYTHON_INLINE void __Pyx__ExceptionReset(PyThreadState *tstate, PyObject *type, PyObject *value, PyObject *tb) {
     PyObject *tmp_type, *tmp_value, *tmp_tb;
 
-<<<<<<< HEAD
-    #if PY_MAJOR_VERSION >= 3 && PY_MINOR_VERSION >= 7
-=======
     #if PY_VERSION_HEX >= 0x030700A2
->>>>>>> 80160d01
     tmp_type = tstate->exc_state.exc_type;
     tmp_value = tstate->exc_state.exc_value;
     tmp_tb = tstate->exc_state.exc_traceback;
@@ -526,11 +510,7 @@
 static CYTHON_INLINE void __Pyx__ExceptionSwap(PyThreadState *tstate, PyObject **type, PyObject **value, PyObject **tb) {
     PyObject *tmp_type, *tmp_value, *tmp_tb;
 
-<<<<<<< HEAD
-    #if PY_MAJOR_VERSION >= 3 && PY_MINOR_VERSION >= 7
-=======
     #if PY_VERSION_HEX >= 0x030700A2
->>>>>>> 80160d01
     tmp_type = tstate->exc_state.exc_type;
     tmp_value = tstate->exc_state.exc_value;
     tmp_tb = tstate->exc_state.exc_traceback;
@@ -548,7 +528,6 @@
     tstate->exc_traceback = *tb;
     #endif
 
-    #endif
     *type = tmp_type;
     *value = tmp_value;
     *tb = tmp_tb;
