from cpython.object cimport PyObject
from cpython.version cimport PY_VERSION_HEX

import cython as _cython

cdef extern from "Python.h":
    ctypedef struct PyTypeObject:
        pass

cdef extern from "datetime.h":
    """
    /* Backport for Python 2.x */
    #if PY_MAJOR_VERSION < 3
        #ifndef PyDateTime_DELTA_GET_DAYS
            #define PyDateTime_DELTA_GET_DAYS(o) (((PyDateTime_Delta*)o)->days)
        #endif
        #ifndef PyDateTime_DELTA_GET_SECONDS
            #define PyDateTime_DELTA_GET_SECONDS(o) (((PyDateTime_Delta*)o)->seconds)
        #endif
        #ifndef PyDateTime_DELTA_GET_MICROSECONDS
            #define PyDateTime_DELTA_GET_MICROSECONDS(o) (((PyDateTime_Delta*)o)->microseconds)
        #endif
    #endif

    /* Backport for Python < 3.6 */
    #if PY_VERSION_HEX < 0x030600a4
        #ifndef PyDateTime_TIME_GET_FOLD
            #define PyDateTime_TIME_GET_FOLD(o) ((void)(o), 0)
        #endif
        #ifndef PyDateTime_DATE_GET_FOLD
            #define PyDateTime_DATE_GET_FOLD(o) ((void)(o), 0)
        #endif
    #endif

    /* Backport for Python < 3.6 */
    #if PY_VERSION_HEX < 0x030600a4
        #define __Pyx_DateTime_DateTimeWithFold(year, month, day, hour, minute, second, microsecond, tz, fold) \
            ((void)(fold), PyDateTimeAPI->DateTime_FromDateAndTime(year, month, day, hour, minute, second, \
                microsecond, tz, PyDateTimeAPI->DateTimeType))
        #define __Pyx_DateTime_TimeWithFold(hour, minute, second, microsecond, tz, fold) \
            ((void)(fold), PyDateTimeAPI->Time_FromTime(hour, minute, second, microsecond, tz, PyDateTimeAPI->TimeType))
    #else /* For Python 3.6+ so that we can pass tz */
        #define __Pyx_DateTime_DateTimeWithFold(year, month, day, hour, minute, second, microsecond, tz, fold) \
            PyDateTimeAPI->DateTime_FromDateAndTimeAndFold(year, month, day, hour, minute, second, \
                microsecond, tz, fold, PyDateTimeAPI->DateTimeType)
        #define __Pyx_DateTime_TimeWithFold(hour, minute, second, microsecond, tz, fold) \
            PyDateTimeAPI->Time_FromTimeAndFold(hour, minute, second, microsecond, tz, fold, PyDateTimeAPI->TimeType)
    #endif

    /* Backport for Python < 3.7 */
    #if PY_VERSION_HEX < 0x030700b1
        #define __Pyx_TimeZone_UTC NULL
        #define __Pyx_TimeZone_FromOffsetAndName(offset, name) ((void)(offset), (void)(name), (PyObject*)NULL)
    #else
        #define __Pyx_TimeZone_UTC PyDateTime_TimeZone_UTC
        #define __Pyx_TimeZone_FromOffsetAndName(offset, name) PyTimeZone_FromOffsetAndName(offset, name)
    #endif

    /* Backport for Python < 3.10 */
    #if PY_VERSION_HEX < 0x030a00a1
        #ifndef PyDateTime_TIME_GET_TZINFO
            #define PyDateTime_TIME_GET_TZINFO(o) \
                ((((PyDateTime_Time*)o)->hastzinfo) ? ((PyDateTime_Time*)o)->tzinfo : Py_None)
        #endif
        #ifndef PyDateTime_DATE_GET_TZINFO
            #define PyDateTime_DATE_GET_TZINFO(o) \
                ((((PyDateTime_DateTime*)o)->hastzinfo) ? ((PyDateTime_DateTime*)o)->tzinfo : Py_None)
        #endif
    #endif
    """

    ctypedef extern class datetime.date[object PyDateTime_Date, check_size opaque]:
        @property
<<<<<<< HEAD
        @_cython.c_compile_guard("!CYTHON_COMPILING_IN_LIMITED_API")
        cdef inline int year(self):
            return PyDateTime_GET_YEAR(self)

        @property
        @_cython.c_compile_guard("!CYTHON_COMPILING_IN_LIMITED_API")
        cdef inline int month(self):
            return PyDateTime_GET_MONTH(self)

        @property
        @_cython.c_compile_guard("!CYTHON_COMPILING_IN_LIMITED_API")
        cdef inline int day(self):
=======
        cdef inline int year(self) noexcept:
            return PyDateTime_GET_YEAR(self)

        @property
        cdef inline int month(self) noexcept:
            return PyDateTime_GET_MONTH(self)

        @property
        cdef inline int day(self) noexcept:
>>>>>>> 7efdc81e
            return PyDateTime_GET_DAY(self)

    ctypedef extern class datetime.time[object PyDateTime_Time, check_size opaque]:
        @property
<<<<<<< HEAD
        @_cython.c_compile_guard("!CYTHON_COMPILING_IN_LIMITED_API")
        cdef inline int hour(self):
            return PyDateTime_TIME_GET_HOUR(self)

        @property
        @_cython.c_compile_guard("!CYTHON_COMPILING_IN_LIMITED_API")
        cdef inline int minute(self):
            return PyDateTime_TIME_GET_MINUTE(self)

        @property
        @_cython.c_compile_guard("!CYTHON_COMPILING_IN_LIMITED_API")
        cdef inline int second(self):
            return PyDateTime_TIME_GET_SECOND(self)

        @property
        @_cython.c_compile_guard("!CYTHON_COMPILING_IN_LIMITED_API")
        cdef inline int microsecond(self):
=======
        cdef inline int hour(self) noexcept:
            return PyDateTime_TIME_GET_HOUR(self)

        @property
        cdef inline int minute(self) noexcept:
            return PyDateTime_TIME_GET_MINUTE(self)

        @property
        cdef inline int second(self) noexcept:
            return PyDateTime_TIME_GET_SECOND(self)

        @property
        cdef inline int microsecond(self) noexcept:
>>>>>>> 7efdc81e
            return PyDateTime_TIME_GET_MICROSECOND(self)

        @property
        @_cython.c_compile_guard("!CYTHON_COMPILING_IN_LIMITED_API")
        cdef inline object tzinfo(self):
            return <object>PyDateTime_TIME_GET_TZINFO(self)

        @property
<<<<<<< HEAD
        @_cython.c_compile_guard("!CYTHON_COMPILING_IN_LIMITED_API")
        cdef inline int fold(self):
=======
        cdef inline int fold(self) noexcept:
>>>>>>> 7efdc81e
            # For Python < 3.6 this returns 0 no matter what
            return PyDateTime_TIME_GET_FOLD(self)

    ctypedef extern class datetime.datetime[object PyDateTime_DateTime, check_size opaque]:
        @property
<<<<<<< HEAD
        @_cython.c_compile_guard("!CYTHON_COMPILING_IN_LIMITED_API")
        cdef inline int year(self):
            return PyDateTime_GET_YEAR(self)

        @property
        @_cython.c_compile_guard("!CYTHON_COMPILING_IN_LIMITED_API")
        cdef inline int month(self):
            return PyDateTime_GET_MONTH(self)

        @property
        @_cython.c_compile_guard("!CYTHON_COMPILING_IN_LIMITED_API")
        cdef inline int day(self):
            return PyDateTime_GET_DAY(self)

        @property
        @_cython.c_compile_guard("!CYTHON_COMPILING_IN_LIMITED_API")
        cdef inline int hour(self):
            return PyDateTime_DATE_GET_HOUR(self)

        @property
        @_cython.c_compile_guard("!CYTHON_COMPILING_IN_LIMITED_API")
        cdef inline int minute(self):
            return PyDateTime_DATE_GET_MINUTE(self)

        @property
        @_cython.c_compile_guard("!CYTHON_COMPILING_IN_LIMITED_API")
        cdef inline int second(self):
            return PyDateTime_DATE_GET_SECOND(self)

        @property
        @_cython.c_compile_guard("!CYTHON_COMPILING_IN_LIMITED_API")
        cdef inline int microsecond(self):
=======
        cdef inline int year(self) noexcept:
            return PyDateTime_GET_YEAR(self)

        @property
        cdef inline int month(self) noexcept:
            return PyDateTime_GET_MONTH(self)

        @property
        cdef inline int day(self) noexcept:
            return PyDateTime_GET_DAY(self)

        @property
        cdef inline int hour(self) noexcept:
            return PyDateTime_DATE_GET_HOUR(self)

        @property
        cdef inline int minute(self) noexcept:
            return PyDateTime_DATE_GET_MINUTE(self)

        @property
        cdef inline int second(self) noexcept:
            return PyDateTime_DATE_GET_SECOND(self)

        @property
        cdef inline int microsecond(self) noexcept:
>>>>>>> 7efdc81e
            return PyDateTime_DATE_GET_MICROSECOND(self)

        @property
        @_cython.c_compile_guard("!CYTHON_COMPILING_IN_LIMITED_API")
        cdef inline object tzinfo(self):
            return <object>PyDateTime_DATE_GET_TZINFO(self)

        @property
<<<<<<< HEAD
        @_cython.c_compile_guard("!CYTHON_COMPILING_IN_LIMITED_API")
        cdef inline int fold(self):
=======
        cdef inline int fold(self) noexcept:
>>>>>>> 7efdc81e
            # For Python < 3.6 this returns 0 no matter what
            return PyDateTime_DATE_GET_FOLD(self)

    ctypedef extern class datetime.timedelta[object PyDateTime_Delta, check_size opaque]:
        @property
<<<<<<< HEAD
        @_cython.c_compile_guard("!CYTHON_COMPILING_IN_LIMITED_API")
        cdef inline int day(self):
            return PyDateTime_DELTA_GET_DAYS(self)

        @property
        @_cython.c_compile_guard("!CYTHON_COMPILING_IN_LIMITED_API")
        cdef inline int second(self):
            return PyDateTime_DELTA_GET_SECONDS(self)

        @property
        @_cython.c_compile_guard("!CYTHON_COMPILING_IN_LIMITED_API")
        cdef inline int microsecond(self):
=======
        cdef inline int day(self) noexcept:
            return PyDateTime_DELTA_GET_DAYS(self)

        @property
        cdef inline int second(self) noexcept:
            return PyDateTime_DELTA_GET_SECONDS(self)

        @property
        cdef inline int microsecond(self) noexcept:
>>>>>>> 7efdc81e
            return PyDateTime_DELTA_GET_MICROSECONDS(self)

    ctypedef extern class datetime.tzinfo[object PyDateTime_TZInfo, check_size opaque]:
        pass

    ctypedef struct PyDateTime_Date:
        pass

    ctypedef struct PyDateTime_Time:
        unsigned char fold
        char hastzinfo
        PyObject *tzinfo

    ctypedef struct PyDateTime_DateTime:
        unsigned char fold
        char hastzinfo
        PyObject *tzinfo

    ctypedef struct PyDateTime_Delta:
        int days
        int seconds
        int microseconds

    # Define structure for C API.
    ctypedef struct PyDateTime_CAPI:
        # type objects
        PyTypeObject *DateType
        PyTypeObject *DateTimeType
        PyTypeObject *TimeType
        PyTypeObject *DeltaType
        PyTypeObject *TZInfoType

        # constructors
        date (*Date_FromDate)(int, int, int, PyTypeObject*)
        datetime (*DateTime_FromDateAndTime)(int, int, int, int, int, int, int, object, PyTypeObject*)
        time (*Time_FromTime)(int, int, int, int, object, PyTypeObject*)
        timedelta (*Delta_FromDelta)(int, int, int, int, PyTypeObject*)

        # constructors for the DB API
        datetime (*DateTime_FromTimestamp)(PyObject*, object, PyObject*)
        date (*Date_FromTimestamp)(PyObject*, object)

        # We cannot use the following because they do not compile in older Python versions.
        # Instead, we use datetime.h's macros here that we can backport in C.

        # Python 3.7+ constructors
        object (*TimeZone_FromTimeZone)(object offset, PyObject *name)

        # Python 3.7+ singletons
        PyObject *TimeZone_UTC

        # Python 3.6+ PEP 495 constructors
        datetime (*DateTime_FromDateAndTimeAndFold)(int, int, int, int, int, int, int, object, int, PyTypeObject*)
        time (*Time_FromTimeAndFold)(int, int, int ,int, object, int, PyTypeObject*)

    # Check type of the object.
    bint PyDate_Check(object op)
    bint PyDate_CheckExact(object op)

    bint PyDateTime_Check(object op)
    bint PyDateTime_CheckExact(object op)

    bint PyTime_Check(object op)
    bint PyTime_CheckExact(object op)

    bint PyDelta_Check(object op)
    bint PyDelta_CheckExact(object op)

    bint PyTZInfo_Check(object op)
    bint PyTZInfo_CheckExact(object op)

    # Getters for date and datetime (C macros).
    int PyDateTime_GET_YEAR(object o)
    int PyDateTime_GET_MONTH(object o)
    int PyDateTime_GET_DAY(object o)

    # Getters for datetime (C macros).
    int PyDateTime_DATE_GET_HOUR(object o)
    int PyDateTime_DATE_GET_MINUTE(object o)
    int PyDateTime_DATE_GET_SECOND(object o)
    int PyDateTime_DATE_GET_MICROSECOND(object o)
    int PyDateTime_DATE_GET_FOLD(object o)
    PyObject* PyDateTime_DATE_GET_TZINFO(object o)  # returns a borrowed reference

    # Getters for time (C macros).
    int PyDateTime_TIME_GET_HOUR(object o)
    int PyDateTime_TIME_GET_MINUTE(object o)
    int PyDateTime_TIME_GET_SECOND(object o)
    int PyDateTime_TIME_GET_MICROSECOND(object o)
    int PyDateTime_TIME_GET_FOLD(object o)
    PyObject* PyDateTime_TIME_GET_TZINFO(object o)  # returns a borrowed reference

    # Getters for timedelta (C macros).
    int PyDateTime_DELTA_GET_DAYS(object o)
    int PyDateTime_DELTA_GET_SECONDS(object o)
    int PyDateTime_DELTA_GET_MICROSECONDS(object o)

    # Constructors
    object PyTimeZone_FromOffset(object offset)
    object PyTimeZone_FromOffsetAndName(object offset, object name)

    # The above macros is Python 3.7+ so we use these instead
    object __Pyx_TimeZone_FromOffsetAndName(object offset, PyObject* name)

    # Constructors for the DB API
    datetime PyDateTime_FromTimeStamp(object args)
    date PyDate_FromTimeStamp(object args)

    # PEP 495 constructors but patched above to allow passing tz
    datetime __Pyx_DateTime_DateTimeWithFold(int, int, int, int, int, int, int, object, int)
    datetime __Pyx_DateTime_TimeWithFold(int, int, int ,int, object, int)

    # PyDateTime CAPI object.
    PyDateTime_CAPI *PyDateTimeAPI

    PyObject* PyDateTime_TimeZone_UTC

    # PyDateTime_TimeZone_UTC is Python 3.7+ so instead we use the following macro
    PyObject* __Pyx_TimeZone_UTC

    void PyDateTime_IMPORT()

# Datetime C API initialization function.
# You have to call it before any usage of DateTime CAPI functions.
<<<<<<< HEAD
@_cython.c_compile_guard("!CYTHON_COMPILING_IN_LIMITED_API")
cdef inline void import_datetime():
=======
cdef inline void import_datetime() noexcept:
>>>>>>> 7efdc81e
    PyDateTime_IMPORT

# Create date object using DateTime CAPI factory function.
# Note, there are no range checks for any of the arguments.
@_cython.c_compile_guard("!CYTHON_COMPILING_IN_LIMITED_API")
cdef inline date date_new(int year, int month, int day):
    return PyDateTimeAPI.Date_FromDate(year, month, day, PyDateTimeAPI.DateType)

# Create time object using DateTime CAPI factory function
# Note, there are no range checks for any of the arguments.
@_cython.c_compile_guard("!CYTHON_COMPILING_IN_LIMITED_API")
cdef inline time time_new(int hour, int minute, int second, int microsecond, object tz, int fold=0):
    return __Pyx_DateTime_TimeWithFold(hour, minute, second, microsecond, tz, fold)

# Create datetime object using DateTime CAPI factory function.
# Note, there are no range checks for any of the arguments.
@_cython.c_compile_guard("!CYTHON_COMPILING_IN_LIMITED_API")
cdef inline datetime datetime_new(int year, int month, int day, int hour, int minute, int second, int microsecond, object tz, int fold=0):
    return __Pyx_DateTime_DateTimeWithFold(year, month, day, hour, minute, second, microsecond, tz, fold)

# Create timedelta object using DateTime CAPI factory function.
# Note, there are no range checks for any of the arguments.
@_cython.c_compile_guard("!CYTHON_COMPILING_IN_LIMITED_API")
cdef inline timedelta timedelta_new(int days, int seconds, int useconds):
    return PyDateTimeAPI.Delta_FromDelta(days, seconds, useconds, 1, PyDateTimeAPI.DeltaType)

# Create timedelta object using DateTime CAPI factory function.
@_cython.c_compile_guard("!CYTHON_COMPILING_IN_LIMITED_API")
cdef inline object timezone_new(object offset, object name=None):
    if PY_VERSION_HEX < 0x030700b1:
        raise RuntimeError('Time zones are not available from the C-API.')
    return __Pyx_TimeZone_FromOffsetAndName(offset, <PyObject*>name if name is not None else NULL)

# Create datetime object using DB API constructor.
@_cython.c_compile_guard("!CYTHON_COMPILING_IN_LIMITED_API")
cdef inline datetime datetime_from_timestamp(timestamp, tz=None):
    return PyDateTimeAPI.DateTime_FromTimestamp(
        <PyObject*>PyDateTimeAPI.DateTimeType, (timestamp, tz) if tz is not None else (timestamp,), NULL)

# Create date object using DB API constructor.
@_cython.c_compile_guard("!CYTHON_COMPILING_IN_LIMITED_API")
cdef inline date date_from_timestamp(timestamp):
    return PyDateTimeAPI.Date_FromTimestamp(<PyObject*>PyDateTimeAPI.DateType, (timestamp,))

# More recognizable getters for date/time/datetime/timedelta.
# There are no setters because datetime.h hasn't them.
# This is because of immutable nature of these objects by design.
# If you would change time/date/datetime/timedelta object you need to recreate.

# Get UTC singleton
@_cython.c_compile_guard("!CYTHON_COMPILING_IN_LIMITED_API")
cdef inline object get_utc():
    if PY_VERSION_HEX < 0x030700b1:
        raise RuntimeError('Time zones are not available from the C-API.')
    return <object>__Pyx_TimeZone_UTC

# Get tzinfo of time
@_cython.c_compile_guard("!CYTHON_COMPILING_IN_LIMITED_API")
cdef inline object time_tzinfo(object o):
    return <object>PyDateTime_TIME_GET_TZINFO(o)

# Get tzinfo of datetime
@_cython.c_compile_guard("!CYTHON_COMPILING_IN_LIMITED_API")
cdef inline object datetime_tzinfo(object o):
    return <object>PyDateTime_DATE_GET_TZINFO(o)

# Get year of date
<<<<<<< HEAD
@_cython.c_compile_guard("!CYTHON_COMPILING_IN_LIMITED_API")
cdef inline int date_year(object o):
    return PyDateTime_GET_YEAR(o)

# Get month of date
@_cython.c_compile_guard("!CYTHON_COMPILING_IN_LIMITED_API")
cdef inline int date_month(object o):
    return PyDateTime_GET_MONTH(o)

# Get day of date
@_cython.c_compile_guard("!CYTHON_COMPILING_IN_LIMITED_API")
cdef inline int date_day(object o):
    return PyDateTime_GET_DAY(o)

# Get year of datetime
@_cython.c_compile_guard("!CYTHON_COMPILING_IN_LIMITED_API")
cdef inline int datetime_year(object o):
    return PyDateTime_GET_YEAR(o)

# Get month of datetime
@_cython.c_compile_guard("!CYTHON_COMPILING_IN_LIMITED_API")
cdef inline int datetime_month(object o):
    return PyDateTime_GET_MONTH(o)

# Get day of datetime
@_cython.c_compile_guard("!CYTHON_COMPILING_IN_LIMITED_API")
cdef inline int datetime_day(object o):
    return PyDateTime_GET_DAY(o)

# Get hour of time
@_cython.c_compile_guard("!CYTHON_COMPILING_IN_LIMITED_API")
cdef inline int time_hour(object o):
    return PyDateTime_TIME_GET_HOUR(o)

# Get minute of time
@_cython.c_compile_guard("!CYTHON_COMPILING_IN_LIMITED_API")
cdef inline int time_minute(object o):
    return PyDateTime_TIME_GET_MINUTE(o)

# Get second of time
@_cython.c_compile_guard("!CYTHON_COMPILING_IN_LIMITED_API")
cdef inline int time_second(object o):
    return PyDateTime_TIME_GET_SECOND(o)

# Get microsecond of time
@_cython.c_compile_guard("!CYTHON_COMPILING_IN_LIMITED_API")
cdef inline int time_microsecond(object o):
    return PyDateTime_TIME_GET_MICROSECOND(o)

# Get fold of time
@_cython.c_compile_guard("!CYTHON_COMPILING_IN_LIMITED_API")
cdef inline int time_fold(object o):
=======
cdef inline int date_year(object o) noexcept:
    return PyDateTime_GET_YEAR(o)

# Get month of date
cdef inline int date_month(object o) noexcept:
    return PyDateTime_GET_MONTH(o)

# Get day of date
cdef inline int date_day(object o) noexcept:
    return PyDateTime_GET_DAY(o)

# Get year of datetime
cdef inline int datetime_year(object o) noexcept:
    return PyDateTime_GET_YEAR(o)

# Get month of datetime
cdef inline int datetime_month(object o) noexcept:
    return PyDateTime_GET_MONTH(o)

# Get day of datetime
cdef inline int datetime_day(object o) noexcept:
    return PyDateTime_GET_DAY(o)

# Get hour of time
cdef inline int time_hour(object o) noexcept:
    return PyDateTime_TIME_GET_HOUR(o)

# Get minute of time
cdef inline int time_minute(object o) noexcept:
    return PyDateTime_TIME_GET_MINUTE(o)

# Get second of time
cdef inline int time_second(object o) noexcept:
    return PyDateTime_TIME_GET_SECOND(o)

# Get microsecond of time
cdef inline int time_microsecond(object o) noexcept:
    return PyDateTime_TIME_GET_MICROSECOND(o)

# Get fold of time
cdef inline int time_fold(object o) noexcept:
>>>>>>> 7efdc81e
    # For Python < 3.6 this returns 0 no matter what
    return PyDateTime_TIME_GET_FOLD(o)

# Get hour of datetime
<<<<<<< HEAD
@_cython.c_compile_guard("!CYTHON_COMPILING_IN_LIMITED_API")
cdef inline int datetime_hour(object o):
    return PyDateTime_DATE_GET_HOUR(o)

# Get minute of datetime
@_cython.c_compile_guard("!CYTHON_COMPILING_IN_LIMITED_API")
cdef inline int datetime_minute(object o):
    return PyDateTime_DATE_GET_MINUTE(o)

# Get second of datetime
@_cython.c_compile_guard("!CYTHON_COMPILING_IN_LIMITED_API")
cdef inline int datetime_second(object o):
    return PyDateTime_DATE_GET_SECOND(o)

# Get microsecond of datetime
@_cython.c_compile_guard("!CYTHON_COMPILING_IN_LIMITED_API")
cdef inline int datetime_microsecond(object o):
    return PyDateTime_DATE_GET_MICROSECOND(o)

# Get fold of datetime
@_cython.c_compile_guard("!CYTHON_COMPILING_IN_LIMITED_API")
cdef inline int datetime_fold(object o):
=======
cdef inline int datetime_hour(object o) noexcept:
    return PyDateTime_DATE_GET_HOUR(o)

# Get minute of datetime
cdef inline int datetime_minute(object o) noexcept:
    return PyDateTime_DATE_GET_MINUTE(o)

# Get second of datetime
cdef inline int datetime_second(object o) noexcept:
    return PyDateTime_DATE_GET_SECOND(o)

# Get microsecond of datetime
cdef inline int datetime_microsecond(object o) noexcept:
    return PyDateTime_DATE_GET_MICROSECOND(o)

# Get fold of datetime
cdef inline int datetime_fold(object o) noexcept:
>>>>>>> 7efdc81e
    # For Python < 3.6 this returns 0 no matter what
    return PyDateTime_DATE_GET_FOLD(o)

# Get days of timedelta
<<<<<<< HEAD
@_cython.c_compile_guard("!CYTHON_COMPILING_IN_LIMITED_API")
cdef inline int timedelta_days(object o):
    return (<PyDateTime_Delta*>o).days

# Get seconds of timedelta
@_cython.c_compile_guard("!CYTHON_COMPILING_IN_LIMITED_API")
cdef inline int timedelta_seconds(object o):
    return (<PyDateTime_Delta*>o).seconds

# Get microseconds of timedelta
@_cython.c_compile_guard("!CYTHON_COMPILING_IN_LIMITED_API")
cdef inline int timedelta_microseconds(object o):
    return (<PyDateTime_Delta*>o).microseconds

@_cython.c_compile_guard("!CYTHON_COMPILING_IN_LIMITED_API")
cdef inline double total_seconds(timedelta obj):
=======
cdef inline int timedelta_days(object o) noexcept:
    return (<PyDateTime_Delta*>o).days

# Get seconds of timedelta
cdef inline int timedelta_seconds(object o) noexcept:
    return (<PyDateTime_Delta*>o).seconds

# Get microseconds of timedelta
cdef inline int timedelta_microseconds(object o) noexcept:
    return (<PyDateTime_Delta*>o).microseconds

cdef inline double total_seconds(timedelta obj) noexcept:
>>>>>>> 7efdc81e
    # Mirrors the "timedelta.total_seconds()" method.
    # Note that this implementation is not guaranteed to give *exactly* the same
    # result as the original method, due to potential differences in floating point rounding.
    cdef:
        double days, seconds, micros
    days = <double>PyDateTime_DELTA_GET_DAYS(obj)
    seconds = <double>PyDateTime_DELTA_GET_SECONDS(obj)
    micros = <double>PyDateTime_DELTA_GET_MICROSECONDS(obj)
    return days * 24 * 3600 + seconds + micros / 1_000_000<|MERGE_RESOLUTION|>--- conflicted
+++ resolved
@@ -71,67 +71,39 @@
 
     ctypedef extern class datetime.date[object PyDateTime_Date, check_size opaque]:
         @property
-<<<<<<< HEAD
-        @_cython.c_compile_guard("!CYTHON_COMPILING_IN_LIMITED_API")
-        cdef inline int year(self):
-            return PyDateTime_GET_YEAR(self)
-
-        @property
-        @_cython.c_compile_guard("!CYTHON_COMPILING_IN_LIMITED_API")
-        cdef inline int month(self):
-            return PyDateTime_GET_MONTH(self)
-
-        @property
-        @_cython.c_compile_guard("!CYTHON_COMPILING_IN_LIMITED_API")
-        cdef inline int day(self):
-=======
+        @_cython.c_compile_guard("!CYTHON_COMPILING_IN_LIMITED_API")
         cdef inline int year(self) noexcept:
             return PyDateTime_GET_YEAR(self)
 
         @property
+        @_cython.c_compile_guard("!CYTHON_COMPILING_IN_LIMITED_API")
         cdef inline int month(self) noexcept:
             return PyDateTime_GET_MONTH(self)
 
         @property
-        cdef inline int day(self) noexcept:
->>>>>>> 7efdc81e
+        @_cython.c_compile_guard("!CYTHON_COMPILING_IN_LIMITED_API")
+        cdef inline int day(self) noexcept
             return PyDateTime_GET_DAY(self)
 
     ctypedef extern class datetime.time[object PyDateTime_Time, check_size opaque]:
         @property
-<<<<<<< HEAD
-        @_cython.c_compile_guard("!CYTHON_COMPILING_IN_LIMITED_API")
-        cdef inline int hour(self):
-            return PyDateTime_TIME_GET_HOUR(self)
-
-        @property
-        @_cython.c_compile_guard("!CYTHON_COMPILING_IN_LIMITED_API")
-        cdef inline int minute(self):
-            return PyDateTime_TIME_GET_MINUTE(self)
-
-        @property
-        @_cython.c_compile_guard("!CYTHON_COMPILING_IN_LIMITED_API")
-        cdef inline int second(self):
-            return PyDateTime_TIME_GET_SECOND(self)
-
-        @property
-        @_cython.c_compile_guard("!CYTHON_COMPILING_IN_LIMITED_API")
-        cdef inline int microsecond(self):
-=======
+        @_cython.c_compile_guard("!CYTHON_COMPILING_IN_LIMITED_API")
         cdef inline int hour(self) noexcept:
             return PyDateTime_TIME_GET_HOUR(self)
 
         @property
+        @_cython.c_compile_guard("!CYTHON_COMPILING_IN_LIMITED_API")
         cdef inline int minute(self) noexcept:
             return PyDateTime_TIME_GET_MINUTE(self)
 
         @property
+        @_cython.c_compile_guard("!CYTHON_COMPILING_IN_LIMITED_API")
         cdef inline int second(self) noexcept:
             return PyDateTime_TIME_GET_SECOND(self)
 
         @property
+        @_cython.c_compile_guard("!CYTHON_COMPILING_IN_LIMITED_API")
         cdef inline int microsecond(self) noexcept:
->>>>>>> 7efdc81e
             return PyDateTime_TIME_GET_MICROSECOND(self)
 
         @property
@@ -140,77 +112,45 @@
             return <object>PyDateTime_TIME_GET_TZINFO(self)
 
         @property
-<<<<<<< HEAD
-        @_cython.c_compile_guard("!CYTHON_COMPILING_IN_LIMITED_API")
-        cdef inline int fold(self):
-=======
+        @_cython.c_compile_guard("!CYTHON_COMPILING_IN_LIMITED_API")
         cdef inline int fold(self) noexcept:
->>>>>>> 7efdc81e
             # For Python < 3.6 this returns 0 no matter what
             return PyDateTime_TIME_GET_FOLD(self)
 
     ctypedef extern class datetime.datetime[object PyDateTime_DateTime, check_size opaque]:
         @property
-<<<<<<< HEAD
-        @_cython.c_compile_guard("!CYTHON_COMPILING_IN_LIMITED_API")
-        cdef inline int year(self):
-            return PyDateTime_GET_YEAR(self)
-
-        @property
-        @_cython.c_compile_guard("!CYTHON_COMPILING_IN_LIMITED_API")
-        cdef inline int month(self):
-            return PyDateTime_GET_MONTH(self)
-
-        @property
-        @_cython.c_compile_guard("!CYTHON_COMPILING_IN_LIMITED_API")
-        cdef inline int day(self):
-            return PyDateTime_GET_DAY(self)
-
-        @property
-        @_cython.c_compile_guard("!CYTHON_COMPILING_IN_LIMITED_API")
-        cdef inline int hour(self):
-            return PyDateTime_DATE_GET_HOUR(self)
-
-        @property
-        @_cython.c_compile_guard("!CYTHON_COMPILING_IN_LIMITED_API")
-        cdef inline int minute(self):
-            return PyDateTime_DATE_GET_MINUTE(self)
-
-        @property
-        @_cython.c_compile_guard("!CYTHON_COMPILING_IN_LIMITED_API")
-        cdef inline int second(self):
-            return PyDateTime_DATE_GET_SECOND(self)
-
-        @property
-        @_cython.c_compile_guard("!CYTHON_COMPILING_IN_LIMITED_API")
-        cdef inline int microsecond(self):
-=======
+        @_cython.c_compile_guard("!CYTHON_COMPILING_IN_LIMITED_API")
         cdef inline int year(self) noexcept:
             return PyDateTime_GET_YEAR(self)
 
         @property
+        @_cython.c_compile_guard("!CYTHON_COMPILING_IN_LIMITED_API")
         cdef inline int month(self) noexcept:
             return PyDateTime_GET_MONTH(self)
 
         @property
+        @_cython.c_compile_guard("!CYTHON_COMPILING_IN_LIMITED_API")
         cdef inline int day(self) noexcept:
             return PyDateTime_GET_DAY(self)
 
         @property
+        @_cython.c_compile_guard("!CYTHON_COMPILING_IN_LIMITED_API")
         cdef inline int hour(self) noexcept:
             return PyDateTime_DATE_GET_HOUR(self)
 
         @property
+        @_cython.c_compile_guard("!CYTHON_COMPILING_IN_LIMITED_API")
         cdef inline int minute(self) noexcept:
             return PyDateTime_DATE_GET_MINUTE(self)
 
         @property
+        @_cython.c_compile_guard("!CYTHON_COMPILING_IN_LIMITED_API")
         cdef inline int second(self) noexcept:
             return PyDateTime_DATE_GET_SECOND(self)
 
         @property
+        @_cython.c_compile_guard("!CYTHON_COMPILING_IN_LIMITED_API")
         cdef inline int microsecond(self) noexcept:
->>>>>>> 7efdc81e
             return PyDateTime_DATE_GET_MICROSECOND(self)
 
         @property
@@ -219,41 +159,25 @@
             return <object>PyDateTime_DATE_GET_TZINFO(self)
 
         @property
-<<<<<<< HEAD
-        @_cython.c_compile_guard("!CYTHON_COMPILING_IN_LIMITED_API")
-        cdef inline int fold(self):
-=======
+        @_cython.c_compile_guard("!CYTHON_COMPILING_IN_LIMITED_API")
         cdef inline int fold(self) noexcept:
->>>>>>> 7efdc81e
             # For Python < 3.6 this returns 0 no matter what
             return PyDateTime_DATE_GET_FOLD(self)
 
     ctypedef extern class datetime.timedelta[object PyDateTime_Delta, check_size opaque]:
         @property
-<<<<<<< HEAD
-        @_cython.c_compile_guard("!CYTHON_COMPILING_IN_LIMITED_API")
-        cdef inline int day(self):
-            return PyDateTime_DELTA_GET_DAYS(self)
-
-        @property
-        @_cython.c_compile_guard("!CYTHON_COMPILING_IN_LIMITED_API")
-        cdef inline int second(self):
-            return PyDateTime_DELTA_GET_SECONDS(self)
-
-        @property
-        @_cython.c_compile_guard("!CYTHON_COMPILING_IN_LIMITED_API")
-        cdef inline int microsecond(self):
-=======
+        @_cython.c_compile_guard("!CYTHON_COMPILING_IN_LIMITED_API")
         cdef inline int day(self) noexcept:
             return PyDateTime_DELTA_GET_DAYS(self)
 
         @property
+        @_cython.c_compile_guard("!CYTHON_COMPILING_IN_LIMITED_API")
         cdef inline int second(self) noexcept:
             return PyDateTime_DELTA_GET_SECONDS(self)
 
         @property
+        @_cython.c_compile_guard("!CYTHON_COMPILING_IN_LIMITED_API")
         cdef inline int microsecond(self) noexcept:
->>>>>>> 7efdc81e
             return PyDateTime_DELTA_GET_MICROSECONDS(self)
 
     ctypedef extern class datetime.tzinfo[object PyDateTime_TZInfo, check_size opaque]:
@@ -378,12 +302,8 @@
 
 # Datetime C API initialization function.
 # You have to call it before any usage of DateTime CAPI functions.
-<<<<<<< HEAD
-@_cython.c_compile_guard("!CYTHON_COMPILING_IN_LIMITED_API")
-cdef inline void import_datetime():
-=======
+@_cython.c_compile_guard("!CYTHON_COMPILING_IN_LIMITED_API")
 cdef inline void import_datetime() noexcept:
->>>>>>> 7efdc81e
     PyDateTime_IMPORT
 
 # Create date object using DateTime CAPI factory function.
@@ -451,183 +371,104 @@
     return <object>PyDateTime_DATE_GET_TZINFO(o)
 
 # Get year of date
-<<<<<<< HEAD
-@_cython.c_compile_guard("!CYTHON_COMPILING_IN_LIMITED_API")
-cdef inline int date_year(object o):
-    return PyDateTime_GET_YEAR(o)
-
-# Get month of date
-@_cython.c_compile_guard("!CYTHON_COMPILING_IN_LIMITED_API")
-cdef inline int date_month(object o):
-    return PyDateTime_GET_MONTH(o)
-
-# Get day of date
-@_cython.c_compile_guard("!CYTHON_COMPILING_IN_LIMITED_API")
-cdef inline int date_day(object o):
-    return PyDateTime_GET_DAY(o)
-
-# Get year of datetime
-@_cython.c_compile_guard("!CYTHON_COMPILING_IN_LIMITED_API")
-cdef inline int datetime_year(object o):
-    return PyDateTime_GET_YEAR(o)
-
-# Get month of datetime
-@_cython.c_compile_guard("!CYTHON_COMPILING_IN_LIMITED_API")
-cdef inline int datetime_month(object o):
-    return PyDateTime_GET_MONTH(o)
-
-# Get day of datetime
-@_cython.c_compile_guard("!CYTHON_COMPILING_IN_LIMITED_API")
-cdef inline int datetime_day(object o):
-    return PyDateTime_GET_DAY(o)
-
-# Get hour of time
-@_cython.c_compile_guard("!CYTHON_COMPILING_IN_LIMITED_API")
-cdef inline int time_hour(object o):
-    return PyDateTime_TIME_GET_HOUR(o)
-
-# Get minute of time
-@_cython.c_compile_guard("!CYTHON_COMPILING_IN_LIMITED_API")
-cdef inline int time_minute(object o):
-    return PyDateTime_TIME_GET_MINUTE(o)
-
-# Get second of time
-@_cython.c_compile_guard("!CYTHON_COMPILING_IN_LIMITED_API")
-cdef inline int time_second(object o):
-    return PyDateTime_TIME_GET_SECOND(o)
-
-# Get microsecond of time
-@_cython.c_compile_guard("!CYTHON_COMPILING_IN_LIMITED_API")
-cdef inline int time_microsecond(object o):
-    return PyDateTime_TIME_GET_MICROSECOND(o)
-
-# Get fold of time
-@_cython.c_compile_guard("!CYTHON_COMPILING_IN_LIMITED_API")
-cdef inline int time_fold(object o):
-=======
+@_cython.c_compile_guard("!CYTHON_COMPILING_IN_LIMITED_API")
 cdef inline int date_year(object o) noexcept:
     return PyDateTime_GET_YEAR(o)
 
 # Get month of date
+@_cython.c_compile_guard("!CYTHON_COMPILING_IN_LIMITED_API")
 cdef inline int date_month(object o) noexcept:
     return PyDateTime_GET_MONTH(o)
 
 # Get day of date
+@_cython.c_compile_guard("!CYTHON_COMPILING_IN_LIMITED_API")
 cdef inline int date_day(object o) noexcept:
     return PyDateTime_GET_DAY(o)
 
 # Get year of datetime
+@_cython.c_compile_guard("!CYTHON_COMPILING_IN_LIMITED_API")
 cdef inline int datetime_year(object o) noexcept:
     return PyDateTime_GET_YEAR(o)
 
 # Get month of datetime
+@_cython.c_compile_guard("!CYTHON_COMPILING_IN_LIMITED_API")
 cdef inline int datetime_month(object o) noexcept:
     return PyDateTime_GET_MONTH(o)
 
 # Get day of datetime
+@_cython.c_compile_guard("!CYTHON_COMPILING_IN_LIMITED_API")
 cdef inline int datetime_day(object o) noexcept:
     return PyDateTime_GET_DAY(o)
 
 # Get hour of time
+@_cython.c_compile_guard("!CYTHON_COMPILING_IN_LIMITED_API")
 cdef inline int time_hour(object o) noexcept:
     return PyDateTime_TIME_GET_HOUR(o)
 
 # Get minute of time
+@_cython.c_compile_guard("!CYTHON_COMPILING_IN_LIMITED_API")
 cdef inline int time_minute(object o) noexcept:
     return PyDateTime_TIME_GET_MINUTE(o)
 
 # Get second of time
+@_cython.c_compile_guard("!CYTHON_COMPILING_IN_LIMITED_API")
 cdef inline int time_second(object o) noexcept:
     return PyDateTime_TIME_GET_SECOND(o)
 
 # Get microsecond of time
+@_cython.c_compile_guard("!CYTHON_COMPILING_IN_LIMITED_API")
 cdef inline int time_microsecond(object o) noexcept:
     return PyDateTime_TIME_GET_MICROSECOND(o)
 
 # Get fold of time
+@_cython.c_compile_guard("!CYTHON_COMPILING_IN_LIMITED_API")
 cdef inline int time_fold(object o) noexcept:
->>>>>>> 7efdc81e
     # For Python < 3.6 this returns 0 no matter what
     return PyDateTime_TIME_GET_FOLD(o)
 
 # Get hour of datetime
-<<<<<<< HEAD
-@_cython.c_compile_guard("!CYTHON_COMPILING_IN_LIMITED_API")
-cdef inline int datetime_hour(object o):
-    return PyDateTime_DATE_GET_HOUR(o)
-
-# Get minute of datetime
-@_cython.c_compile_guard("!CYTHON_COMPILING_IN_LIMITED_API")
-cdef inline int datetime_minute(object o):
-    return PyDateTime_DATE_GET_MINUTE(o)
-
-# Get second of datetime
-@_cython.c_compile_guard("!CYTHON_COMPILING_IN_LIMITED_API")
-cdef inline int datetime_second(object o):
-    return PyDateTime_DATE_GET_SECOND(o)
-
-# Get microsecond of datetime
-@_cython.c_compile_guard("!CYTHON_COMPILING_IN_LIMITED_API")
-cdef inline int datetime_microsecond(object o):
-    return PyDateTime_DATE_GET_MICROSECOND(o)
-
-# Get fold of datetime
-@_cython.c_compile_guard("!CYTHON_COMPILING_IN_LIMITED_API")
-cdef inline int datetime_fold(object o):
-=======
+@_cython.c_compile_guard("!CYTHON_COMPILING_IN_LIMITED_API")
 cdef inline int datetime_hour(object o) noexcept:
     return PyDateTime_DATE_GET_HOUR(o)
 
 # Get minute of datetime
+@_cython.c_compile_guard("!CYTHON_COMPILING_IN_LIMITED_API")
 cdef inline int datetime_minute(object o) noexcept:
     return PyDateTime_DATE_GET_MINUTE(o)
 
 # Get second of datetime
+@_cython.c_compile_guard("!CYTHON_COMPILING_IN_LIMITED_API")
 cdef inline int datetime_second(object o) noexcept:
     return PyDateTime_DATE_GET_SECOND(o)
 
 # Get microsecond of datetime
+@_cython.c_compile_guard("!CYTHON_COMPILING_IN_LIMITED_API")
 cdef inline int datetime_microsecond(object o) noexcept:
     return PyDateTime_DATE_GET_MICROSECOND(o)
 
 # Get fold of datetime
+@_cython.c_compile_guard("!CYTHON_COMPILING_IN_LIMITED_API")
 cdef inline int datetime_fold(object o) noexcept:
->>>>>>> 7efdc81e
     # For Python < 3.6 this returns 0 no matter what
     return PyDateTime_DATE_GET_FOLD(o)
 
 # Get days of timedelta
-<<<<<<< HEAD
-@_cython.c_compile_guard("!CYTHON_COMPILING_IN_LIMITED_API")
-cdef inline int timedelta_days(object o):
-    return (<PyDateTime_Delta*>o).days
-
-# Get seconds of timedelta
-@_cython.c_compile_guard("!CYTHON_COMPILING_IN_LIMITED_API")
-cdef inline int timedelta_seconds(object o):
-    return (<PyDateTime_Delta*>o).seconds
-
-# Get microseconds of timedelta
-@_cython.c_compile_guard("!CYTHON_COMPILING_IN_LIMITED_API")
-cdef inline int timedelta_microseconds(object o):
-    return (<PyDateTime_Delta*>o).microseconds
-
-@_cython.c_compile_guard("!CYTHON_COMPILING_IN_LIMITED_API")
-cdef inline double total_seconds(timedelta obj):
-=======
+@_cython.c_compile_guard("!CYTHON_COMPILING_IN_LIMITED_API")
 cdef inline int timedelta_days(object o) noexcept:
     return (<PyDateTime_Delta*>o).days
 
 # Get seconds of timedelta
+@_cython.c_compile_guard("!CYTHON_COMPILING_IN_LIMITED_API")
 cdef inline int timedelta_seconds(object o) noexcept:
     return (<PyDateTime_Delta*>o).seconds
 
 # Get microseconds of timedelta
+@_cython.c_compile_guard("!CYTHON_COMPILING_IN_LIMITED_API")
 cdef inline int timedelta_microseconds(object o) noexcept:
     return (<PyDateTime_Delta*>o).microseconds
 
+@_cython.c_compile_guard("!CYTHON_COMPILING_IN_LIMITED_API")
 cdef inline double total_seconds(timedelta obj) noexcept:
->>>>>>> 7efdc81e
     # Mirrors the "timedelta.total_seconds()" method.
     # Note that this implementation is not guaranteed to give *exactly* the same
     # result as the original method, due to potential differences in floating point rounding.
