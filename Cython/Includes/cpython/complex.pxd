--- conflicted
+++ resolved
@@ -20,22 +20,14 @@
 
         # unavailable in limited API
         @property
-<<<<<<< HEAD
         @_cython.c_compile_guard("!CYTHON_COMPILING_IN_LIMITED_API")
-        cdef inline double real(self):
-=======
-        cdef inline double real(self) noexcept:
->>>>>>> 7efdc81e
+        cdef inline double real(self) noexcept
             return self.cval.real
 
         # unavailable in limited API
         @property
-<<<<<<< HEAD
         @_cython.c_compile_guard("!CYTHON_COMPILING_IN_LIMITED_API")
-        cdef inline double imag(self):
-=======
-        cdef inline double imag(self) noexcept:
->>>>>>> 7efdc81e
+        cdef inline double imag(self) noexcept
             return self.cval.imag
 
     # PyTypeObject PyComplex_Type
