--- conflicted
+++ resolved
@@ -326,11 +326,8 @@
 void = typedef(None, "void")
 NULL = p_void(0)
 
-<<<<<<< HEAD
 integral = floating = numeric = _FusedType()
 
-type_ordering = [py_int, py_long, py_float, py_complex]
-=======
 type_ordering = [py_int, py_long, py_float, py_complex]
 
 class CythonDotParallel(object):
@@ -356,5 +353,4 @@
 
 import sys
 sys.modules['cython.parallel'] = CythonDotParallel()
-del sys
->>>>>>> ca393626
+del sys