#
#   Pyrex - Parse tree nodes for expressions
#

import operator

from Errors import error, warning, InternalError
from Errors import hold_errors, release_errors, held_errors, report_error
from Cython.Utils import UtilityCode
import StringEncoding
import Naming
from Nodes import Node
import PyrexTypes
from PyrexTypes import py_object_type, c_long_type, typecast, error_type
from Builtin import list_type, tuple_type, set_type, dict_type, unicode_type
import Builtin
import Symtab
import Options
from Annotate import AnnotationItem

from Cython.Debugging import print_call_chain
from DebugFlags import debug_disposal_code, debug_temp_alloc, \
    debug_coercion

try:
    set
except NameError:
    from sets import Set as set

class NotConstant(object): pass # just for the name
not_a_constant = NotConstant()
constant_value_not_set = object()

class ExprNode(Node):
    #  subexprs     [string]     Class var holding names of subexpr node attrs
    #  type         PyrexType    Type of the result
    #  result_code  string       Code fragment
    #  result_ctype string       C type of result_code if different from type
    #  is_temp      boolean      Result is in a temporary variable
    #  is_sequence_constructor  
    #               boolean      Is a list or tuple constructor expression
    #  saved_subexpr_nodes
    #               [ExprNode or [ExprNode or None] or None]
    #                            Cached result of subexpr_nodes()
    
    result_ctype = None
    type = None

    #  The Analyse Expressions phase for expressions is split
    #  into two sub-phases:
    #
    #    Analyse Types
    #      Determines the result type of the expression based
    #      on the types of its sub-expressions, and inserts
    #      coercion nodes into the expression tree where needed.
    #      Marks nodes which will need to have temporary variables
    #      allocated.
    #
    #    Allocate Temps
    #      Allocates temporary variables where needed, and fills
    #      in the result_code field of each node.
    #
    #  ExprNode provides some convenience routines which
    #  perform both of the above phases. These should only
    #  be called from statement nodes, and only when no
    #  coercion nodes need to be added around the expression
    #  being analysed. In that case, the above two phases
    #  should be invoked separately.
    #
    #  Framework code in ExprNode provides much of the common
    #  processing for the various phases. It makes use of the
    #  'subexprs' class attribute of ExprNodes, which should
    #  contain a list of the names of attributes which can
    #  hold sub-nodes or sequences of sub-nodes.
    #  
    #  The framework makes use of a number of abstract methods. 
    #  Their responsibilities are as follows.
    #
    #    Declaration Analysis phase
    #
    #      analyse_target_declaration
    #        Called during the Analyse Declarations phase to analyse
    #        the LHS of an assignment or argument of a del statement.
    #        Nodes which cannot be the LHS of an assignment need not
    #        implement it.
    #
    #    Expression Analysis phase
    #
    #      analyse_types
    #        - Call analyse_types on all sub-expressions.
    #        - Check operand types, and wrap coercion nodes around
    #          sub-expressions where needed.
    #        - Set the type of this node.
    #        - If a temporary variable will be required for the
    #          result, set the is_temp flag of this node.
    #
    #      analyse_target_types
    #        Called during the Analyse Types phase to analyse
    #        the LHS of an assignment or argument of a del 
    #        statement. Similar responsibilities to analyse_types.
    #
    #      allocate_temps
    #        - Call allocate_temps for all sub-nodes.
    #        - Call allocate_temp for this node.
    #        - If a temporary was allocated, call release_temp on 
    #          all sub-expressions.
    #
    #      allocate_target_temps
    #        - Call allocate_temps on sub-nodes and allocate any other
    #          temps used during assignment.
    #        - Fill in result_code with a C lvalue if needed.
    #        - If a rhs node is supplied, call release_temp on it.
    #        - Call release_temp on sub-nodes and release any other
    #          temps used during assignment.
    #
    #      target_code
    #        Called by the default implementation of allocate_target_temps.
    #        Should return a C lvalue for assigning to the node. The default
    #        implementation calls calculate_result_code.
    #
    #      check_const
    #        - Check that this node and its subnodes form a
    #          legal constant expression. If so, do nothing,
    #          otherwise call not_const. 
    #
    #        The default implementation of check_const 
    #        assumes that the expression is not constant.
    #
    #      check_const_addr
    #        - Same as check_const, except check that the
    #          expression is a C lvalue whose address is
    #          constant. Otherwise, call addr_not_const.
    #
    #        The default implementation of calc_const_addr
    #        assumes that the expression is not a constant 
    #        lvalue.
    #
    #   Code Generation phase
    #
    #      generate_evaluation_code
    #        - Call generate_evaluation_code for sub-expressions.
    #        - Perform the functions of generate_result_code
    #          (see below).
    #        - If result is temporary, call generate_disposal_code
    #          on all sub-expressions.
    #
    #        A default implementation of generate_evaluation_code
    #        is provided which uses the following abstract methods:
    #
    #          generate_result_code
    #            - Generate any C statements necessary to calculate
    #              the result of this node from the results of its
    #              sub-expressions.
    #
    #          calculate_result_code
    #            - Should return a C code fragment evaluating to the 
    #              result. This is only called when the result is not 
    #              a temporary.
    #
    #      generate_assignment_code
    #        Called on the LHS of an assignment.
    #        - Call generate_evaluation_code for sub-expressions.
    #        - Generate code to perform the assignment.
    #        - If the assignment absorbed a reference, call
    #          generate_post_assignment_code on the RHS,
    #          otherwise call generate_disposal_code on it.
    #
    #      generate_deletion_code
    #        Called on an argument of a del statement.
    #        - Call generate_evaluation_code for sub-expressions.
    #        - Generate code to perform the deletion.
    #        - Call generate_disposal_code on all sub-expressions.
    #
    #
    
    is_sequence_constructor = 0
    is_attribute = 0
    
    saved_subexpr_nodes = None
    is_temp = 0
    is_target = 0

    constant_result = constant_value_not_set

    try:
        _get_child_attrs = operator.attrgetter('subexprs')
    except AttributeError:
        # Python 2.3
        def _get_child_attrs(self):
            return self.subexprs
    child_attrs = property(fget=_get_child_attrs)
        
    def not_implemented(self, method_name):
        print_call_chain(method_name, "not implemented") ###
        raise InternalError(
            "%s.%s not implemented" %
                (self.__class__.__name__, method_name))
                
    def is_lvalue(self):
        return 0
    
    def is_ephemeral(self):
        #  An ephemeral node is one whose result is in
        #  a Python temporary and we suspect there are no
        #  other references to it. Certain operations are
        #  disallowed on such values, since they are
        #  likely to result in a dangling pointer.
        return self.type.is_pyobject and self.is_temp

    def subexpr_nodes(self):
        #  Extract a list of subexpression nodes based
        #  on the contents of the subexprs class attribute.
        nodes = []
        for name in self.subexprs:
            item = getattr(self, name)
            if item is not None:
                if type(item) is list:
                    nodes.extend(item)
                else:
                    nodes.append(item)
        return nodes
        
    def result(self):
        if not self.is_temp or self.is_target:
            return self.calculate_result_code()
        else: # i.e. self.is_temp:
            return self.result_code
    
    def result_as(self, type = None):
        #  Return the result code cast to the specified C type.
        return typecast(type, self.ctype(), self.result())
    
    def py_result(self):
        #  Return the result code cast to PyObject *.
        return self.result_as(py_object_type)
    
    def ctype(self):
        #  Return the native C type of the result (i.e. the
        #  C type of the result_code expression).
        return self.result_ctype or self.type

    def calculate_constant_result(self):
        # Calculate the constant result of this expression and store
        # it in ``self.constant_result``.  Does nothing by default,
        # thus leaving ``self.constant_result`` unknown.
        #
        # This must only be called when it is assured that all
        # sub-expressions have a valid constant_result value.  The
        # ConstantFolding transform will do this.
        pass

    def compile_time_value(self, denv):
        #  Return value of compile-time expression, or report error.
        error(self.pos, "Invalid compile-time expression")
    
    def compile_time_value_error(self, e):
        error(self.pos, "Error in compile-time expression: %s: %s" % (
            e.__class__.__name__, e))
    
    # ------------- Declaration Analysis ----------------
    
    def analyse_target_declaration(self, env):
        error(self.pos, "Cannot assign to or delete this")
    
    # ------------- Expression Analysis ----------------
    
    def analyse_const_expression(self, env):
        #  Called during the analyse_declarations phase of a
        #  constant expression. Analyses the expression's type,
        #  checks whether it is a legal const expression,
        #  and determines its value.
        self.analyse_types(env)
        self.allocate_temps(env)
        self.check_const()
    
    def analyse_expressions(self, env):
        #  Convenience routine performing both the Type
        #  Analysis and Temp Allocation phases for a whole 
        #  expression.
        self.analyse_types(env)
        self.allocate_temps(env)
    
    def analyse_target_expression(self, env, rhs):
        #  Convenience routine performing both the Type
        #  Analysis and Temp Allocation phases for the LHS of
        #  an assignment.
        self.analyse_target_types(env)
        self.allocate_target_temps(env, rhs)
    
    def analyse_boolean_expression(self, env):
        #  Analyse expression and coerce to a boolean.
        self.analyse_types(env)
        bool = self.coerce_to_boolean(env)
        bool.allocate_temps(env)
        return bool
    
    def analyse_temp_boolean_expression(self, env):
        #  Analyse boolean expression and coerce result into
        #  a temporary. This is used when a branch is to be
        #  performed on the result and we won't have an
        #  opportunity to ensure disposal code is executed
        #  afterwards. By forcing the result into a temporary,
        #  we ensure that all disposal has been done by the
        #  time we get the result.
        self.analyse_types(env)
        bool = self.coerce_to_boolean(env)
        temp_bool = bool.coerce_to_temp(env)
        temp_bool.allocate_temps(env)
        return temp_bool
    
    # --------------- Type Analysis ------------------
    
    def analyse_as_module(self, env):
        # If this node can be interpreted as a reference to a
        # cimported module, return its scope, else None.
        return None
        
    def analyse_as_type(self, env):
        # If this node can be interpreted as a reference to a
        # type, return that type, else None.
        return None
    
    def analyse_as_extension_type(self, env):
        # If this node can be interpreted as a reference to an
        # extension type, return its type, else None.
        return None
    
    def analyse_types(self, env):
        self.not_implemented("analyse_types")
    
    def analyse_target_types(self, env):
        self.analyse_types(env)

    def gil_assignment_check(self, env):
        if env.nogil and self.type.is_pyobject:
            error(self.pos, "Assignment of Python object not allowed without gil")

    def check_const(self):
        self.not_const()
    
    def not_const(self):
        error(self.pos, "Not allowed in a constant expression")
    
    def check_const_addr(self):
        self.addr_not_const()
    
    def addr_not_const(self):
        error(self.pos, "Address is not constant")

    def gil_check(self, env):
        if env is not None and env.nogil and self.type.is_pyobject:
            self.gil_error()

    # ----------------- Result Allocation -----------------
    
    def result_in_temp(self):
        #  Return true if result is in a temporary owned by
        #  this node or one of its subexpressions. Overridden
        #  by certain nodes which can share the result of
        #  a subnode.
        return self.is_temp
            
    def allocate_target_temps(self, env, rhs):
        #  Perform temp allocation for the LHS of an assignment.
        if debug_temp_alloc:
            print("%s Allocating target temps" % self)
        self.allocate_subexpr_temps(env)
        self.is_target = True
        if rhs:
            rhs.release_temp(env)
        self.release_subexpr_temps(env)
    
    def allocate_temps(self, env, result = None):
        #  Allocate temporary variables for this node and
        #  all its sub-expressions. If a result is specified,
        #  this must be a temp node and the specified variable
        #  is used as the result instead of allocating a new
        #  one.
        if debug_temp_alloc:
            print("%s Allocating temps" % self)
        self.allocate_subexpr_temps(env)
        self.allocate_temp(env, result)
        if self.is_temp:
            self.release_subexpr_temps(env)
    
    def allocate_subexpr_temps(self, env):
        #  Allocate temporary variables for all sub-expressions
        #  of this node.
        if debug_temp_alloc:
            print("%s Allocating temps for: %s" % (self, self.subexprs))
        for node in self.subexpr_nodes():
            if node:
                if debug_temp_alloc:
                    print("%s Allocating temps for %s" % (self, node))
                node.allocate_temps(env)
    
    def allocate_temp(self, env, result = None):
        #  If this node requires a temporary variable for its
        #  result, allocate one, otherwise set the result to
        #  a C code fragment. If a result is specified,
        #  this must be a temp node and the specified variable
        #  is used as the result instead of allocating a new
        #  one.
        if debug_temp_alloc:
            print("%s Allocating temp" % self)
        if result:
            if not self.is_temp:
                raise InternalError("Result forced on non-temp node")
            self.result_code = result
        elif self.is_temp:
            type = self.type
            if not type.is_void:
                if type.is_pyobject:
                    type = PyrexTypes.py_object_type
                self.result_code = env.allocate_temp(type)
            else:
                self.result_code = None
            if debug_temp_alloc:
                print("%s Allocated result %s" % (self, self.result_code))
                
    def target_code(self):
        #  Return code fragment for use as LHS of a C assignment.
        return self.calculate_result_code()
    
    def calculate_result_code(self):
        self.not_implemented("calculate_result_code")
    
#    def release_target_temp(self, env):
#        #  Release temporaries used by LHS of an assignment.
#        self.release_subexpr_temps(env)

    def release_temp(self, env):
        #  If this node owns a temporary result, release it,
        #  otherwise release results of its sub-expressions.
        if self.is_temp:
            if debug_temp_alloc:
                print("%s Releasing result %s" % (self, self.result_code))
            env.release_temp(self.result_code)
        else:
            self.release_subexpr_temps(env)
    
    def release_subexpr_temps(self, env):
        #  Release the results of all sub-expressions of
        #  this node.
        for node in self.subexpr_nodes():
            if node:
                node.release_temp(env)
    
    # ---------------- Code Generation -----------------
    
    def make_owned_reference(self, code):
        #  If result is a pyobject, make sure we own
        #  a reference to it.
        if self.type.is_pyobject and not self.result_in_temp():
            code.put_incref(self.result(), self.ctype())
    
    def generate_evaluation_code(self, code):
        code.mark_pos(self.pos)
        #  Generate code to evaluate this node and
        #  its sub-expressions, and dispose of any
        #  temporary results of its sub-expressions.
        self.generate_subexpr_evaluation_code(code)
        self.generate_result_code(code)
        if self.is_temp:
            self.generate_subexpr_disposal_code(code)
            self.free_subexpr_temps(code)

    def generate_subexpr_evaluation_code(self, code):
        for node in self.subexpr_nodes():
            node.generate_evaluation_code(code)
    
    def generate_result_code(self, code):
        self.not_implemented("generate_result_code")
    
    def generate_disposal_code(self, code):
        # If necessary, generate code to dispose of 
        # temporary Python reference.
        if self.is_temp:
            if self.type.is_pyobject:
                code.put_decref_clear(self.result(), self.ctype())
        else:
            self.generate_subexpr_disposal_code(code)
    
    def generate_subexpr_disposal_code(self, code):
        #  Generate code to dispose of temporary results
        #  of all sub-expressions.
        for node in self.subexpr_nodes():
            node.generate_disposal_code(code)
    
    def generate_post_assignment_code(self, code):
        # Same as generate_disposal_code except that
        # assignment will have absorbed a reference to
        # the result if it is a Python object.
        if self.is_temp:
            if self.type.is_pyobject:
                code.putln("%s = 0;" % self.result())
        else:
            self.generate_subexpr_disposal_code(code)
    
    def generate_assignment_code(self, rhs, code):
        #  Stub method for nodes which are not legal as
        #  the LHS of an assignment. An error will have 
        #  been reported earlier.
        pass
    
    def generate_deletion_code(self, code):
        #  Stub method for nodes that are not legal as
        #  the argument of a del statement. An error
        #  will have been reported earlier.
        pass

    def free_temps(self, code):
        if not self.is_temp:
            self.free_subexpr_temps(code)
        # otherwise, already freed in generate_evaluation_code
    
    def free_subexpr_temps(self, code):
        for sub in self.subexpr_nodes():
            sub.free_temps(code)

    # ---------------- Annotation ---------------------
    
    def annotate(self, code):
        for node in self.subexpr_nodes():
            node.annotate(code)
    
    # ----------------- Coercion ----------------------
    
    def coerce_to(self, dst_type, env):
        #   Coerce the result so that it can be assigned to
        #   something of type dst_type. If processing is necessary,
        #   wraps this node in a coercion node and returns that.
        #   Otherwise, returns this node unchanged.
        #
        #   This method is called during the analyse_expressions
        #   phase of the src_node's processing.
        src = self
        src_type = self.type
        src_is_py_type = src_type.is_pyobject
        dst_is_py_type = dst_type.is_pyobject
        
        if dst_type.is_pyobject:
            if not src.type.is_pyobject:
                src = CoerceToPyTypeNode(src, env)
            if not src.type.subtype_of(dst_type):
                if not isinstance(src, NoneNode):
                    src = PyTypeTestNode(src, dst_type, env)
        elif src.type.is_pyobject:
            src = CoerceFromPyTypeNode(dst_type, src, env)
        else: # neither src nor dst are py types
            # Added the string comparison, since for c types that
            # is enough, but Cython gets confused when the types are
            # in different files.
            if not (str(src.type) == str(dst_type) or dst_type.assignable_from(src_type)):
                error(self.pos, "Cannot assign type '%s' to '%s'" %
                    (src.type, dst_type))
        return src

    def coerce_to_pyobject(self, env):
        return self.coerce_to(PyrexTypes.py_object_type, env)

    def coerce_to_boolean(self, env):
        #  Coerce result to something acceptable as
        #  a boolean value.
        type = self.type
        if type.is_pyobject or type.is_ptr or type.is_float:
            return CoerceToBooleanNode(self, env)
        else:
            if not type.is_int and not type.is_error:
                error(self.pos, 
                    "Type '%s' not acceptable as a boolean" % type)
            return self
    
    def coerce_to_integer(self, env):
        # If not already some C integer type, coerce to longint.
        if self.type.is_int:
            return self
        else:
            return self.coerce_to(PyrexTypes.c_long_type, env)
    
    def coerce_to_temp(self, env):
        #  Ensure that the result is in a temporary.
        if self.result_in_temp():
            return self
        else:
            return CoerceToTempNode(self, env)
    
    def coerce_to_simple(self, env):
        #  Ensure that the result is simple (see is_simple).
        if self.is_simple():
            return self
        else:
            return self.coerce_to_temp(env)
    
    def is_simple(self):
        #  A node is simple if its result is something that can
        #  be referred to without performing any operations, e.g.
        #  a constant, local var, C global var, struct member
        #  reference, or temporary.
        return self.result_in_temp()
        
    def as_cython_attribute(self):
        return None


class RemoveAllocateTemps(type):
    def __init__(cls, name, bases, dct):
        super(RemoveAllocateTemps, cls).__init__(name, bases, dct)
        def noop(self, env): pass
        setattr(cls, 'allocate_temps', noop)
        setattr(cls, 'allocate_temp', noop)
        setattr(cls, 'release_temp', noop)

class NewTempExprNode(ExprNode):
    backwards_compatible_result = None
    temp_code = None
    old_temp = None # error checker for multiple frees etc.

#   Do not enable this unless you are trying to make all ExprNodes
#   NewTempExprNodes (child nodes reached via recursion may not have
#   transferred).
#    __metaclass__ = RemoveAllocateTemps

    def result(self):
        if self.is_temp:
            return self.temp_code
        else:
            return self.calculate_result_code()

    def allocate_target_temps(self, env, rhs):
        self.allocate_subexpr_temps(env)
        self.is_target = True
        if rhs:
            rhs.release_temp(env)
        self.release_subexpr_temps(env)

    def allocate_temps(self, env, result = None):
        self.allocate_subexpr_temps(env)
        self.backwards_compatible_result = result
        if self.is_temp:
            self.release_subexpr_temps(env)

    def allocate_temp(self, env, result = None):
        assert result is None

    def release_temp(self, env):
        if self.is_temp:
            pass
        else:
            self.release_subexpr_temps(env)

    def allocate_temp_result(self, code):
        if self.temp_code:
            raise RuntimeError("Temp allocated multiple times")
        type = self.type
        if not type.is_void:
            if type.is_pyobject:
                type = PyrexTypes.py_object_type
            if self.backwards_compatible_result:
                self.temp_code = self.backwards_compatible_result
            else:
                self.temp_code = code.funcstate.allocate_temp(
                    type, manage_ref=True)
        else:
            self.temp_code = None

    def release_temp_result(self, code):
        if not self.temp_code:
            if self.old_temp:
                raise RuntimeError("temp %s released multiple times in %s" % (
                        self.old_temp, self.__class__.__name__))
            else:
                raise RuntimeError("no temp, but release requested in %s" % (
                        self.__class__.__name__))
        code.funcstate.release_temp(self.temp_code)
        self.old_temp = self.temp_code
        self.temp_code = None

    def generate_evaluation_code(self, code):
        code.mark_pos(self.pos)
        
        #  Generate code to evaluate this node and
        #  its sub-expressions, and dispose of any
        #  temporary results of its sub-expressions.
        self.generate_subexpr_evaluation_code(code)

        if self.is_temp:
            self.allocate_temp_result(code)

        self.generate_result_code(code)
        if self.is_temp:
            # If we are temp we do not need to wait until this node is disposed
            # before disposing children.
            self.generate_subexpr_disposal_code(code)
            self.free_subexpr_temps(code)

    def generate_disposal_code(self, code):
        if self.is_temp:
            if self.type.is_pyobject:
                code.put_decref_clear(self.result(), self.ctype())
        else:
            # Already done if self.is_temp
            self.generate_subexpr_disposal_code(code)

    def generate_post_assignment_code(self, code):
        if self.is_temp:
            if self.type.is_pyobject:
                code.putln("%s = 0;" % self.result())
        else:
            self.generate_subexpr_disposal_code(code)

    def free_temps(self, code):
        if self.is_temp:
            if not self.type.is_void:
                self.release_temp_result(code)
        else:
            self.free_subexpr_temps(code)
        
# ExprNode = NewTempExprNode     

class AtomicExprNode(ExprNode):
    #  Abstract base class for expression nodes which have
    #  no sub-expressions.
    
    subexprs = []

class AtomicNewTempExprNode(NewTempExprNode):
    # I do not dare to convert NameNode yet. This is now
    # ancestor of all former AtomicExprNode except
    # NameNode. Should be renamed to AtomicExprNode
    # when done.
    
    #  Abstract base class for expression nodes which have
    #  no sub-expressions.
    
    subexprs = []

    # Override to optimize -- we know we have no children
    def generate_subexpr_evaluation_code(self, code):
        pass
    def generate_subexpr_disposal_code(self, code):
        pass

class PyConstNode(AtomicNewTempExprNode):
    #  Abstract base class for constant Python values.
    
    is_literal = 1
    
    def is_simple(self):
        return 1
    
    def analyse_types(self, env):
        self.type = py_object_type
    
    def calculate_result_code(self):
        return self.value

    def generate_result_code(self, code):
        pass


class NoneNode(PyConstNode):
    #  The constant value None
    
    value = "Py_None"

    constant_result = None

    def compile_time_value(self, denv):
        return None
    
class EllipsisNode(PyConstNode):
    #  '...' in a subscript list.
    
    value = "Py_Ellipsis"

    constant_result = Ellipsis

    def compile_time_value(self, denv):
        return Ellipsis


class ConstNode(AtomicNewTempExprNode):
    # Abstract base type for literal constant nodes.
    #
    # value     string      C code fragment
    
    is_literal = 1
    
    def is_simple(self):
        return 1
    
    def analyse_types(self, env):
        pass # Types are held in class variables
    
    def check_const(self):
        pass
    
    def calculate_result_code(self):
        return str(self.value)

    def generate_result_code(self, code):
        pass


class BoolNode(ConstNode):
    type = PyrexTypes.c_bint_type
    #  The constant value True or False

    def calculate_constant_result(self):
        self.constant_result = self.value

    def compile_time_value(self, denv):
        return self.value
    
    def calculate_result_code(self):
        return str(int(self.value))

class NullNode(ConstNode):
    type = PyrexTypes.c_null_ptr_type
    value = "NULL"
    constant_result = 0


class CharNode(ConstNode):
    type = PyrexTypes.c_char_type

    def calculate_constant_result(self):
        self.constant_result = ord(self.value)
    
    def compile_time_value(self, denv):
        return ord(self.value)
    
    def calculate_result_code(self):
        return "'%s'" % StringEncoding.escape_character(self.value)


class IntNode(ConstNode):

    # unsigned     "" or "U"
    # longness     "" or "L" or "LL"

    unsigned = ""
    longness = ""
    type = PyrexTypes.c_long_type

    def coerce_to(self, dst_type, env):
        if dst_type.is_numeric:
            self.type = PyrexTypes.c_long_type
            return self
        # Arrange for a Python version of the number to be pre-allocated
        # when coercing to a Python type.
        if dst_type.is_pyobject:
            self.entry = env.get_py_num(self.value, self.longness)
            self.type = PyrexTypes.py_object_type
        # We still need to perform normal coerce_to processing on the
        # result, because we might be coercing to an extension type,
        # in which case a type test node will be needed.
        return ConstNode.coerce_to(self, dst_type, env)
        
    def coerce_to_boolean(self, env):
        self.type = PyrexTypes.c_bint_type
        return self

    def calculate_result_code(self):
        if self.type.is_pyobject:
            return self.entry.cname
        else:
            return str(self.value) + self.unsigned + self.longness

    def calculate_constant_result(self):
        self.constant_result = int(self.value, 0)

    def compile_time_value(self, denv):
        return int(self.value, 0)


class FloatNode(ConstNode):
    type = PyrexTypes.c_double_type

    def calculate_constant_result(self):
        self.constant_result = float(self.value)

    def compile_time_value(self, denv):
        return float(self.value)
    
    def calculate_result_code(self):
        strval = repr(float(self.value))
        if strval == 'nan':
            return "(Py_HUGE_VAL * 0)"
        elif strval == 'inf':
            return "Py_HUGE_VAL"
        elif strval == '-inf':
            return "(-Py_HUGE_VAL)"
        else:
            return strval


class StringNode(ConstNode):
    #  entry   Symtab.Entry
    
    type = PyrexTypes.c_char_ptr_type

    def compile_time_value(self, denv):
        return self.value
    
    def analyse_types(self, env):
        self.entry = env.add_string_const(self.value)
        
    def analyse_as_type(self, env):
        type = PyrexTypes.parse_basic_type(self.value)
        if type is not None:    
            return type
        from TreeFragment import TreeFragment
        pos = (self.pos[0], self.pos[1], self.pos[2]-7)
        declaration = TreeFragment(u"sizeof(%s)" % self.value, name=pos[0].filename, initial_pos=pos)
        sizeof_node = declaration.root.stats[0].expr
        sizeof_node.analyse_types(env)
        if isinstance(sizeof_node, SizeofTypeNode):
            return sizeof_node.arg_type
    
    def coerce_to(self, dst_type, env):
        if dst_type == PyrexTypes.c_char_ptr_type:
            self.type = PyrexTypes.c_char_ptr_type
            return self
            
        if dst_type.is_int:
            if not self.type.is_pyobject and len(self.entry.init) == 1:
                return CharNode(self.pos, value=self.value)
            else:
                error(self.pos, "Only coerce single-character ascii strings can be used as ints.")
                return self
        # Arrange for a Python version of the string to be pre-allocated
        # when coercing to a Python type.
        if dst_type.is_pyobject and not self.type.is_pyobject:
            node = self.as_py_string_node(env)
        else:
            node = self
        # We still need to perform normal coerce_to processing on the
        # result, because we might be coercing to an extension type,
        # in which case a type test node will be needed.
        return ConstNode.coerce_to(node, dst_type, env)

    def as_py_string_node(self, env):
        # Return a new StringNode with the same entry as this node
        # but whose type is a Python type instead of a C type.
        entry = self.entry
        env.add_py_string(entry)
        return StringNode(self.pos, value = self.value, entry = entry, type = py_object_type)
            
    def calculate_result_code(self):
        if self.type.is_pyobject:
            return self.entry.pystring_cname
        else:
            return self.entry.cname


class UnicodeNode(PyConstNode):
    #  entry   Symtab.Entry

    type = unicode_type

    def analyse_types(self, env):
        self.entry = env.add_string_const(self.value)
        env.add_py_string(self.entry)

    def calculate_result_code(self):
        return self.entry.pystring_cname
    
    def _coerce_to(self, dst_type, env):
        if not dst_type.is_pyobject:
            node = StringNode(self.pos, entry = entry, type = py_object_type)
            return ConstNode.coerce_to(node, dst_type, env)
        else:
            return self
        # We still need to perform normal coerce_to processing on the
        # result, because we might be coercing to an extension type,
        # in which case a type test node will be needed.
        
    def compile_time_value(self, env):
        return self.value


class IdentifierStringNode(ConstNode):
    # A Python string that behaves like an identifier, e.g. for
    # keyword arguments in a call, or for imported names
    type = PyrexTypes.py_object_type

    def analyse_types(self, env):
        self.cname = env.intern_identifier(self.value)

    def calculate_result_code(self):
        return self.cname


class LongNode(AtomicNewTempExprNode):
    #  Python long integer literal
    #
    #  value   string

    def calculate_constant_result(self):
        self.constant_result = long(self.value)
    
    def compile_time_value(self, denv):
        return long(self.value)

    gil_message = "Constructing Python long int"
    
    def analyse_types(self, env):
        self.type = py_object_type
        self.gil_check(env)
        self.is_temp = 1

    gil_message = "Constructing Python long int"

    def generate_result_code(self, code):
        code.putln(
            '%s = PyLong_FromString((char *)"%s", 0, 0); %s' % (
                self.result(),
                self.value,
                code.error_goto_if_null(self.result(), self.pos)))
        code.put_gotref(self.py_result())


class ImagNode(AtomicNewTempExprNode):
    #  Imaginary number literal
    #
    #  value   float    imaginary part

    def calculate_constant_result(self):
        self.constant_result = complex(0.0, self.value)
    
    def compile_time_value(self, denv):
        return complex(0.0, self.value)
    
    def analyse_types(self, env):
        self.type = py_object_type
        self.gil_check(env)
        self.is_temp = 1

    gil_message = "Constructing complex number"

    def generate_result_code(self, code):
        code.putln(
            "%s = PyComplex_FromDoubles(0.0, %r); %s" % (
                self.result(),
                float(self.value),
                code.error_goto_if_null(self.result(), self.pos)))
        code.put_gotref(self.py_result())
        


class NameNode(AtomicExprNode):
    #  Reference to a local or global variable name.
    #
    #  name            string    Python name of the variable
    #
    #  entry           Entry     Symbol table entry
    #  interned_cname  string
    
    is_name = True
    is_cython_module = False
    cython_attribute = None
    lhs_of_first_assignment = False
    entry = None

    def create_analysed_rvalue(pos, env, entry):
        node = NameNode(pos)
        node.analyse_types(env, entry=entry)
        return node
        
    def as_cython_attribute(self):
        return self.cython_attribute
    
    create_analysed_rvalue = staticmethod(create_analysed_rvalue)
    
    def compile_time_value(self, denv):
        try:
            return denv.lookup(self.name)
        except KeyError:
            error(self.pos, "Compile-time name '%s' not defined" % self.name)
    
    def coerce_to(self, dst_type, env):
        #  If coercing to a generic pyobject and this is a builtin
        #  C function with a Python equivalent, manufacture a NameNode
        #  referring to the Python builtin.
        #print "NameNode.coerce_to:", self.name, dst_type ###
        if dst_type is py_object_type:
            entry = self.entry
            if entry and entry.is_cfunction:
                var_entry = entry.as_variable
                if var_entry:
                    if var_entry.is_builtin and Options.cache_builtins:
                        var_entry = env.declare_builtin(var_entry.name, self.pos)
                    node = NameNode(self.pos, name = self.name)
                    node.entry = var_entry
                    node.analyse_rvalue_entry(env)
                    return node
        return AtomicExprNode.coerce_to(self, dst_type, env)
    
    def analyse_as_module(self, env):
        # Try to interpret this as a reference to a cimported module.
        # Returns the module scope, or None.
        entry = self.entry
        if not entry:
            entry = env.lookup(self.name)
        if entry and entry.as_module:
            return entry.as_module
        return None
        
    def analyse_as_type(self, env):
        if self.cython_attribute:
            type = PyrexTypes.parse_basic_type(self.cython_attribute)
        else:
            type = PyrexTypes.parse_basic_type(self.name)
        if type:
            return type
        entry = self.entry
        if not entry:
            entry = env.lookup(self.name)
        if entry and entry.is_type:
            return entry.type
        else:
            return None
    
    def analyse_as_extension_type(self, env):
        # Try to interpret this as a reference to an extension type.
        # Returns the extension type, or None.
        entry = self.entry
        if not entry:
            entry = env.lookup(self.name)
        if entry and entry.is_type and entry.type.is_extension_type:
            return entry.type
        else:
            return None
    
    def analyse_target_declaration(self, env):
        if not self.entry:
            self.entry = env.lookup_here(self.name)
        if not self.entry:
            self.entry = env.declare_var(self.name, py_object_type, self.pos)
        env.control_flow.set_state(self.pos, (self.name, 'initalized'), True)
        env.control_flow.set_state(self.pos, (self.name, 'source'), 'assignment')
        if self.entry.is_declared_generic:
            self.result_ctype = py_object_type
    
    def analyse_types(self, env):
        if self.entry is None:
            self.entry = env.lookup(self.name)
        if not self.entry:
            self.entry = env.declare_builtin(self.name, self.pos)
        if not self.entry:
            self.type = PyrexTypes.error_type
            return
        self.analyse_rvalue_entry(env)
        
    def analyse_target_types(self, env):
        self.analyse_entry(env)
        if not self.is_lvalue():
            error(self.pos, "Assignment to non-lvalue '%s'"
                % self.name)
            self.type = PyrexTypes.error_type
        self.entry.used = 1
        if self.entry.type.is_buffer:
            import Buffer
            Buffer.used_buffer_aux_vars(self.entry)
                
    def analyse_rvalue_entry(self, env):
        #print "NameNode.analyse_rvalue_entry:", self.name ###
        #print "Entry:", self.entry.__dict__ ###
        self.analyse_entry(env)
        entry = self.entry
        if entry.is_declared_generic:
            self.result_ctype = py_object_type
        if entry.is_pyglobal or entry.is_builtin:
            if Options.cache_builtins and entry.is_builtin:
                self.is_temp = 0
            else:
                self.is_temp = 1
            env.use_utility_code(get_name_interned_utility_code)
            self.gil_check(env)

    gil_message = "Accessing Python global or builtin"

    def analyse_entry(self, env):
        #print "NameNode.analyse_entry:", self.name ###
        self.check_identifier_kind()
        entry = self.entry
        type = entry.type
        self.type = type
        if entry.is_pyglobal or entry.is_builtin:
            assert type.is_pyobject, "Python global or builtin not a Python object"
            self.interned_cname = self.entry.interned_cname = \
                env.intern_identifier(self.entry.name)

    def check_identifier_kind(self):
        #print "NameNode.check_identifier_kind:", self.entry.name ###
        #print self.entry.__dict__ ###
        entry = self.entry
        #entry.used = 1
        if not (entry.is_const or entry.is_variable 
            or entry.is_builtin or entry.is_cfunction):
                if self.entry.as_variable:
                    self.entry = self.entry.as_variable
                else:
                    error(self.pos, 
                        "'%s' is not a constant, variable or function identifier" % self.name)
    
    def is_simple(self):
        #  If it's not a C variable, it'll be in a temp.
        return 1
    
    def calculate_target_results(self, env):
        pass
    
    def check_const(self):
        entry = self.entry
        if entry is not None and not (entry.is_const or entry.is_cfunction or entry.is_builtin):
            self.not_const()
    
    def check_const_addr(self):
        entry = self.entry
        if not (entry.is_cglobal or entry.is_cfunction or entry.is_builtin):
            self.addr_not_const()

    def is_lvalue(self):
        return self.entry.is_variable and \
            not self.entry.type.is_array and \
            not self.entry.is_readonly
    
    def is_ephemeral(self):
        #  Name nodes are never ephemeral, even if the
        #  result is in a temporary.
        return 0
    
    def allocate_temp(self, env, result = None):
        AtomicExprNode.allocate_temp(self, env, result)
        entry = self.entry
        if entry:
            entry.used = 1
            if entry.type.is_buffer:
                import Buffer
                Buffer.used_buffer_aux_vars(entry)
            if entry.utility_code:
                env.use_utility_code(entry.utility_code)
        
    def calculate_result_code(self):
        entry = self.entry
        if not entry:
            return "<error>" # There was an error earlier
        return entry.cname
    
    def generate_result_code(self, code):
        assert hasattr(self, 'entry')
        entry = self.entry
        if entry is None:
            return # There was an error earlier
        if entry.is_builtin and Options.cache_builtins:
            return # Lookup already cached
        elif entry.is_pyglobal or entry.is_builtin:
            if entry.is_builtin:
                namespace = Naming.builtins_cname
            else: # entry.is_pyglobal
                namespace = entry.scope.namespace_cname
            code.putln(
                '%s = __Pyx_GetName(%s, %s); %s' % (
                self.result(),
                namespace, 
                self.interned_cname,
                code.error_goto_if_null(self.result(), self.pos)))
            code.put_gotref(self.py_result())
            
        elif entry.is_local and False:
            # control flow not good enough yet
            assigned = entry.scope.control_flow.get_state((entry.name, 'initalized'), self.pos)
            if assigned is False:
                error(self.pos, "local variable '%s' referenced before assignment" % entry.name)
            elif not Options.init_local_none and assigned is None:
                code.putln('if (%s == 0) { PyErr_SetString(PyExc_UnboundLocalError, "%s"); %s }' %
                           (entry.cname, entry.name, code.error_goto(self.pos)))
                entry.scope.control_flow.set_state(self.pos, (entry.name, 'initalized'), True)

    def generate_assignment_code(self, rhs, code):
        #print "NameNode.generate_assignment_code:", self.name ###
        entry = self.entry
        if entry is None:
            return # There was an error earlier

        if (self.entry.type.is_ptr and isinstance(rhs, ListNode)
            and not self.lhs_of_first_assignment):
            error(self.pos, "Literal list must be assigned to pointer at time of declaration")
        
        # is_pyglobal seems to be True for module level-globals only.
        # We use this to access class->tp_dict if necessary.
        if entry.is_pyglobal:
            namespace = self.entry.scope.namespace_cname
            if entry.is_member:
                # if the entry is a member we have to cheat: SetAttr does not work
                # on types, so we create a descriptor which is then added to tp_dict
                code.put_error_if_neg(self.pos,
                    'PyDict_SetItem(%s->tp_dict, %s, %s)' % (
                        namespace,
                        self.interned_cname,
                        rhs.py_result()))
                rhs.generate_disposal_code(code)
                rhs.free_temps(code)
                # in Py2.6+, we need to invalidate the method cache
                code.putln("PyType_Modified(%s);" %
                           entry.scope.parent_type.typeptr_cname)
            else: 
                code.put_error_if_neg(self.pos,
                    'PyObject_SetAttr(%s, %s, %s)' % (
                        namespace,
                        self.interned_cname,
                        rhs.py_result()))
                if debug_disposal_code:
                    print("NameNode.generate_assignment_code:")
                    print("...generating disposal code for %s" % rhs)
                rhs.generate_disposal_code(code)
                rhs.free_temps(code)
        else:
            if self.type.is_buffer:
                # Generate code for doing the buffer release/acquisition.
                # This might raise an exception in which case the assignment (done
                # below) will not happen.
                #
                # The reason this is not in a typetest-like node is because the
                # variables that the acquired buffer info is stored to is allocated
                # per entry and coupled with it.
                self.generate_acquire_buffer(rhs, code)

            if self.type.is_pyobject:
                rhs.make_owned_reference(code)
                #print "NameNode.generate_assignment_code: to", self.name ###
                #print "...from", rhs ###
                #print "...LHS type", self.type, "ctype", self.ctype() ###
                #print "...RHS type", rhs.type, "ctype", rhs.ctype() ###
                if entry.is_cglobal:
                    code.put_gotref(self.py_result())
                if not self.lhs_of_first_assignment:
                    if entry.is_local and not Options.init_local_none:
                        initalized = entry.scope.control_flow.get_state((entry.name, 'initalized'), self.pos)
                        if initalized is True:
                            code.put_decref(self.result(), self.ctype())
                        elif initalized is None:
                            code.put_xdecref(self.result(), self.ctype())
                    else:
                        code.put_decref(self.result(), self.ctype())
                if entry.is_cglobal:
                    code.put_giveref(rhs.py_result())
            code.putln('%s = %s;' % (self.result(), rhs.result_as(self.ctype())))
            if debug_disposal_code:
                print("NameNode.generate_assignment_code:")
                print("...generating post-assignment code for %s" % rhs)
            rhs.generate_post_assignment_code(code)
            rhs.free_temps(code)

    def generate_acquire_buffer(self, rhs, code):
        # rhstmp is only used in case the rhs is a complicated expression leading to
        # the object, to avoid repeating the same C expression for every reference
        # to the rhs. It does NOT hold a reference.
        pretty_rhs = isinstance(rhs, NameNode) or rhs.is_temp
        if pretty_rhs:
            rhstmp = rhs.result_as(self.ctype())
        else:
            rhstmp = code.funcstate.allocate_temp(self.entry.type, manage_ref=False)
            code.putln('%s = %s;' % (rhstmp, rhs.result_as(self.ctype())))

        buffer_aux = self.entry.buffer_aux
        bufstruct = buffer_aux.buffer_info_var.cname
        import Buffer
        Buffer.put_assign_to_buffer(self.result(), rhstmp, buffer_aux, self.entry.type,
                                    is_initialized=not self.lhs_of_first_assignment,
                                    pos=self.pos, code=code)
        
        if not pretty_rhs:
            code.putln("%s = 0;" % rhstmp)
            code.funcstate.release_temp(rhstmp)
    
    def generate_deletion_code(self, code):
        if self.entry is None:
            return # There was an error earlier
        if not self.entry.is_pyglobal:
            error(self.pos, "Deletion of local or C global name not supported")
            return
        code.put_error_if_neg(self.pos, 
            '__Pyx_DelAttrString(%s, "%s")' % (
                Naming.module_cname,
                self.entry.name))
                
    def annotate(self, code):
        if hasattr(self, 'is_called') and self.is_called:
            pos = (self.pos[0], self.pos[1], self.pos[2] - len(self.name) - 1)
            if self.type.is_pyobject:
                code.annotate(pos, AnnotationItem('py_call', 'python function', size=len(self.name)))
            else:
                code.annotate(pos, AnnotationItem('c_call', 'c function', size=len(self.name)))
            
class BackquoteNode(ExprNode):
    #  `expr`
    #
    #  arg    ExprNode
    
    subexprs = ['arg']
    
    def analyse_types(self, env):
        self.arg.analyse_types(env)
        self.arg = self.arg.coerce_to_pyobject(env)
        self.type = py_object_type
        self.gil_check(env)
        self.is_temp = 1

    gil_message = "Backquote expression"

    def calculate_constant_result(self):
        self.constant_result = repr(self.arg.constant_result)

    def generate_result_code(self, code):
        code.putln(
            "%s = PyObject_Repr(%s); %s" % (
                self.result(),
                self.arg.py_result(),
                code.error_goto_if_null(self.result(), self.pos)))
        code.put_gotref(self.py_result())
        


class ImportNode(ExprNode):
    #  Used as part of import statement implementation.
    #  Implements result = 
    #    __import__(module_name, globals(), None, name_list)
    #
    #  module_name   IdentifierStringNode     dotted name of module
    #  name_list     ListNode or None         list of names to be imported
    
    subexprs = ['module_name', 'name_list']

    def analyse_types(self, env):
        self.module_name.analyse_types(env)
        self.module_name = self.module_name.coerce_to_pyobject(env)
        if self.name_list:
            self.name_list.analyse_types(env)
            self.name_list.coerce_to_pyobject(env)
        self.type = py_object_type
        self.gil_check(env)
        self.is_temp = 1
        env.use_utility_code(import_utility_code)

    gil_message = "Python import"

    def generate_result_code(self, code):
        if self.name_list:
            name_list_code = self.name_list.py_result()
        else:
            name_list_code = "0"
        code.putln(
            "%s = __Pyx_Import(%s, %s); %s" % (
                self.result(),
                self.module_name.py_result(),
                name_list_code,
                code.error_goto_if_null(self.result(), self.pos)))
        code.put_gotref(self.py_result())


class IteratorNode(NewTempExprNode):
    #  Used as part of for statement implementation.
    #
    #  allocate_counter_temp/release_counter_temp needs to be called
    #  by parent (ForInStatNode)
    #
    #  Implements result = iter(sequence)
    #
    #  sequence   ExprNode
    
    subexprs = ['sequence']
    
    def analyse_types(self, env):
        self.sequence.analyse_types(env)
        self.sequence = self.sequence.coerce_to_pyobject(env)
        self.type = py_object_type
        self.gil_check(env)
        self.is_temp = 1

    gil_message = "Iterating over Python object"

    def allocate_counter_temp(self, code):
        self.counter_cname = code.funcstate.allocate_temp(
            PyrexTypes.c_py_ssize_t_type, manage_ref=False)

    def release_counter_temp(self, code):
        code.funcstate.release_temp(self.counter_cname)

    def generate_result_code(self, code):
        is_builtin_sequence = self.sequence.type is list_type or \
            self.sequence.type is tuple_type
        if is_builtin_sequence:
            code.putln(
                "if (likely(%s != Py_None)) {" % self.sequence.py_result())
        else:
            code.putln(
                "if (PyList_CheckExact(%s) || PyTuple_CheckExact(%s)) {" % (
                    self.sequence.py_result(),
                    self.sequence.py_result()))
        code.putln(
            "%s = 0; %s = %s; __Pyx_INCREF(%s);" % (
                self.counter_cname,
                self.result(),
                self.sequence.py_result(),
                self.result()))
        code.putln("} else {")
        if is_builtin_sequence:
            code.putln(
                'PyErr_SetString(PyExc_TypeError, "\'NoneType\' object is not iterable"); %s' %
                code.error_goto(self.pos))
        else:
            code.putln("%s = -1; %s = PyObject_GetIter(%s); %s" % (
                    self.counter_cname,
                    self.result(),
                    self.sequence.py_result(),
                    code.error_goto_if_null(self.result(), self.pos)))
            code.put_gotref(self.py_result())
        code.putln("}")


class NextNode(AtomicNewTempExprNode):
    #  Used as part of for statement implementation.
    #  Implements result = iterator.next()
    #  Created during analyse_types phase.
    #  The iterator is not owned by this node.
    #
    #  iterator   ExprNode
    
    def __init__(self, iterator, env):
        self.pos = iterator.pos
        self.iterator = iterator
        self.type = py_object_type
        self.is_temp = 1
    
    def generate_result_code(self, code):
        if self.iterator.sequence.type is list_type:
            type_checks = [(list_type, "List")]
        elif self.iterator.sequence.type is tuple_type:
            type_checks = [(tuple_type, "Tuple")]
        else:
            type_checks = [(list_type, "List"), (tuple_type, "Tuple")]

        for py_type, prefix in type_checks:
            if len(type_checks) > 1:
                code.putln(
                    "if (likely(Py%s_CheckExact(%s))) {" % (
                        prefix, self.iterator.py_result()))
            code.putln(
                "if (%s >= Py%s_GET_SIZE(%s)) break;" % (
                    self.iterator.counter_cname,
                    prefix,
                    self.iterator.py_result()))
            code.putln(
                "%s = Py%s_GET_ITEM(%s, %s); __Pyx_INCREF(%s); %s++;" % (
                    self.result(),
                    prefix,
                    self.iterator.py_result(),
                    self.iterator.counter_cname,
                    self.result(),
                    self.iterator.counter_cname))
            if len(type_checks) > 1:
                code.put("} else ")
        if len(type_checks) == 1:
            return
        code.putln("{")
        code.putln(
            "%s = PyIter_Next(%s);" % (
                self.result(),
                self.iterator.py_result()))
        code.putln(
            "if (!%s) {" %
                self.result())
        code.putln(code.error_goto_if_PyErr(self.pos))
        code.putln("break;")
        code.putln("}")
        code.put_gotref(self.py_result())
        code.putln("}")


class ExcValueNode(AtomicNewTempExprNode):
    #  Node created during analyse_types phase
    #  of an ExceptClauseNode to fetch the current
    #  exception value.
    
    def __init__(self, pos, env, var):
        ExprNode.__init__(self, pos)
        self.type = py_object_type
        self.var = var
    
    def calculate_result_code(self):
        return self.var

    def generate_result_code(self, code):
        pass

    def analyse_types(self, env):
        pass


class TempNode(ExprNode):
    #  Node created during analyse_types phase
    #  of some nodes to hold a temporary value.

    subexprs = []
    
    def __init__(self, pos, type, env):
        ExprNode.__init__(self, pos)
        self.type = type
        if type.is_pyobject:
            self.result_ctype = py_object_type
        self.is_temp = 1
        
    def analyse_types(self, env):
        return self.type
    
    def generate_result_code(self, code):
        pass


class PyTempNode(TempNode):
    #  TempNode holding a Python value.
    
    def __init__(self, pos, env):
        TempNode.__init__(self, pos, PyrexTypes.py_object_type, env)


#-------------------------------------------------------------------
#
#  Trailer nodes
#
#-------------------------------------------------------------------

class IndexNode(ExprNode):
    #  Sequence indexing.
    #
    #  base     ExprNode
    #  index    ExprNode
    #  indices  [ExprNode]
    #  is_buffer_access boolean Whether this is a buffer access.
    #
    #  indices is used on buffer access, index on non-buffer access.
    #  The former contains a clean list of index parameters, the
    #  latter whatever Python object is needed for index access.
    
    subexprs = ['base', 'index', 'indices']
    indices = None

    def __init__(self, pos, index, *args, **kw):
        ExprNode.__init__(self, pos, index=index, *args, **kw)
        self._index = index

    def calculate_constant_result(self):
        self.constant_result = \
            self.base.constant_result[self.index.constant_result]

    def compile_time_value(self, denv):
        base = self.base.compile_time_value(denv)
        index = self.index.compile_time_value(denv)
        try:
            return base[index]
        except Exception, e:
            self.compile_time_value_error(e)
    
    def is_ephemeral(self):
        return self.base.is_ephemeral()
    
    def analyse_target_declaration(self, env):
        pass
        
    def analyse_as_type(self, env):
        base_type = self.base.analyse_as_type(env)
        if base_type and not base_type.is_pyobject:
            return PyrexTypes.CArrayType(base_type, int(self.index.compile_time_value(env)))
        return None
    
    def analyse_types(self, env):
        self.analyse_base_and_index_types(env, getting = 1)
    
    def analyse_target_types(self, env):
        self.analyse_base_and_index_types(env, setting = 1)

    def analyse_base_and_index_types(self, env, getting = 0, setting = 0):
        # Note: This might be cleaned up by having IndexNode
        # parsed in a saner way and only construct the tuple if
        # needed.

        # Note that this function must leave IndexNode in a cloneable state.
        # For buffers, self.index is packed out on the initial analysis, and
        # when cloning self.indices is copied.
        self.is_buffer_access = False

        self.base.analyse_types(env)
        # Handle the case where base is a literal char* (and we expect a string, not an int)
        if isinstance(self.base, StringNode):
            self.base = self.base.coerce_to_pyobject(env)

        skip_child_analysis = False
        buffer_access = False
        if self.base.type.is_buffer:
            assert hasattr(self.base, "entry") # Must be a NameNode-like node
            if self.indices:
                indices = self.indices
            else:
                # On cloning, indices is cloned. Otherwise, unpack index into indices
                assert not isinstance(self.index, CloneNode)
                if isinstance(self.index, TupleNode):
                    indices = self.index.args
                else:
                    indices = [self.index]
            if len(indices) == self.base.type.ndim:
                buffer_access = True
                skip_child_analysis = True
                for x in indices:
                    x.analyse_types(env)
                    if not x.type.is_int:
                        buffer_access = False

        if buffer_access:
            self.indices = indices
            self.index = None
            self.type = self.base.type.dtype
            self.is_buffer_access = True
            self.buffer_type = self.base.entry.type

            if getting and self.type.is_pyobject:
                self.is_temp = True
            if setting:
                if not self.base.entry.type.writable:
                    error(self.pos, "Writing to readonly buffer")
                else:
                    self.base.entry.buffer_aux.writable_needed = True
        else:
            if isinstance(self.index, TupleNode):
                self.index.analyse_types(env, skip_children=skip_child_analysis)
            elif not skip_child_analysis:
                self.index.analyse_types(env)
            self.original_index_type = self.index.type
            if self.base.type.is_pyobject:
                if self.index.type.is_int and not self.index.type.is_longlong:
                    self.index = self.index.coerce_to(PyrexTypes.c_py_ssize_t_type, env).coerce_to_simple(env)
                else:
                    self.index = self.index.coerce_to_pyobject(env)
                self.type = py_object_type
                self.gil_check(env)
                self.is_temp = 1
            else:
                if self.base.type.is_ptr or self.base.type.is_array:
                    self.type = self.base.type.base_type
                else:
                    error(self.pos,
                        "Attempting to index non-array type '%s'" %
                            self.base.type)
                    self.type = PyrexTypes.error_type
                if self.index.type.is_pyobject:
                    self.index = self.index.coerce_to(
                        PyrexTypes.c_py_ssize_t_type, env)
                if not self.index.type.is_int:
                    error(self.pos,
                        "Invalid index type '%s'" %
                            self.index.type)

    gil_message = "Indexing Python object"

    def check_const_addr(self):
        self.base.check_const_addr()
        self.index.check_const()
    
    def is_lvalue(self):
        return 1

    def calculate_result_code(self):
        if self.is_buffer_access:
            return "(*%s)" % self.buffer_ptr_code
        else:
            return "(%s[%s])" % (
                self.base.result(), self.index.result())
            
    def index_unsigned_parameter(self):
        if self.index.type.is_int:
            if self.original_index_type.signed:
                return ", 0"
            else:
                return ", sizeof(Py_ssize_t) <= sizeof(%s)" % self.original_index_type.declaration_code("")
        else:
            return ""

    def generate_subexpr_evaluation_code(self, code):
        self.base.generate_evaluation_code(code)
        if not self.indices:
            self.index.generate_evaluation_code(code)
        else:
            for i in self.indices:
                i.generate_evaluation_code(code)
        
    def generate_subexpr_disposal_code(self, code):
        self.base.generate_disposal_code(code)
        if not self.indices:
            self.index.generate_disposal_code(code)
        else:
            for i in self.indices:
                i.generate_disposal_code(code)

    def free_subexpr_temps(self, code):
        self.base.free_temps(code)
        if not self.indices:
            self.index.free_temps(code)
        else:
            for i in self.indices:
                i.free_temps(code)

    def generate_result_code(self, code):
        if self.is_buffer_access:
            if code.globalstate.directives['nonecheck']:
                self.put_nonecheck(code)
            self.buffer_ptr_code = self.buffer_lookup_code(code)
            if self.type.is_pyobject:
                # is_temp is True, so must pull out value and incref it.
                code.putln("%s = *%s;" % (self.result(), self.buffer_ptr_code))
                code.putln("__Pyx_INCREF((PyObject*)%s);" % self.result())
        elif self.type.is_pyobject:
            if self.index.type.is_int:
                index_code = self.index.result()
                if self.base.type is list_type:
                    function = "__Pyx_GetItemInt_List"
                elif self.base.type is tuple_type:
                    function = "__Pyx_GetItemInt_Tuple"
                else:
                    function = "__Pyx_GetItemInt"
                code.globalstate.use_utility_code(getitem_int_utility_code)
            else:
                function = "PyObject_GetItem"
                index_code = self.index.py_result()
                sign_code = ""
            code.putln(
                "%s = %s(%s, %s%s); if (!%s) %s" % (
                    self.result(),
                    function,
                    self.base.py_result(),
                    index_code,
                    self.index_unsigned_parameter(),
                    self.result(),
                    code.error_goto(self.pos)))
            code.put_gotref(self.py_result())
            
    def generate_setitem_code(self, value_code, code):
        if self.index.type.is_int:
            function = "__Pyx_SetItemInt"
            index_code = self.index.result()
            code.globalstate.use_utility_code(setitem_int_utility_code)
        else:
            index_code = self.index.py_result()
            if self.base.type is dict_type:
                function = "PyDict_SetItem"
            elif self.base.type is list_type:
                function = "PyList_SetItem"
            # don't use PyTuple_SetItem(), as we'd normally get a
            # TypeError when changing a tuple, while PyTuple_SetItem()
            # would allow updates
            #
            #elif self.base.type is tuple_type:
            #    function = "PyTuple_SetItem"
            else:
                function = "PyObject_SetItem"
        code.putln(
            "if (%s(%s, %s, %s%s) < 0) %s" % (
                function,
                self.base.py_result(),
                index_code,
                value_code,
                self.index_unsigned_parameter(),
                code.error_goto(self.pos)))

    def generate_buffer_setitem_code(self, rhs, code, op=""):
        # Used from generate_assignment_code and InPlaceAssignmentNode
        if code.globalstate.directives['nonecheck']:
            self.put_nonecheck(code)
        ptrexpr = self.buffer_lookup_code(code)
        if self.buffer_type.dtype.is_pyobject:
            # Must manage refcounts. Decref what is already there
            # and incref what we put in.
            ptr = code.funcstate.allocate_temp(self.buffer_type.buffer_ptr_type, manage_ref=False)
            rhs_code = rhs.result()
            code.putln("%s = %s;" % (ptr, ptrexpr))
            code.put_gotref("*%s" % ptr)
            code.putln("__Pyx_DECREF(*%s); __Pyx_INCREF(%s);" % (
                ptr, rhs_code
                ))
            code.putln("*%s %s= %s;" % (ptr, op, rhs_code))
            code.put_giveref("*%s" % ptr)
            code.funcstate.release_temp(ptr)
        else: 
            # Simple case
            code.putln("*%s %s= %s;" % (ptrexpr, op, rhs.result()))

    def generate_assignment_code(self, rhs, code):
        self.generate_subexpr_evaluation_code(code)
        if self.is_buffer_access:
            self.generate_buffer_setitem_code(rhs, code)
        elif self.type.is_pyobject:
            self.generate_setitem_code(rhs.py_result(), code)
        else:
            code.putln(
                "%s = %s;" % (
                    self.result(), rhs.result()))
        self.generate_subexpr_disposal_code(code)
        self.free_subexpr_temps(code)
        rhs.generate_disposal_code(code)
        rhs.free_temps(code)
    
    def generate_deletion_code(self, code):
        self.generate_subexpr_evaluation_code(code)
        #if self.type.is_pyobject:
        if self.index.type.is_int:
            function = "__Pyx_DelItemInt"
            index_code = self.index.result()
            code.globalstate.use_utility_code(delitem_int_utility_code)
        else:
            index_code = self.index.py_result()
            if self.base.type is dict_type:
                function = "PyDict_DelItem"
            else:
                function = "PyObject_DelItem"
        code.putln(
            "if (%s(%s, %s%s) < 0) %s" % (
                function,
                self.base.py_result(),
                index_code,
                self.index_unsigned_parameter(),
                code.error_goto(self.pos)))
        self.generate_subexpr_disposal_code(code)
        self.free_subexpr_temps(code)

    def buffer_lookup_code(self, code):
        # Assign indices to temps
        index_temps = [code.funcstate.allocate_temp(i.type, manage_ref=False) for i in self.indices]
        for temp, index in zip(index_temps, self.indices):
            code.putln("%s = %s;" % (temp, index.result()))
        # Generate buffer access code using these temps
        import Buffer
        # The above could happen because child_attrs is wrong somewhere so that
        # options are not propagated.
        return Buffer.put_buffer_lookup_code(entry=self.base.entry,
                                             index_signeds=[i.type.signed for i in self.indices],
                                             index_cnames=index_temps,
                                             options=code.globalstate.directives,
                                             pos=self.pos, code=code)

    def put_nonecheck(self, code):
        code.globalstate.use_utility_code(raise_noneindex_error_utility_code)
        code.putln("if (%s) {" % code.unlikely("%s == Py_None") % self.base.result_as(PyrexTypes.py_object_type))
        code.putln("__Pyx_RaiseNoneIndexingError();")
        code.putln(code.error_goto(self.pos))
        code.putln("}")

class SliceIndexNode(ExprNode):
    #  2-element slice indexing
    #
    #  base      ExprNode
    #  start     ExprNode or None
    #  stop      ExprNode or None
    
    subexprs = ['base', 'start', 'stop']

    def calculate_constant_result(self):
        self.constant_result = self.base.constant_result[
            self.start.constant_result : self.stop.constant_result]

    def compile_time_value(self, denv):
        base = self.base.compile_time_value(denv)
        if self.start is None:
            start = 0
        else:
            start = self.start.compile_time_value(denv)
        if self.stop is None:
            stop = None
        else:
            stop = self.stop.compile_time_value(denv)
        try:
            return base[start:stop]
        except Exception, e:
            self.compile_time_value_error(e)
    
    def analyse_target_declaration(self, env):
        pass

    def analyse_types(self, env):
        self.base.analyse_types(env)
        if self.start:
            self.start.analyse_types(env)
        if self.stop:
            self.stop.analyse_types(env)
        if self.base.type.is_string:
            self.type = py_object_type
        elif self.base.type.is_array or self.base.type.is_ptr:
            # we need a ptr type here instead of an array type, as
            # array types can result in invalid type casts in the C
            # code
            self.type = PyrexTypes.CPtrType(self.base.type.base_type)
        else:
            self.base = self.base.coerce_to_pyobject(env)
            self.type = py_object_type
        c_int = PyrexTypes.c_py_ssize_t_type
        if self.start:
            self.start = self.start.coerce_to(c_int, env)
        if self.stop:
            self.stop = self.stop.coerce_to(c_int, env)
        self.gil_check(env)
        self.is_temp = 1

    gil_message = "Slicing Python object"

    def generate_result_code(self, code):
        if not self.type.is_pyobject:
            error(self.pos,
                  "Slicing is not currently supported for '%s'." % self.type)
            return
        if self.base.type.is_string:
            if self.stop is None:
                code.putln(
                    "%s = __Pyx_PyBytes_FromString(%s + %s); %s" % (
                        self.result(),
                        self.base.result(),
                        self.start_code(),
                        code.error_goto_if_null(self.result(), self.pos)))
            else:
                code.putln(
                    "%s = __Pyx_PyBytes_FromStringAndSize(%s + %s, %s - %s); %s" % (
                        self.result(),
                        self.base.result(),
                        self.start_code(),
                        self.stop_code(),
                        self.start_code(),
                        code.error_goto_if_null(self.result(), self.pos)))
        else:
            code.putln(
                "%s = PySequence_GetSlice(%s, %s, %s); %s" % (
                    self.result(),
                    self.base.py_result(),
                    self.start_code(),
                    self.stop_code(),
                    code.error_goto_if_null(self.result(), self.pos)))
        code.put_gotref(self.py_result())
    
    def generate_assignment_code(self, rhs, code):
        self.generate_subexpr_evaluation_code(code)
        if self.type.is_pyobject:
            code.put_error_if_neg(self.pos, 
                "PySequence_SetSlice(%s, %s, %s, %s)" % (
                    self.base.py_result(),
                    self.start_code(),
                    self.stop_code(),
                    rhs.result()))
        else:
            start_offset = ''
            if self.start:
                start_offset = self.start_code()
                if start_offset == '0':
                    start_offset = ''
                else:
                    start_offset += '+'
            if rhs.type.is_array:
                array_length = rhs.type.size
                self.generate_slice_guard_code(code, array_length)
            else:
                error("Slice assignments from pointers are not yet supported.")
                # FIXME: fix the array size according to start/stop
                array_length = self.base.type.size
            for i in range(array_length):
                code.putln("%s[%s%s] = %s[%d];" % (
                        self.base.result(), start_offset, i,
                        rhs.result(), i))
        self.generate_subexpr_disposal_code(code)
        self.free_subexpr_temps(code)
        rhs.generate_disposal_code(code)
        rhs.free_temps(code)

    def generate_deletion_code(self, code):
        if not self.base.type.is_pyobject:
            error(self.pos,
                  "Deleting slices is only supported for Python types, not '%s'." % self.type)
            return
        self.generate_subexpr_evaluation_code(code)
        code.put_error_if_neg(self.pos,
            "PySequence_DelSlice(%s, %s, %s)" % (
                self.base.py_result(),
                self.start_code(),
                self.stop_code()))
        self.generate_subexpr_disposal_code(code)

    def generate_slice_guard_code(self, code, target_size):
        if not self.base.type.is_array:
            return
        slice_size = self.base.type.size
        start = stop = None
        if self.stop:
            stop = self.stop.result()
            try:
                stop = int(stop)
                if stop < 0:
                    slice_size = self.base.type.size + stop
                else:
                    slice_size = stop
                stop = None
            except ValueError:
                pass
        if self.start:
            start = self.start.result()
            try:
                start = int(start)
                if start < 0:
                    start = self.base.type.size + start
                slice_size -= start
                start = None
            except ValueError:
                pass
        check = None
        if slice_size < 0:
            if target_size > 0:
                error(self.pos, "Assignment to empty slice.")
        elif start is None and stop is None:
            # we know the exact slice length
            if target_size != slice_size:
                error(self.pos, "Assignment to slice of wrong length, expected %d, got %d" % (
                        slice_size, target_size))
        elif start is not None:
            if stop is None:
                stop = slice_size
            check = "(%s)-(%s)" % (stop, start)
        else: # stop is not None:
            check = stop
        if check:
            code.putln("if (unlikely((%s) != %d)) {" % (check, target_size))
            code.putln('PyErr_Format(PyExc_ValueError, "Assignment to slice of wrong length, expected %%d, got %%d", %d, (%s));' % (
                        target_size, check))
            code.putln(code.error_goto(self.pos))
            code.putln("}")
    
    def start_code(self):
        if self.start:
            return self.start.result()
        else:
            return "0"
    
    def stop_code(self):
        if self.stop:
            return self.stop.result()
        elif self.base.type.is_array:
            return self.base.type.size
        else:
            return "PY_SSIZE_T_MAX"
    
    def calculate_result_code(self):
        # self.result() is not used, but this method must exist
        return "<unused>"
    

class SliceNode(ExprNode):
    #  start:stop:step in subscript list
    #
    #  start     ExprNode
    #  stop      ExprNode
    #  step      ExprNode

    def calculate_constant_result(self):
        self.constant_result = self.base.constant_result[
            self.start.constant_result : \
                self.stop.constant_result : \
                self.step.constant_result]

    def compile_time_value(self, denv):
        start = self.start.compile_time_value(denv)
        if self.stop is None:
            stop = None
        else:
            stop = self.stop.compile_time_value(denv)
        if self.step is None:
            step = None
        else:
            step = self.step.compile_time_value(denv)
        try:
            return slice(start, stop, step)
        except Exception, e:
            self.compile_time_value_error(e)

    subexprs = ['start', 'stop', 'step']
    
    def analyse_types(self, env):
        self.start.analyse_types(env)
        self.stop.analyse_types(env)
        self.step.analyse_types(env)
        self.start = self.start.coerce_to_pyobject(env)
        self.stop = self.stop.coerce_to_pyobject(env)
        self.step = self.step.coerce_to_pyobject(env)
        self.type = py_object_type
        self.gil_check(env)
        self.is_temp = 1

    gil_message = "Constructing Python slice object"

    def generate_result_code(self, code):
        code.putln(
            "%s = PySlice_New(%s, %s, %s); %s" % (
                self.result(),
                self.start.py_result(), 
                self.stop.py_result(), 
                self.step.py_result(),
                code.error_goto_if_null(self.result(), self.pos)))
        code.put_gotref(self.py_result())


class CallNode(NewTempExprNode):
    def gil_check(self, env):
        # Make sure we're not in a nogil environment
        if env.nogil:
            error(self.pos, "Calling gil-requiring function without gil")
    
    def analyse_as_type_constructor(self, env):
        type = self.function.analyse_as_type(env)
        if type and type.is_struct_or_union:
            args, kwds = self.explicit_args_kwds()
            items = []
            for arg, member in zip(args, type.scope.var_entries):
                items.append(DictItemNode(pos=arg.pos, key=IdentifierStringNode(pos=arg.pos, value=member.name), value=arg))
            if kwds:
                items += kwds.key_value_pairs
            self.key_value_pairs = items
            self.__class__ = DictNode
            self.analyse_types(env)
            self.coerce_to(type, env)
            return True


class SimpleCallNode(CallNode):
    #  Function call without keyword, * or ** args.
    #
    #  function       ExprNode
    #  args           [ExprNode]
    #  arg_tuple      ExprNode or None     used internally
    #  self           ExprNode or None     used internally
    #  coerced_self   ExprNode or None     used internally
    #  wrapper_call   bool                 used internally
    #  has_optional_args   bool            used internally
    
    subexprs = ['self', 'coerced_self', 'function', 'args', 'arg_tuple']
    
    self = None
    coerced_self = None
    arg_tuple = None
    wrapper_call = False
    has_optional_args = False
    
    def compile_time_value(self, denv):
        function = self.function.compile_time_value(denv)
        args = [arg.compile_time_value(denv) for arg in self.args]
        try:
            return function(*args)
        except Exception, e:
            self.compile_time_value_error(e)
            
    def analyse_as_type(self, env):
        attr = self.function.as_cython_attribute()
        if attr == 'pointer':
            if len(self.args) != 1:
                error(self.args.pos, "only one type allowed.")
            else:
                type = self.args[0].analyse_as_type(env)
                if not type:
                    error(self.args[0].pos, "Unknown type")
                else:
                    return PyrexTypes.CPtrType(type)

    def explicit_args_kwds(self):
        return self.args, None

    def analyse_types(self, env):
        if self.analyse_as_type_constructor(env):
            return
        function = self.function
        function.is_called = 1
        self.function.analyse_types(env)
        if function.is_attribute and function.is_py_attr and \
           function.attribute == "append" and len(self.args) == 1:
            # L.append(x) is almost always applied to a list
            self.py_func = self.function
            self.function = NameNode(pos=self.function.pos, name="__Pyx_PyObject_Append")
            self.function.analyse_types(env)
            self.self = self.py_func.obj
            function.obj = CloneNode(self.self)
            env.use_utility_code(append_utility_code)
        if function.is_attribute and function.entry and function.entry.is_cmethod:
            # Take ownership of the object from which the attribute
            # was obtained, because we need to pass it as 'self'.
            self.self = function.obj
            function.obj = CloneNode(self.self)
        func_type = self.function_type()
        if func_type.is_pyobject:
            self.arg_tuple = TupleNode(self.pos, args = self.args)
            self.arg_tuple.analyse_types(env)
            self.args = None
            self.type = py_object_type
            self.gil_check(env)
            self.is_temp = 1
        else:
            for arg in self.args:
                arg.analyse_types(env)
            if self.self and func_type.args:
                # Coerce 'self' to the type expected by the method.
                expected_type = func_type.args[0].type
                self.coerced_self = CloneNode(self.self).coerce_to(
                    expected_type, env)
                # Insert coerced 'self' argument into argument list.
                self.args.insert(0, self.coerced_self)
            self.analyse_c_function_call(env)
    
    def function_type(self):
        # Return the type of the function being called, coercing a function
        # pointer to a function if necessary.
        func_type = self.function.type
        if func_type.is_ptr:
            func_type = func_type.base_type
        return func_type
    
    def analyse_c_function_call(self, env):
        func_type = self.function_type()
        # Check function type
        if not func_type.is_cfunction:
            if not func_type.is_error:
                error(self.pos, "Calling non-function type '%s'" %
                    func_type)
            self.type = PyrexTypes.error_type
            self.result_code = "<error>"
            return
        # Check no. of args
        max_nargs = len(func_type.args)
        expected_nargs = max_nargs - func_type.optional_arg_count
        actual_nargs = len(self.args)
        if actual_nargs < expected_nargs \
            or (not func_type.has_varargs and actual_nargs > max_nargs):
                expected_str = str(expected_nargs)
                if func_type.has_varargs:
                    expected_str = "at least " + expected_str
                elif func_type.optional_arg_count:
                    if actual_nargs < max_nargs:
                        expected_str = "at least " + expected_str
                    else:
                        expected_str = "at most " + str(max_nargs)
                error(self.pos, 
                    "Call with wrong number of arguments (expected %s, got %s)"
                        % (expected_str, actual_nargs))
                self.args = None
                self.type = PyrexTypes.error_type
                self.result_code = "<error>"
                return
        if func_type.optional_arg_count and expected_nargs != actual_nargs:
            self.has_optional_args = 1
            self.is_temp = 1
            self.opt_arg_struct = env.allocate_temp(func_type.op_arg_struct.base_type)
            env.release_temp(self.opt_arg_struct)
        # Coerce arguments
        for i in range(min(max_nargs, actual_nargs)):
            formal_type = func_type.args[i].type
            self.args[i] = self.args[i].coerce_to(formal_type, env)
        for i in range(max_nargs, actual_nargs):
            if self.args[i].type.is_pyobject:
                error(self.args[i].pos, 
                    "Python object cannot be passed as a varargs parameter")
        # Calc result type and code fragment
        self.type = func_type.return_type
        if self.type.is_pyobject:
            self.result_ctype = py_object_type
            self.is_temp = 1
        elif func_type.exception_value is not None \
                 or func_type.exception_check:
            self.is_temp = 1
        # C++ exception handler
        if func_type.exception_check == '+':
            if func_type.exception_value is None:
                env.use_utility_code(cpp_exception_utility_code)
        # Check gil
        if not func_type.nogil:
            self.gil_check(env)

    def calculate_result_code(self):
        return self.c_call_code()
    
    def c_call_code(self):
        func_type = self.function_type()
        if self.args is None or not func_type.is_cfunction:
            return "<error>"
        formal_args = func_type.args
        arg_list_code = []
        args = zip(formal_args, self.args)
        max_nargs = len(func_type.args)
        expected_nargs = max_nargs - func_type.optional_arg_count
        actual_nargs = len(self.args)
        for formal_arg, actual_arg in args[:expected_nargs]:
                arg_code = actual_arg.result_as(formal_arg.type)
                arg_list_code.append(arg_code)
                
        if func_type.is_overridable:
            arg_list_code.append(str(int(self.wrapper_call or self.function.entry.is_unbound_cmethod)))
                
        if func_type.optional_arg_count:
            if expected_nargs == actual_nargs:
                optional_args = 'NULL'
            else:
                optional_args = "&%s" % self.opt_arg_struct
            arg_list_code.append(optional_args)
            
        for actual_arg in self.args[len(formal_args):]:
            arg_list_code.append(actual_arg.result())
        result = "%s(%s)" % (self.function.result(),
            ', '.join(arg_list_code))
#        if self.wrapper_call or \
#                self.function.entry.is_unbound_cmethod and self.function.entry.type.is_overridable:
#            result = "(%s = 1, %s)" % (Naming.skip_dispatch_cname, result)
        return result
    
    def generate_result_code(self, code):
        func_type = self.function_type()
        if func_type.is_pyobject:
            arg_code = self.arg_tuple.py_result()
            code.putln(
                "%s = PyObject_Call(%s, %s, NULL); %s" % (
                    self.result(),
                    self.function.py_result(),
                    arg_code,
                    code.error_goto_if_null(self.result(), self.pos)))
            code.put_gotref(self.py_result())
        elif func_type.is_cfunction:
            if self.has_optional_args:
                actual_nargs = len(self.args)
                expected_nargs = len(func_type.args) - func_type.optional_arg_count
                code.putln("%s.%s = %s;" % (
                        self.opt_arg_struct,
                        Naming.pyrex_prefix + "n",
                        len(self.args) - expected_nargs))
                args = zip(func_type.args, self.args)
                for formal_arg, actual_arg in args[expected_nargs:actual_nargs]:
                    code.putln("%s.%s = %s;" % (
                            self.opt_arg_struct,
                            formal_arg.name,
                            actual_arg.result_as(formal_arg.type)))
            exc_checks = []
            if self.type.is_pyobject:
                exc_checks.append("!%s" % self.result())
            else:
                exc_val = func_type.exception_value
                exc_check = func_type.exception_check
                if exc_val is not None:
                    exc_checks.append("%s == %s" % (self.result(), exc_val))
                if exc_check:
                    exc_checks.append("PyErr_Occurred()")
            if self.is_temp or exc_checks:
                rhs = self.c_call_code()
                if self.result():
                    lhs = "%s = " % self.result()
                    if self.is_temp and self.type.is_pyobject:
                        #return_type = self.type # func_type.return_type
                        #print "SimpleCallNode.generate_result_code: casting", rhs, \
                        #    "from", return_type, "to pyobject" ###
                        rhs = typecast(py_object_type, self.type, rhs)
                else:
                    lhs = ""
                if func_type.exception_check == '+':
                    if func_type.exception_value is None:
                        raise_py_exception = "__Pyx_CppExn2PyErr()"
                    elif func_type.exception_value.type.is_pyobject:
                        raise_py_exception = 'PyErr_SetString(%s, "")' % func_type.exception_value.entry.cname
                    else:
                        raise_py_exception = '%s(); if (!PyErr_Occurred()) PyErr_SetString(PyExc_RuntimeError , "Error converting c++ exception.")' % func_type.exception_value.entry.cname
                    code.putln(
                    "try {%s%s;} catch(...) {%s; %s}" % (
                        lhs,
                        rhs,
                        raise_py_exception,
                        code.error_goto(self.pos)))
                else:
                    if exc_checks:
                        goto_error = code.error_goto_if(" && ".join(exc_checks), self.pos)
                    else:
                        goto_error = ""
                    code.putln("%s%s; %s" % (lhs, rhs, goto_error))
                if self.type.is_pyobject and self.result():
                    code.put_gotref(self.py_result())
                    

class GeneralCallNode(CallNode):
    #  General Python function call, including keyword,
    #  * and ** arguments.
    #
    #  function         ExprNode
    #  positional_args  ExprNode          Tuple of positional arguments
    #  keyword_args     ExprNode or None  Dict of keyword arguments
    #  starstar_arg     ExprNode or None  Dict of extra keyword args
    
    subexprs = ['function', 'positional_args', 'keyword_args', 'starstar_arg']

    def compile_time_value(self, denv):
        function = self.function.compile_time_value(denv)
        positional_args = self.positional_args.compile_time_value(denv)
        keyword_args = self.keyword_args.compile_time_value(denv)
        starstar_arg = self.starstar_arg.compile_time_value(denv)
        try:
            keyword_args.update(starstar_arg)
            return function(*positional_args, **keyword_args)
        except Exception, e:
            self.compile_time_value_error(e)
            
    def explicit_args_kwds(self):
        if self.starstar_arg or not isinstance(self.positional_args, TupleNode):
            raise PostParseError(self.pos,
                'Compile-time keyword arguments must be explicit.')
        return self.positional_args.args, self.keyword_args

    def analyse_types(self, env):
        if self.analyse_as_type_constructor(env):
            return
        self.function.analyse_types(env)
        self.positional_args.analyse_types(env)
        if self.keyword_args:
            self.keyword_args.analyse_types(env)
        if self.starstar_arg:
            self.starstar_arg.analyse_types(env)
        self.function = self.function.coerce_to_pyobject(env)
        self.positional_args = \
            self.positional_args.coerce_to_pyobject(env)
        if self.starstar_arg:
            self.starstar_arg = \
                self.starstar_arg.coerce_to_pyobject(env)
        self.type = py_object_type
        self.gil_check(env)
        self.is_temp = 1
        
    def generate_result_code(self, code):
        if self.keyword_args and self.starstar_arg:
            code.put_error_if_neg(self.pos, 
                "PyDict_Update(%s, %s)" % (
                    self.keyword_args.py_result(), 
                    self.starstar_arg.py_result()))
            keyword_code = self.keyword_args.py_result()
        elif self.keyword_args:
            keyword_code = self.keyword_args.py_result()
        elif self.starstar_arg:
            keyword_code = self.starstar_arg.py_result()
        else:
            keyword_code = None
        if not keyword_code:
            call_code = "PyObject_Call(%s, %s, NULL)" % (
                self.function.py_result(),
                self.positional_args.py_result())
        else:
            call_code = "PyEval_CallObjectWithKeywords(%s, %s, %s)" % (
                self.function.py_result(),
                self.positional_args.py_result(),
                keyword_code)
        code.putln(
            "%s = %s; %s" % (
                self.result(),
                call_code,
                code.error_goto_if_null(self.result(), self.pos)))
        code.put_gotref(self.py_result())


class AsTupleNode(ExprNode):
    #  Convert argument to tuple. Used for normalising
    #  the * argument of a function call.
    #
    #  arg    ExprNode
    
    subexprs = ['arg']

    def calculate_constant_result(self):
        self.constant_result = tuple(self.base.constant_result)
    
    def compile_time_value(self, denv):
        arg = self.arg.compile_time_value(denv)
        try:
            return tuple(arg)
        except Exception, e:
            self.compile_time_value_error(e)

    def analyse_types(self, env):
        self.arg.analyse_types(env)
        self.arg = self.arg.coerce_to_pyobject(env)
        self.type = tuple_type
        self.gil_check(env)
        self.is_temp = 1

    gil_message = "Constructing Python tuple"

    def generate_result_code(self, code):
        code.putln(
            "%s = PySequence_Tuple(%s); %s" % (
                self.result(),
                self.arg.py_result(),
                code.error_goto_if_null(self.result(), self.pos)))
        code.put_gotref(self.py_result())
    

class AttributeNode(NewTempExprNode):
    #  obj.attribute
    #
    #  obj          ExprNode
    #  attribute    string
    #  needs_none_check boolean        Used if obj is an extension type.
    #                                  If set to True, it is known that the type is not None.
    #
    #  Used internally:
    #
    #  is_py_attr           boolean   Is a Python getattr operation
    #  member               string    C name of struct member
    #  is_called            boolean   Function call is being done on result
    #  entry                Entry     Symbol table entry of attribute
    #  interned_attr_cname  string    C name of interned attribute name
    
    is_attribute = 1
    subexprs = ['obj']
    
    type = PyrexTypes.error_type
    entry = None
    is_called = 0
    needs_none_check = True

    def as_cython_attribute(self):
        if isinstance(self.obj, NameNode) and self.obj.is_cython_module:
            return self.attribute

    def coerce_to(self, dst_type, env):
        #  If coercing to a generic pyobject and this is a cpdef function
        #  we can create the corresponding attribute
        if dst_type is py_object_type:
            entry = self.entry
            if entry and entry.is_cfunction and entry.as_variable:
                # must be a cpdef function
                self.is_temp = 1
                self.entry = entry.as_variable
                self.analyse_as_python_attribute(env) 
                return self
        return ExprNode.coerce_to(self, dst_type, env)

    def calculate_constant_result(self):
        attr = self.attribute
        if attr.startswith("__") and attr.endswith("__"):
            return
        self.constant_result = getattr(self.obj.constant_result, attr)

    def compile_time_value(self, denv):
        attr = self.attribute
        if attr.startswith("__") and attr.endswith("__"):
            self.error("Invalid attribute name '%s' in compile-time expression"
                % attr)
            return None
        obj = self.obj.compile_time_value(denv)
        try:
            return getattr(obj, attr)
        except Exception, e:
            self.compile_time_value_error(e)

    def analyse_target_declaration(self, env):
        pass
    
    def analyse_target_types(self, env):
        self.analyse_types(env, target = 1)
    
    def analyse_types(self, env, target = 0):
        if self.analyse_as_cimported_attribute(env, target):
            return
        if not target and self.analyse_as_unbound_cmethod(env):
            return
        self.analyse_as_ordinary_attribute(env, target)
    
    def analyse_as_cimported_attribute(self, env, target):
        # Try to interpret this as a reference to an imported
        # C const, type, var or function. If successful, mutates
        # this node into a NameNode and returns 1, otherwise
        # returns 0.
        module_scope = self.obj.analyse_as_module(env)
        if module_scope:
            entry = module_scope.lookup_here(self.attribute)
            if entry and (
                entry.is_cglobal or entry.is_cfunction
                or entry.is_type or entry.is_const):
                    self.mutate_into_name_node(env, entry, target)
                    return 1
        return 0
    
    def analyse_as_unbound_cmethod(self, env):
        # Try to interpret this as a reference to an unbound
        # C method of an extension type. If successful, mutates
        # this node into a NameNode and returns 1, otherwise
        # returns 0.
        type = self.obj.analyse_as_extension_type(env)
        if type:
            entry = type.scope.lookup_here(self.attribute)
            if entry and entry.is_cmethod:
                # Create a temporary entry describing the C method
                # as an ordinary function.
                ubcm_entry = Symtab.Entry(entry.name,
                    "%s->%s" % (type.vtabptr_cname, entry.cname),
                    entry.type)
                ubcm_entry.is_cfunction = 1
                ubcm_entry.func_cname = entry.func_cname
                ubcm_entry.is_unbound_cmethod = 1
                self.mutate_into_name_node(env, ubcm_entry, None)
                return 1
        return 0
        
    def analyse_as_type(self, env):
        module_scope = self.obj.analyse_as_module(env)
        if module_scope:
            return module_scope.lookup_type(self.attribute)
        return None
    
    def analyse_as_extension_type(self, env):
        # Try to interpret this as a reference to an extension type
        # in a cimported module. Returns the extension type, or None.
        module_scope = self.obj.analyse_as_module(env)
        if module_scope:
            entry = module_scope.lookup_here(self.attribute)
            if entry and entry.is_type and entry.type.is_extension_type:
                return entry.type
        return None
    
    def analyse_as_module(self, env):
        # Try to interpret this as a reference to a cimported module
        # in another cimported module. Returns the module scope, or None.
        module_scope = self.obj.analyse_as_module(env)
        if module_scope:
            entry = module_scope.lookup_here(self.attribute)
            if entry and entry.as_module:
                return entry.as_module
        return None
                
    def mutate_into_name_node(self, env, entry, target):
        # Mutate this node into a NameNode and complete the
        # analyse_types phase.
        self.__class__ = NameNode
        self.name = self.attribute
        self.entry = entry
        del self.obj
        del self.attribute
        if target:
            NameNode.analyse_target_types(self, env)
        else:
            NameNode.analyse_rvalue_entry(self, env)
    
    def analyse_as_ordinary_attribute(self, env, target):
        self.obj.analyse_types(env)
        self.analyse_attribute(env)
        if self.entry and self.entry.is_cmethod and not self.is_called:
#            error(self.pos, "C method can only be called")
            pass
        ## Reference to C array turns into pointer to first element.
        #while self.type.is_array:
        #    self.type = self.type.element_ptr_type()
        if self.is_py_attr:
            if not target:
                self.is_temp = 1
                self.result_ctype = py_object_type
    
    def analyse_attribute(self, env):
        # Look up attribute and set self.type and self.member.
        self.is_py_attr = 0
        self.member = self.attribute
        if self.obj.type.is_string:
            self.obj = self.obj.coerce_to_pyobject(env)
        obj_type = self.obj.type
        if obj_type.is_ptr or obj_type.is_array:
            obj_type = obj_type.base_type
            self.op = "->"
        elif obj_type.is_extension_type:
            self.op = "->"
        else:
            self.op = "."
        if obj_type.has_attributes:
            entry = None
            if obj_type.attributes_known():
                entry = obj_type.scope.lookup_here(self.attribute)
                if entry and entry.is_member:
                    entry = None
            else:
                error(self.pos, 
                    "Cannot select attribute of incomplete type '%s'" 
                    % obj_type)
                self.type = PyrexTypes.error_type
                return
            self.entry = entry
            if entry:
                if obj_type.is_extension_type and entry.name == "__weakref__":
                    error(self.pos, "Illegal use of special attribute __weakref__")
                # methods need the normal attribute lookup
                # because they do not have struct entries
                if entry.is_variable or entry.is_cmethod:
                    self.type = entry.type
                    self.member = entry.cname
                    return
                else:
                    # If it's not a variable or C method, it must be a Python
                    # method of an extension type, so we treat it like a Python
                    # attribute.
                    pass
        # If we get here, the base object is not a struct/union/extension 
        # type, or it is an extension type and the attribute is either not
        # declared or is declared as a Python method. Treat it as a Python
        # attribute reference.
        self.analyse_as_python_attribute(env)
                    
    def analyse_as_python_attribute(self, env):
        obj_type = self.obj.type
        self.member = self.attribute
        if obj_type.is_pyobject:
            self.type = py_object_type
            self.is_py_attr = 1
            self.interned_attr_cname = env.intern_identifier(self.attribute)
            self.gil_check(env)
        else:
            if not obj_type.is_error:
                error(self.pos, 
                    "Object of type '%s' has no attribute '%s'" %
                    (obj_type, self.attribute))

    gil_message = "Accessing Python attribute"

    def is_simple(self):
        if self.obj:
            return self.result_in_temp() or self.obj.is_simple()
        else:
            return NameNode.is_simple(self)

    def is_lvalue(self):
        if self.obj:
            return 1
        else:
            return NameNode.is_lvalue(self)
    
    def is_ephemeral(self):
        if self.obj:
            return self.obj.is_ephemeral()
        else:
            return NameNode.is_ephemeral(self)
    
    def calculate_result_code(self):
        #print "AttributeNode.calculate_result_code:", self.member ###
        #print "...obj node =", self.obj, "code", self.obj.result() ###
        #print "...obj type", self.obj.type, "ctype", self.obj.ctype() ###
        obj = self.obj
        obj_code = obj.result_as(obj.type)
        #print "...obj_code =", obj_code ###
        if self.entry and self.entry.is_cmethod:
            if obj.type.is_extension_type:
                return "((struct %s *)%s%s%s)->%s" % (
                    obj.type.vtabstruct_cname, obj_code, self.op, 
                    obj.type.vtabslot_cname, self.member)
            else:
                return self.member
        else:
            return "%s%s%s" % (obj_code, self.op, self.member)
    
    def generate_result_code(self, code):
        if self.is_py_attr:
            code.putln(
                '%s = PyObject_GetAttr(%s, %s); %s' % (
                    self.result(),
                    self.obj.py_result(),
                    self.interned_attr_cname,
                    code.error_goto_if_null(self.result(), self.pos)))
            code.put_gotref(self.py_result())
        else:
            # result_code contains what is needed, but we may need to insert
            # a check and raise an exception
            if (self.obj.type.is_extension_type
                  and self.needs_none_check
                  and code.globalstate.directives['nonecheck']):
                self.put_nonecheck(code)
    
    def generate_assignment_code(self, rhs, code):
        self.obj.generate_evaluation_code(code)
        if self.is_py_attr:
            code.put_error_if_neg(self.pos, 
                'PyObject_SetAttr(%s, %s, %s)' % (
                    self.obj.py_result(),
                    self.interned_attr_cname,
                    rhs.py_result()))
            rhs.generate_disposal_code(code)
            rhs.free_temps(code)
        else:
            if (self.obj.type.is_extension_type
                  and self.needs_none_check
                  and code.globalstate.directives['nonecheck']):
                self.put_nonecheck(code)

            select_code = self.result()
            if self.type.is_pyobject:
                rhs.make_owned_reference(code)
                code.put_giveref(rhs.py_result())
                code.put_gotref(select_code)
                code.put_decref(select_code, self.ctype())
            code.putln(
                "%s = %s;" % (
                    select_code,
                    rhs.result_as(self.ctype())))
                    #rhs.result()))
            rhs.generate_post_assignment_code(code)
            rhs.free_temps(code)
        self.obj.generate_disposal_code(code)
        self.obj.free_temps(code)
    
    def generate_deletion_code(self, code):
        self.obj.generate_evaluation_code(code)
        if self.is_py_attr:
            code.put_error_if_neg(self.pos,
                'PyObject_DelAttr(%s, %s)' % (
                    self.obj.py_result(),
                    self.interned_attr_cname))
        else:
            error(self.pos, "Cannot delete C attribute of extension type")
        self.obj.generate_disposal_code(code)
        self.obj.free_temps(code)
        
    def annotate(self, code):
        if self.is_py_attr:
            code.annotate(self.pos, AnnotationItem('py_attr', 'python attribute', size=len(self.attribute)))
        else:
            code.annotate(self.pos, AnnotationItem('c_attr', 'c attribute', size=len(self.attribute)))

    def put_nonecheck(self, code):
        code.globalstate.use_utility_code(raise_noneattr_error_utility_code)
        code.putln("if (%s) {" % code.unlikely("%s == Py_None") % self.obj.result_as(PyrexTypes.py_object_type))
        code.putln("__Pyx_RaiseNoneAttributeError(\"%s\");" % self.attribute.encode("UTF-8")) # todo: fix encoding
        code.putln(code.error_goto(self.pos))
        code.putln("}")


#-------------------------------------------------------------------
#
#  Constructor nodes
#
#-------------------------------------------------------------------

class SequenceNode(NewTempExprNode):
    #  Base class for list and tuple constructor nodes.
    #  Contains common code for performing sequence unpacking.
    #
    #  args                    [ExprNode]
    #  iterator                ExprNode
    #  unpacked_items          [ExprNode] or None
    #  coerced_unpacked_items  [ExprNode] or None
    
    subexprs = ['args']
    
    is_sequence_constructor = 1
    unpacked_items = None
    
    def compile_time_value_list(self, denv):
        return [arg.compile_time_value(denv) for arg in self.args]

    def analyse_target_declaration(self, env):
        for arg in self.args:
            arg.analyse_target_declaration(env)

    def analyse_types(self, env, skip_children=False):
        for i in range(len(self.args)):
            arg = self.args[i]
            if not skip_children: arg.analyse_types(env)
            self.args[i] = arg.coerce_to_pyobject(env)
        self.type = py_object_type
        self.gil_check(env)
        self.is_temp = 1

    def analyse_target_types(self, env):
        self.iterator = PyTempNode(self.pos, env)
        self.unpacked_items = []
        self.coerced_unpacked_items = []
        for arg in self.args:
            arg.analyse_target_types(env)
            unpacked_item = PyTempNode(self.pos, env)
            coerced_unpacked_item = unpacked_item.coerce_to(arg.type, env)
            self.unpacked_items.append(unpacked_item)
            self.coerced_unpacked_items.append(coerced_unpacked_item)
        self.type = py_object_type
        env.use_utility_code(unpacking_utility_code)
    
    def allocate_target_temps(self, env, rhs):
        self.iterator.allocate_temps(env)
        for arg, node in zip(self.args, self.coerced_unpacked_items):
            node.allocate_temps(env)
            arg.allocate_target_temps(env, None)
            #arg.release_target_temp(env)
            #node.release_temp(env)
        if rhs:
            rhs.release_temp(env)
        self.iterator.release_temp(env)
        for node in self.coerced_unpacked_items:
            node.release_temp(env)

#    def release_target_temp(self, env):
#        #for arg in self.args:
#        #    arg.release_target_temp(env)
#        #for node in self.coerced_unpacked_items:
#        #    node.release_temp(env)
#        self.iterator.release_temp(env)
    
    def generate_result_code(self, code):
        self.generate_operation_code(code)
    
    def generate_assignment_code(self, rhs, code):
        # Need to work around the fact that generate_evaluation_code
        # allocates the temps in a rather hacky way -- the assignment
        # is evaluated twice, within each if-block.

        code.putln(
            "if (PyTuple_CheckExact(%s) && PyTuple_GET_SIZE(%s) == %s) {" % (
                rhs.py_result(), 
                rhs.py_result(), 
                len(self.args)))
        code.putln("PyObject* tuple = %s;" % rhs.py_result())
        for i in range(len(self.args)):
            item = self.unpacked_items[i]
            code.put(
                "%s = PyTuple_GET_ITEM(tuple, %s); " % (
                    item.result(),
                    i))
            code.put_incref(item.result(), item.ctype())
            value_node = self.coerced_unpacked_items[i]
            value_node.generate_evaluation_code(code)
        rhs.generate_disposal_code(code)

        for i in range(len(self.args)):
            self.args[i].generate_assignment_code(
                self.coerced_unpacked_items[i], code)
                 
        code.putln("} else {")

        code.putln(
            "%s = PyObject_GetIter(%s); %s" % (
                self.iterator.result(),
                rhs.py_result(),
                code.error_goto_if_null(self.iterator.result(), self.pos)))
        code.put_gotref(self.iterator.py_result())
        rhs.generate_disposal_code(code)
        for i in range(len(self.args)):
            item = self.unpacked_items[i]
            unpack_code = "__Pyx_UnpackItem(%s, %d)" % (
                self.iterator.py_result(), i)
            code.putln(
                "%s = %s; %s" % (
                    item.result(),
                    typecast(item.ctype(), py_object_type, unpack_code),
                    code.error_goto_if_null(item.result(), self.pos)))
            code.put_gotref(item.py_result())
            value_node = self.coerced_unpacked_items[i]
            value_node.generate_evaluation_code(code)
        code.put_error_if_neg(self.pos, 
            "__Pyx_EndUnpack(%s)" % (
                self.iterator.py_result()))
        if debug_disposal_code:
            print("UnpackNode.generate_assignment_code:")
            print("...generating disposal code for %s" % self.iterator)
        self.iterator.generate_disposal_code(code)
        self.iterator.free_temps(code)

        for i in range(len(self.args)):
            self.args[i].generate_assignment_code(
                self.coerced_unpacked_items[i], code)
        code.putln("}")
        rhs.free_temps(code)
        
    def annotate(self, code):
        for arg in self.args:
            arg.annotate(code)
        if self.unpacked_items:
            for arg in self.unpacked_items:
                arg.annotate(code)
            for arg in self.coerced_unpacked_items:
                arg.annotate(code)


class TupleNode(SequenceNode):
    #  Tuple constructor.

    gil_message = "Constructing Python tuple"

    def analyse_types(self, env, skip_children=False):
        if len(self.args) == 0:
            self.is_temp = 0
            self.is_literal = 1
        else:
            SequenceNode.analyse_types(self, env, skip_children)
        self.type = tuple_type
            
    def calculate_result_code(self):
        if len(self.args) > 0:
            error(self.pos, "Positive length tuples must be constructed.")
        else:
            return Naming.empty_tuple

    def calculate_constant_result(self):
        self.constant_result = tuple([
                arg.constant_result for arg in self.args])

    def compile_time_value(self, denv):
        values = self.compile_time_value_list(denv)
        try:
            return tuple(values)
        except Exception, e:
            self.compile_time_value_error(e)
    
    def generate_operation_code(self, code):
        if len(self.args) == 0:
            # result_code is Naming.empty_tuple
            return
        code.putln(
            "%s = PyTuple_New(%s); %s" % (
                self.result(),
                len(self.args),
                code.error_goto_if_null(self.result(), self.pos)))
        code.put_gotref(self.py_result())
        for i in range(len(self.args)):
            arg = self.args[i]
            if not arg.result_in_temp():
                code.put_incref(arg.result(), arg.ctype())
            code.putln(
                "PyTuple_SET_ITEM(%s, %s, %s);" % (
                    self.result(),
                    i,
                    arg.py_result()))
            code.put_giveref(arg.py_result())
    
    def generate_subexpr_disposal_code(self, code):
        # We call generate_post_assignment_code here instead
        # of generate_disposal_code, because values were stored
        # in the tuple using a reference-stealing operation.
        for arg in self.args:
            arg.generate_post_assignment_code(code)
            # Should NOT call free_temps -- this is invoked by the default
            # generate_evaluation_code which will do that.


class ListNode(SequenceNode):
    #  List constructor.
    
    # obj_conversion_errors    [PyrexError]   used internally
    # orignial_args            [ExprNode]     used internally

    gil_message = "Constructing Python list"

    def analyse_expressions(self, env):
        SequenceNode.analyse_expressions(self, env)
        self.coerce_to_pyobject(env)

    def analyse_types(self, env):
        hold_errors()
        self.original_args = list(self.args)
        SequenceNode.analyse_types(self, env)
        self.type = list_type
        self.obj_conversion_errors = held_errors()
        release_errors(ignore=True)
        
    def coerce_to(self, dst_type, env):
        if dst_type.is_pyobject:
            for err in self.obj_conversion_errors:
                report_error(err)
            self.obj_conversion_errors = []
            if not self.type.subtype_of(dst_type):
                error(self.pos, "Cannot coerce list to type '%s'" % dst_type)
        elif dst_type.is_ptr:
            base_type = dst_type.base_type
            self.type = PyrexTypes.CArrayType(base_type, len(self.args))
            for i in range(len(self.original_args)):
                arg = self.args[i]
                if isinstance(arg, CoerceToPyTypeNode):
                    arg = arg.arg
                self.args[i] = arg.coerce_to(base_type, env)
        elif dst_type.is_struct:
            if len(self.args) > len(dst_type.scope.var_entries):
                error(self.pos, "Too may members for '%s'" % dst_type)
            else:
                if len(self.args) < len(dst_type.scope.var_entries):
                    warning(self.pos, "Too few members for '%s'" % dst_type, 1)
                for i, (arg, member) in enumerate(zip(self.original_args, dst_type.scope.var_entries)):
                    if isinstance(arg, CoerceToPyTypeNode):
                        arg = arg.arg
                    self.args[i] = arg.coerce_to(member.type, env)
            self.type = dst_type
        else:
            self.type = error_type
            error(self.pos, "Cannot coerce list to type '%s'" % dst_type)
        return self
        
    def release_temp(self, env):
        if self.type.is_array:
            # To be valid C++, we must allocate the memory on the stack 
            # manually and be sure not to reuse it for something else. 
            pass
        else:
            SequenceNode.release_temp(self, env)

    def calculate_constant_result(self):
        self.constant_result = [
            arg.constant_result for arg in self.args]

    def compile_time_value(self, denv):
        return self.compile_time_value_list(denv)

    def generate_operation_code(self, code):
        if self.type.is_pyobject:
            for err in self.obj_conversion_errors:
                report_error(err)
            code.putln("%s = PyList_New(%s); %s" %
                (self.result(),
                len(self.args),
                code.error_goto_if_null(self.result(), self.pos)))
            code.put_gotref(self.py_result())
            for i in range(len(self.args)):
                arg = self.args[i]
                #if not arg.is_temp:
                if not arg.result_in_temp():
                    code.put_incref(arg.result(), arg.ctype())
                code.putln("PyList_SET_ITEM(%s, %s, %s);" %
                    (self.result(),
                    i,
                    arg.py_result()))
                code.put_giveref(arg.py_result())
        elif self.type.is_array:
            for i, arg in enumerate(self.args):
                code.putln("%s[%s] = %s;" % (
                                self.result(),
                                i,
                                arg.result()))
        elif self.type.is_struct:
            for arg, member in zip(self.args, self.type.scope.var_entries):
                code.putln("%s.%s = %s;" % (
                        self.result(),
                        member.cname,
                        arg.result()))
        else:
            raise InternalError("List type never specified")

    def generate_subexpr_disposal_code(self, code):
        # We call generate_post_assignment_code here instead
        # of generate_disposal_code, because values were stored
        # in the list using a reference-stealing operation.
        for arg in self.args:
            arg.generate_post_assignment_code(code)
            # Should NOT call free_temps -- this is invoked by the default
            # generate_evaluation_code which will do that.


class ComprehensionNode(NewTempExprNode):
    subexprs = ["target"]
    child_attrs = ["loop", "append"]

    def analyse_types(self, env):
        self.target.analyse_expressions(env)
        self.type = self.target.type
        self.append.target = self # this is a CloneNode used in the PyList_Append in the inner loop
        self.loop.analyse_declarations(env)

    def allocate_temps(self, env, result = None): 
        if debug_temp_alloc:
            print("%s Allocating temps" % self)
        self.allocate_temp(env, result)
        # call loop.analyse_expressions() now to make sure temps get
        # allocated at the right time
        self.loop.analyse_expressions(env)

    def calculate_result_code(self):
        return self.target.result()
    
    def generate_result_code(self, code):
        self.generate_operation_code(code)

    def generate_operation_code(self, code):
        self.loop.generate_execution_code(code)

    def annotate(self, code):
        self.loop.annotate(code)


class ComprehensionAppendNode(NewTempExprNode):
    # Need to be careful to avoid infinite recursion:
    # target must not be in child_attrs/subexprs
    subexprs = ['expr']
    
    def analyse_types(self, env):
        self.expr.analyse_types(env)
        if not self.expr.type.is_pyobject:
            self.expr = self.expr.coerce_to_pyobject(env)
        self.type = PyrexTypes.c_int_type
        self.is_temp = 1

    def generate_result_code(self, code):
        if self.target.type is list_type:
            function = "PyList_Append"
        elif self.target.type is set_type:
            function = "PySet_Add"
        else:
            raise InternalError(
                "Invalid type for comprehension node: %s" % self.target.type)
            
        code.putln("%s = %s(%s, (PyObject*)%s); %s" %
            (self.result(),
             function,
             self.target.result(),
             self.expr.result(),
             code.error_goto_if(self.result(), self.pos)))

class DictComprehensionAppendNode(ComprehensionAppendNode):
    subexprs = ['key_expr', 'value_expr']
    
    def analyse_types(self, env):
        self.key_expr.analyse_types(env)
        if not self.key_expr.type.is_pyobject:
            self.key_expr = self.key_expr.coerce_to_pyobject(env)
        self.value_expr.analyse_types(env)
        if not self.value_expr.type.is_pyobject:
            self.value_expr = self.value_expr.coerce_to_pyobject(env)
        self.type = PyrexTypes.c_int_type
        self.is_temp = 1

    def generate_result_code(self, code):
        code.putln("%s = PyDict_SetItem(%s, (PyObject*)%s, (PyObject*)%s); %s" %
            (self.result(),
             self.target.result(),
             self.key_expr.result(),
             self.value_expr.result(),
             code.error_goto_if(self.result(), self.pos)))


class SetNode(NewTempExprNode):
    #  Set constructor.

    subexprs = ['args']

    gil_message = "Constructing Python set"

    def analyse_types(self, env):
        for i in range(len(self.args)):
            arg = self.args[i]
            arg.analyse_types(env)
            self.args[i] = arg.coerce_to_pyobject(env)
        self.type = set_type
        self.gil_check(env)
        self.is_temp = 1

    def calculate_constant_result(self):
        self.constant_result = set([
                arg.constant_result for arg in self.args])

    def compile_time_value(self, denv):
        values = [arg.compile_time_value(denv) for arg in self.args]
        try:
            return set(values)
        except Exception, e:
            self.compile_time_value_error(e)

    def generate_evaluation_code(self, code):
        code.globalstate.use_utility_code(Builtin.py23_set_utility_code)
        self.allocate_temp_result(code)
        code.putln(
            "%s = PySet_New(0); %s" % (
                self.result(),
                code.error_goto_if_null(self.result(), self.pos)))
        code.put_gotref(self.py_result())
        for arg in self.args:
            arg.generate_evaluation_code(code)
            code.putln(
                code.error_goto_if_neg(
                    "PySet_Add(%s, %s)" % (self.result(), arg.py_result()),
                    self.pos))
            arg.generate_disposal_code(code)
            arg.free_temps(code)


class DictNode(ExprNode):
    #  Dictionary constructor.
    #
    #  key_value_pairs  [DictItemNode]
    #
    # obj_conversion_errors    [PyrexError]   used internally
    
    subexprs = ['key_value_pairs']

    def calculate_constant_result(self):
        self.constant_result = dict([
                item.constant_result for item in self.key_value_pairs])
    
    def compile_time_value(self, denv):
        pairs = [(item.key.compile_time_value(denv), item.value.compile_time_value(denv))
            for item in self.key_value_pairs]
        try:
            return dict(pairs)
        except Exception, e:
            self.compile_time_value_error(e)
    
    def analyse_types(self, env):
        hold_errors()
        self.type = dict_type
        for item in self.key_value_pairs:
            item.analyse_types(env)
        self.gil_check(env)
        self.obj_conversion_errors = held_errors()
        release_errors(ignore=True)
        self.is_temp = 1
        
    def coerce_to(self, dst_type, env):
        if dst_type.is_pyobject:
            self.release_errors()
            if not self.type.subtype_of(dst_type):
                error(self.pos, "Cannot interpret dict as type '%s'" % dst_type)
        elif dst_type.is_struct_or_union:
            self.type = dst_type
            if not dst_type.is_struct and len(self.key_value_pairs) != 1:
                error(self.pos, "Exactly one field must be specified to convert to union '%s'" % dst_type)
            elif dst_type.is_struct and len(self.key_value_pairs) < len(dst_type.scope.var_entries):
                warning(self.pos, "Not all members given for struct '%s'" % dst_type, 1)
            for item in self.key_value_pairs:
                if isinstance(item.key, CoerceToPyTypeNode):
                    item.key = item.key.arg
                if not isinstance(item.key, (StringNode, IdentifierStringNode)):
                    error(item.key.pos, "Invalid struct field identifier")
                    item.key = IdentifierStringNode(item.key.pos, value="<error>")
                else:
                    member = dst_type.scope.lookup_here(item.key.value)
                    if not member:
                        error(item.key.pos, "struct '%s' has no field '%s'" % (dst_type, item.key.value))
                    else:
                        value = item.value
                        if isinstance(value, CoerceToPyTypeNode):
                            value = value.arg
                        item.value = value.coerce_to(member.type, env)
        else:
            self.type = error_type
            error(self.pos, "Cannot interpret dict as type '%s'" % dst_type)
        return self
    
    def release_errors(self):
        for err in self.obj_conversion_errors:
            report_error(err)
        self.obj_conversion_errors = []

    gil_message = "Constructing Python dict"

    def allocate_temps(self, env, result = None):
        #  Custom method used here because key-value
        #  pairs are evaluated and used one at a time.
        self.allocate_temp(env, result)
        for item in self.key_value_pairs:
            item.key.allocate_temps(env)
            item.value.allocate_temps(env)
            item.key.release_temp(env)
            item.value.release_temp(env)
    
    def generate_evaluation_code(self, code):
        #  Custom method used here because key-value
        #  pairs are evaluated and used one at a time.
        if self.type.is_pyobject:
            self.release_errors()
            code.putln(
                "%s = PyDict_New(); %s" % (
                    self.result(),
                    code.error_goto_if_null(self.result(), self.pos)))
            code.put_gotref(self.py_result())
        for item in self.key_value_pairs:
            item.generate_evaluation_code(code)
            if self.type.is_pyobject:
                code.put_error_if_neg(self.pos, 
                    "PyDict_SetItem(%s, %s, %s)" % (
                        self.result(),
                        item.key.py_result(),
                        item.value.py_result()))
            else:
                code.putln("%s.%s = %s;" % (
                        self.result(),
                        item.key.value,
                        item.value.result()))
            item.generate_disposal_code(code)
            item.free_temps(code)
            
    def annotate(self, code):
        for item in self.key_value_pairs:
            item.annotate(code)
            
class DictItemNode(ExprNode):
    # Represents a single item in a DictNode
    #
    # key          ExprNode
    # value        ExprNode
    subexprs = ['key', 'value']

    def calculate_constant_result(self):
        self.constant_result = (
            self.key.constant_result, self.value.constant_result)
            
    def analyse_types(self, env):
        self.key.analyse_types(env)
        self.value.analyse_types(env)
        self.key = self.key.coerce_to_pyobject(env)
        self.value = self.value.coerce_to_pyobject(env)
        
    def generate_evaluation_code(self, code):
        self.key.generate_evaluation_code(code)
        self.value.generate_evaluation_code(code)

    def generate_disposal_code(self, code):
        self.key.generate_disposal_code(code)
        self.value.generate_disposal_code(code)

    def free_temps(self, code):
        self.key.free_temps(code)
        self.value.free_temps(code)
        
    def __iter__(self):
        return iter([self.key, self.value])


class ClassNode(ExprNode):
    #  Helper class used in the implementation of Python
    #  class definitions. Constructs a class object given
    #  a name, tuple of bases and class dictionary.
    #
    #  name         EncodedString      Name of the class
    #  cname        string             Class name as a Python string
    #  bases        ExprNode           Base class tuple
    #  dict         ExprNode           Class dict (not owned by this node)
    #  doc          ExprNode or None   Doc string
    #  module_name  string             Name of defining module
    
    subexprs = ['bases', 'doc']

    def analyse_types(self, env):
        self.cname = env.intern_identifier(self.name)
        self.bases.analyse_types(env)
        if self.doc:
            self.doc.analyse_types(env)
            self.doc = self.doc.coerce_to_pyobject(env)
        self.module_name = env.global_scope().qualified_name
        self.type = py_object_type
        self.gil_check(env)
        self.is_temp = 1
        env.use_utility_code(create_class_utility_code);

    gil_message = "Constructing Python class"

    def generate_result_code(self, code):
        if self.doc:
            code.put_error_if_neg(self.pos, 
                'PyDict_SetItemString(%s, "__doc__", %s)' % (
                    self.dict.py_result(),
                    self.doc.py_result()))
        code.putln(
            '%s = __Pyx_CreateClass(%s, %s, %s, "%s"); %s' % (
                self.result(),
                self.bases.py_result(),
                self.dict.py_result(),
                self.cname,
                self.module_name,
                code.error_goto_if_null(self.result(), self.pos)))
        code.put_gotref(self.py_result())


class UnboundMethodNode(ExprNode):
    #  Helper class used in the implementation of Python
    #  class definitions. Constructs an unbound method
    #  object from a class and a function.
    #
    #  class_cname   string     C var holding the class object
    #  function      ExprNode   Function object
    
    subexprs = ['function']
    
    def analyse_types(self, env):
        self.function.analyse_types(env)
        self.type = py_object_type
        self.gil_check(env)
        self.is_temp = 1

    gil_message = "Constructing an unbound method"

    def generate_result_code(self, code):
        code.putln(
            "%s = PyMethod_New(%s, 0, %s); %s" % (
                self.result(),
                self.function.py_result(),
                self.class_cname,
                code.error_goto_if_null(self.result(), self.pos)))
        code.put_gotref(self.py_result())

class PyCFunctionNode(AtomicNewTempExprNode):
    #  Helper class used in the implementation of Python
    #  class definitions. Constructs a PyCFunction object
    #  from a PyMethodDef struct.
    #
    #  pymethdef_cname   string   PyMethodDef structure
    
    def analyse_types(self, env):
        self.type = py_object_type
        self.gil_check(env)
        self.is_temp = 1

    gil_message = "Constructing Python function"

    def generate_result_code(self, code):
        code.putln(
            "%s = PyCFunction_New(&%s, 0); %s" % (
                self.result(),
                self.pymethdef_cname,
                code.error_goto_if_null(self.result(), self.pos)))
        code.put_gotref(self.py_result())

#-------------------------------------------------------------------
#
#  Unary operator nodes
#
#-------------------------------------------------------------------

compile_time_unary_operators = {
    'not': operator.not_,
    '~': operator.inv,
    '-': operator.neg,
    '+': operator.pos,
}

class UnopNode(ExprNode):
    #  operator     string
    #  operand      ExprNode
    #
    #  Processing during analyse_expressions phase:
    #
    #    analyse_c_operation
    #      Called when the operand is not a pyobject.
    #      - Check operand type and coerce if needed.
    #      - Determine result type and result code fragment.
    #      - Allocate temporary for result if needed.
    
    subexprs = ['operand']

    def calculate_constant_result(self):
        func = compile_time_unary_operators[self.operator]
        self.constant_result = func(self.operand.constant_result)
    
    def compile_time_value(self, denv):
        func = compile_time_unary_operators.get(self.operator)
        if not func:
            error(self.pos,
                "Unary '%s' not supported in compile-time expression"
                    % self.operator)
        operand = self.operand.compile_time_value(denv)
        try:
            return func(operand)
        except Exception, e:
            self.compile_time_value_error(e)

    def analyse_types(self, env):
        self.operand.analyse_types(env)
        if self.is_py_operation():
            self.coerce_operand_to_pyobject(env)
            self.type = py_object_type
            self.gil_check(env)
            self.is_temp = 1
        else:
            self.analyse_c_operation(env)
    
    def check_const(self):
        self.operand.check_const()
    
    def is_py_operation(self):
        return self.operand.type.is_pyobject
    
    def coerce_operand_to_pyobject(self, env):
        self.operand = self.operand.coerce_to_pyobject(env)
    
    def generate_result_code(self, code):
        if self.operand.type.is_pyobject:
            self.generate_py_operation_code(code)
        else:
            if self.is_temp:
                self.generate_c_operation_code(code)
    
    def generate_py_operation_code(self, code):
        function = self.py_operation_function()
        code.putln(
            "%s = %s(%s); %s" % (
                self.result(), 
                function, 
                self.operand.py_result(),
                code.error_goto_if_null(self.result(), self.pos)))
        code.put_gotref(self.py_result())
        
    def type_error(self):
        if not self.operand.type.is_error:
            error(self.pos, "Invalid operand type for '%s' (%s)" %
                (self.operator, self.operand.type))
        self.type = PyrexTypes.error_type


class NotNode(ExprNode):
    #  'not' operator
    #
    #  operand   ExprNode

    def calculate_constant_result(self):
        self.constant_result = not self.operand.constant_result

    def compile_time_value(self, denv):
        operand = self.operand.compile_time_value(denv)
        try:
            return not operand
        except Exception, e:
            self.compile_time_value_error(e)

    subexprs = ['operand']
    
    def analyse_types(self, env):
        self.operand.analyse_types(env)
        self.operand = self.operand.coerce_to_boolean(env)
        self.type = PyrexTypes.c_bint_type
    
    def calculate_result_code(self):
        return "(!%s)" % self.operand.result()
    
    def generate_result_code(self, code):
        pass


class UnaryPlusNode(UnopNode):
    #  unary '+' operator
    
    operator = '+'
    
    def analyse_c_operation(self, env):
        self.type = self.operand.type
    
    def py_operation_function(self):
        return "PyNumber_Positive"
    
    def calculate_result_code(self):
        return self.operand.result()


class UnaryMinusNode(UnopNode):
    #  unary '-' operator
    
    operator = '-'
    
    def analyse_c_operation(self, env):
        if self.operand.type.is_numeric:
            self.type = self.operand.type
        else:
            self.type_error()
    
    def py_operation_function(self):
        return "PyNumber_Negative"
    
    def calculate_result_code(self):
        return "(-%s)" % self.operand.result()


class TildeNode(UnopNode):
    #  unary '~' operator

    def analyse_c_operation(self, env):
        if self.operand.type.is_int:
            self.type = self.operand.type
        else:
            self.type_error()

    def py_operation_function(self):
        return "PyNumber_Invert"
    
    def calculate_result_code(self):
        return "(~%s)" % self.operand.result()


class AmpersandNode(ExprNode):
    #  The C address-of operator.
    #
    #  operand  ExprNode
    
    subexprs = ['operand']

    def analyse_types(self, env):
        self.operand.analyse_types(env)
        argtype = self.operand.type
        if not (argtype.is_cfunction or self.operand.is_lvalue()):
            self.error("Taking address of non-lvalue")
            return
        if argtype.is_pyobject:
            self.error("Cannot take address of Python variable")
            return
        self.type = PyrexTypes.c_ptr_type(argtype)
    
    def check_const(self):
        self.operand.check_const_addr()
    
    def error(self, mess):
        error(self.pos, mess)
        self.type = PyrexTypes.error_type
        self.result_code = "<error>"
    
    def calculate_result_code(self):
        return "(&%s)" % self.operand.result()

    def generate_result_code(self, code):
        pass
    

unop_node_classes = {
    "+":  UnaryPlusNode,
    "-":  UnaryMinusNode,
    "~":  TildeNode,
}

def unop_node(pos, operator, operand):
    # Construct unnop node of appropriate class for 
    # given operator.
    if isinstance(operand, IntNode) and operator == '-':
        return IntNode(pos = operand.pos, value = str(-int(operand.value, 0)))
    elif isinstance(operand, UnopNode) and operand.operator == operator:
        warning(pos, "Python has no increment/decrement operator: %s%sx = %s(%sx) = x" % ((operator,)*4), 5)
    return unop_node_classes[operator](pos, 
        operator = operator, 
        operand = operand)


class TypecastNode(NewTempExprNode):
    #  C type cast
    #
    #  operand      ExprNode
    #  base_type    CBaseTypeNode
    #  declarator   CDeclaratorNode
    #
    #  If used from a transform, one can if wanted specify the attribute
    #  "type" directly and leave base_type and declarator to None
    
    subexprs = ['operand']
    base_type = declarator = type = None
    
    def analyse_types(self, env):
        if self.type is None:
            base_type = self.base_type.analyse(env)
            _, self.type = self.declarator.analyse(base_type, env)
        if self.type.is_cfunction:
            error(self.pos,
                "Cannot cast to a function type")
            self.type = PyrexTypes.error_type
        self.operand.analyse_types(env)
        to_py = self.type.is_pyobject
        from_py = self.operand.type.is_pyobject
        if from_py and not to_py and self.operand.is_ephemeral() and not self.type.is_numeric:
            error(self.pos, "Casting temporary Python object to non-numeric non-Python type")
        if to_py and not from_py:
            if (self.operand.type.to_py_function and
                    self.operand.type.create_convert_utility_code(env)):
                self.result_ctype = py_object_type
                self.operand = self.operand.coerce_to_pyobject(env)
            else:
                warning(self.pos, "No conversion from %s to %s, python object pointer used." % (self.operand.type, self.type))
                self.operand = self.operand.coerce_to_simple(env)
        elif from_py and not to_py:
            if self.type.from_py_function:
                self.operand = self.operand.coerce_to(self.type, env)
            else:
                warning(self.pos, "No conversion from %s to %s, python object pointer used." % (self.type, self.operand.type))
        elif from_py and to_py:
            if self.typecheck and self.type.is_extension_type:
                self.operand = PyTypeTestNode(self.operand, self.type, env)
    
    def check_const(self):
        self.operand.check_const()

    def calculate_constant_result(self):
        self.constant_result = self.operand.constant_result
    
    def calculate_result_code(self):
        opnd = self.operand
        return self.type.cast_code(opnd.result())
    
    def result_as(self, type):
        if self.type.is_pyobject and not self.is_temp:
            #  Optimise away some unnecessary casting
            return self.operand.result_as(type)
        else:
            return ExprNode.result_as(self, type)

    def generate_result_code(self, code):
        if self.is_temp:
            code.putln(
                "%s = (PyObject *)%s;" % (
                    self.result(),
                    self.operand.result()))
            code.put_incref(self.result(), self.ctype())


class SizeofNode(ExprNode):
    #  Abstract base class for sizeof(x) expression nodes.
    
    type = PyrexTypes.c_size_t_type

    def check_const(self):
        pass

    def generate_result_code(self, code):
        pass


class SizeofTypeNode(SizeofNode):
    #  C sizeof function applied to a type
    #
    #  base_type   CBaseTypeNode
    #  declarator  CDeclaratorNode
    
    subexprs = []
    arg_type = None
    
    def analyse_types(self, env):
        # we may have incorrectly interpreted a dotted name as a type rather than an attribute
        # this could be better handled by more uniformly treating types as runtime-available objects
        if 0 and self.base_type.module_path:
            path = self.base_type.module_path
            obj = env.lookup(path[0])
            if obj.as_module is None:
                operand = NameNode(pos=self.pos, name=path[0])
                for attr in path[1:]:
                    operand = AttributeNode(pos=self.pos, obj=operand, attribute=attr)
                operand = AttributeNode(pos=self.pos, obj=operand, attribute=self.base_type.name)
                self.operand = operand
                self.__class__ = SizeofVarNode
                self.analyse_types(env)
                return
        if self.arg_type is None:
            base_type = self.base_type.analyse(env)
            _, arg_type = self.declarator.analyse(base_type, env)
            self.arg_type = arg_type
        self.check_type()
        
    def check_type(self):
        arg_type = self.arg_type
        if arg_type.is_pyobject and not arg_type.is_extension_type:
            error(self.pos, "Cannot take sizeof Python object")
        elif arg_type.is_void:
            error(self.pos, "Cannot take sizeof void")
        elif not arg_type.is_complete():
            error(self.pos, "Cannot take sizeof incomplete type '%s'" % arg_type)
        
    def calculate_result_code(self):
        if self.arg_type.is_extension_type:
            # the size of the pointer is boring
            # we want the size of the actual struct
            arg_code = self.arg_type.declaration_code("", deref=1)
        else:
            arg_code = self.arg_type.declaration_code("")
        return "(sizeof(%s))" % arg_code
    

class SizeofVarNode(SizeofNode):
    #  C sizeof function applied to a variable
    #
    #  operand   ExprNode
    
    subexprs = ['operand']
    
    def analyse_types(self, env):
        # We may actually be looking at a type rather than a variable...
        # If we are, traditional analysis would fail...
        operand_as_type = self.operand.analyse_as_type(env)
        if operand_as_type:
            self.arg_type = operand_as_type
            self.__class__ = SizeofTypeNode
            self.check_type()
        else:
            self.operand.analyse_types(env)
    
    def calculate_result_code(self):
        return "(sizeof(%s))" % self.operand.result()
    
    def generate_result_code(self, code):
        pass


#-------------------------------------------------------------------
#
#  Binary operator nodes
#
#-------------------------------------------------------------------

def _not_in(x, seq):
    return x not in seq

compile_time_binary_operators = {
    '<': operator.lt,
    '<=': operator.le,
    '==': operator.eq,
    '!=': operator.ne,
    '>=': operator.ge,
    '>': operator.gt,
    'is': operator.is_,
    'is_not': operator.is_not,
    '+': operator.add,
    '&': operator.and_,
    '/': operator.div,
    '//': operator.floordiv,
    '<<': operator.lshift,
    '%': operator.mod,
    '*': operator.mul,
    '|': operator.or_,
    '**': operator.pow,
    '>>': operator.rshift,
    '-': operator.sub,
    #'/': operator.truediv,
    '^': operator.xor,
    'in': operator.contains,
    'not_in': _not_in,
}

def get_compile_time_binop(node):
    func = compile_time_binary_operators.get(node.operator)
    if not func:
        error(node.pos,
            "Binary '%s' not supported in compile-time expression"
                % node.operator)
    return func

class BinopNode(NewTempExprNode):
    #  operator     string
    #  operand1     ExprNode
    #  operand2     ExprNode
    #
    #  Processing during analyse_expressions phase:
    #
    #    analyse_c_operation
    #      Called when neither operand is a pyobject.
    #      - Check operand types and coerce if needed.
    #      - Determine result type and result code fragment.
    #      - Allocate temporary for result if needed.
    
    subexprs = ['operand1', 'operand2']

    def calculate_constant_result(self):
        func = compile_time_binary_operators[self.operator]
        self.constant_result = func(
            self.operand1.constant_result,
            self.operand2.constant_result)

    def compile_time_value(self, denv):
        func = get_compile_time_binop(self)
        operand1 = self.operand1.compile_time_value(denv)
        operand2 = self.operand2.compile_time_value(denv)
        try:
            return func(operand1, operand2)
        except Exception, e:
            self.compile_time_value_error(e)

    def analyse_types(self, env):
        self.operand1.analyse_types(env)
        self.operand2.analyse_types(env)
        if self.is_py_operation():
            self.coerce_operands_to_pyobjects(env)
            self.type = py_object_type
            self.gil_check(env)
            self.is_temp = 1
            if Options.incref_local_binop and self.operand1.type.is_pyobject:
                self.operand1 = self.operand1.coerce_to_temp(env)
        else:
            self.analyse_c_operation(env)
    
    def is_py_operation(self):
        return (self.operand1.type.is_pyobject 
            or self.operand2.type.is_pyobject)
    
    def coerce_operands_to_pyobjects(self, env):
        self.operand1 = self.operand1.coerce_to_pyobject(env)
        self.operand2 = self.operand2.coerce_to_pyobject(env)
    
    def check_const(self):
        self.operand1.check_const()
        self.operand2.check_const()
    
    def generate_result_code(self, code):
        #print "BinopNode.generate_result_code:", self.operand1, self.operand2 ###
        if self.operand1.type.is_pyobject:
            function = self.py_operation_function()
            if function == "PyNumber_Power":
                extra_args = ", Py_None"
            else:
                extra_args = ""
            code.putln(
                "%s = %s(%s, %s%s); %s" % (
                    self.result(), 
                    function, 
                    self.operand1.py_result(),
                    self.operand2.py_result(),
                    extra_args,
                    code.error_goto_if_null(self.result(), self.pos)))
            code.put_gotref(self.py_result())
        else:
            if self.is_temp:
                self.generate_c_operation_code(code)
    
    def type_error(self):
        if not (self.operand1.type.is_error
                or self.operand2.type.is_error):
            error(self.pos, "Invalid operand types for '%s' (%s; %s)" %
                (self.operator, self.operand1.type, 
                    self.operand2.type))
        self.type = PyrexTypes.error_type


class NumBinopNode(BinopNode):
    #  Binary operation taking numeric arguments.
    
    def analyse_c_operation(self, env):
        type1 = self.operand1.type
        type2 = self.operand2.type
        self.type = self.compute_c_result_type(type1, type2)
        if not self.type:
            self.type_error()
    
    def compute_c_result_type(self, type1, type2):
        if self.c_types_okay(type1, type2):
            return PyrexTypes.widest_numeric_type(type1, type2)
        else:
            return None
    
    def c_types_okay(self, type1, type2):
        #print "NumBinopNode.c_types_okay:", type1, type2 ###
        return (type1.is_numeric  or type1.is_enum) \
            and (type2.is_numeric  or type2.is_enum)

    def calculate_result_code(self):
        return "(%s %s %s)" % (
            self.operand1.result(), 
            self.operator, 
            self.operand2.result())
    
    def py_operation_function(self):
        return self.py_functions[self.operator]

    py_functions = {
        "|":        "PyNumber_Or",
        "^":        "PyNumber_Xor",
        "&":        "PyNumber_And",
        "<<":        "PyNumber_Lshift",
        ">>":        "PyNumber_Rshift",
        "+":        "PyNumber_Add",
        "-":        "PyNumber_Subtract",
        "*":        "PyNumber_Multiply",
        "/":        "__Pyx_PyNumber_Divide",
        "//":        "PyNumber_FloorDivide",
        "%":        "PyNumber_Remainder",
        "**":       "PyNumber_Power"
    }


class IntBinopNode(NumBinopNode):
    #  Binary operation taking integer arguments.
    
    def c_types_okay(self, type1, type2):
        #print "IntBinopNode.c_types_okay:", type1, type2 ###
        return (type1.is_int or type1.is_enum) \
            and (type2.is_int or type2.is_enum)

    
class AddNode(NumBinopNode):
    #  '+' operator.
    
    def is_py_operation(self):
        if self.operand1.type.is_string \
            and self.operand2.type.is_string:
                return 1
        else:
            return NumBinopNode.is_py_operation(self)

    def compute_c_result_type(self, type1, type2):
        #print "AddNode.compute_c_result_type:", type1, self.operator, type2 ###
        if (type1.is_ptr or type1.is_array) and (type2.is_int or type2.is_enum):
            return type1
        elif (type2.is_ptr or type2.is_array) and (type1.is_int or type1.is_enum):
            return type2
        else:
            return NumBinopNode.compute_c_result_type(
                self, type1, type2)


class SubNode(NumBinopNode):
    #  '-' operator.
    
    def compute_c_result_type(self, type1, type2):
        if (type1.is_ptr or type1.is_array) and (type2.is_int or type2.is_enum):
            return type1
        elif (type1.is_ptr or type1.is_array) and (type2.is_ptr or type2.is_array):
            return PyrexTypes.c_int_type
        else:
            return NumBinopNode.compute_c_result_type(
                self, type1, type2)


class MulNode(NumBinopNode):
    #  '*' operator.
    
    def is_py_operation(self):
        type1 = self.operand1.type
        type2 = self.operand2.type
        if (type1.is_string and type2.is_int) \
            or (type2.is_string and type1.is_int):
                return 1
        else:
            return NumBinopNode.is_py_operation(self)


class FloorDivNode(NumBinopNode):
    #  '//' operator.
    
    def calculate_result_code(self):
        return "(%s %s %s)" % (
            self.operand1.result(), 
            "/",  # c division is by default floor-div 
            self.operand2.result())


class ModNode(NumBinopNode):
    #  '%' operator.
    
    def is_py_operation(self):
        return (self.operand1.type.is_string
            or self.operand2.type.is_string
            or NumBinopNode.is_py_operation(self))

    def calculate_result_code(self):
        if self.operand1.type.is_float or self.operand2.type.is_float:
            return "fmod(%s, %s)" % (
                self.operand1.result(), 
                self.operand2.result())
        else:
            return "(%s %% %s)" % (
                self.operand1.result(), 
                self.operand2.result())

class PowNode(NumBinopNode):
    #  '**' operator.

    def compute_c_result_type(self, type1, type2):
        if self.c_types_okay(type1, type2):
            return PyrexTypes.c_double_type
        else:
            return None

    def c_types_okay(self, type1, type2):
        return (type1.is_float or type2.is_float) and \
                NumBinopNode.c_types_okay(self, type1, type2)

    def type_error(self):
        if not (self.operand1.type.is_error or self.operand2.type.is_error):
            if self.operand1.type.is_int and self.operand2.type.is_int:
                error(self.pos, "C has no integer powering, use python ints or floats instead '%s' (%s; %s)" %
                    (self.operator, self.operand1.type, self.operand2.type))
            else:
                NumBinopNode.type_error(self)
        self.type = PyrexTypes.error_type

    def calculate_result_code(self):
        return "pow(%s, %s)" % (
            self.operand1.result(), self.operand2.result())


# Note: This class is temporary "shut down" into an ineffective mode temp
# allocation mode.
#
# More sophisticated temp reuse was going on before,
# one could have a look at adding this again after /all/ classes
# are converted to the new temp scheme. (The temp juggling cannot work
# otherwise).
class BoolBinopNode(NewTempExprNode):
    #  Short-circuiting boolean operation.
    #
    #  operator     string
    #  operand1     ExprNode
    #  operand2     ExprNode
    
    subexprs = ['operand1', 'operand2']

    def calculate_constant_result(self):
        if self.operator == 'and':
            self.constant_result = \
                self.operand1.constant_result and \
                self.operand2.constant_result
        else:
            self.constant_result = \
                self.operand1.constant_result or \
                self.operand2.constant_result
    
    def compile_time_value(self, denv):
        if self.operator == 'and':
            return self.operand1.compile_time_value(denv) \
                and self.operand2.compile_time_value(denv)
        else:
            return self.operand1.compile_time_value(denv) \
                or self.operand2.compile_time_value(denv)
    
    def coerce_to_boolean(self, env):
        self.operand1 = self.operand1.coerce_to_boolean(env)
        self.operand2 = self.operand2.coerce_to_boolean(env)
        self.type = PyrexTypes.c_bint_type
        return self

    def analyse_types(self, env):
        self.operand1.analyse_types(env)
        self.operand2.analyse_types(env)
        if self.operand1.type.is_pyobject or \
                self.operand2.type.is_pyobject:
            self.operand1 = self.operand1.coerce_to_pyobject(env)
            self.operand2 = self.operand2.coerce_to_pyobject(env)
            self.type = py_object_type
            self.gil_check(env)
        else:
            self.operand1 = self.operand1.coerce_to_boolean(env)
            self.operand2 = self.operand2.coerce_to_boolean(env)
            self.type = PyrexTypes.c_bint_type

        # Below disabled for 
        
        # For what we're about to do, it's vital that
        # both operands be temp nodes.
#        self.operand1 = self.operand1.coerce_to_temp(env) #CTT
#        self.operand2 = self.operand2.coerce_to_temp(env)
        self.is_temp = 1

    gil_message = "Truth-testing Python object"

##     def allocate_temps(self, env, result_code = None):
##         #  We don't need both operands at the same time, and
##         #  one of the operands will also be our result. So we
##         #  use an allocation strategy here which results in
##         #  this node and both its operands sharing the same
##         #  result variable. This allows us to avoid some 
##         #  assignments and increfs/decrefs that would otherwise
##         #  be necessary.
##         self.allocate_temp(env, result_code)
##         self.operand1.allocate_temps(env, self.result())
##         self.operand2.allocate_temps(env, self.result())
##         #  We haven't called release_temp on either operand,
##         #  because although they are temp nodes, they don't own 
##         #  their result variable. And because they are temp
##         #  nodes, any temps in their subnodes will have been
##         #  released before their allocate_temps returned.
##         #  Therefore, they contain no temp vars that need to
##         #  be released.

    def check_const(self):
        self.operand1.check_const()
        self.operand2.check_const()
    
    def calculate_result_code(self):
        return "(%s %s %s)" % (
            self.operand1.result(),
            self.py_to_c_op[self.operator],
            self.operand2.result())
    
    py_to_c_op = {'and': "&&", 'or': "||"}

    def generate_evaluation_code(self, code):
        code.mark_pos(self.pos)
        self.operand1.generate_evaluation_code(code)
        test_result, uses_temp = self.generate_operand1_test(code)
        if self.operator == 'and':
            sense = ""
        else:
            sense = "!"
        code.putln(
            "if (%s%s) {" % (
                sense,
                test_result))
        if uses_temp:
            code.funcstate.release_temp(test_result)
        self.operand1.generate_disposal_code(code)
        self.operand2.generate_evaluation_code(code)
        self.allocate_temp_result(code)
        self.operand2.make_owned_reference(code)
        code.putln("%s = %s;" % (self.result(), self.operand2.result()))
        self.operand2.generate_post_assignment_code(code)
        self.operand2.free_temps(code)
        code.putln("} else {")
        self.operand1.make_owned_reference(code)
        code.putln("%s = %s;" % (self.result(), self.operand1.result()))
        self.operand1.generate_post_assignment_code(code)
        self.operand1.free_temps(code)
        code.putln("}")
    
    def generate_operand1_test(self, code):
        #  Generate code to test the truth of the first operand.
        if self.type.is_pyobject:
            test_result = code.funcstate.allocate_temp(PyrexTypes.c_bint_type,
                                                       manage_ref=False)
            code.putln(
                "%s = __Pyx_PyObject_IsTrue(%s); %s" % (
                    test_result,
                    self.operand1.py_result(),
                    code.error_goto_if_neg(test_result, self.pos)))
        else:
            test_result = self.operand1.result()
        return (test_result, self.type.is_pyobject)


class CondExprNode(ExprNode):
    #  Short-circuiting conditional expression.
    #
    #  test        ExprNode
    #  true_val    ExprNode
    #  false_val   ExprNode
    
    true_val = None
    false_val = None
    
    subexprs = ['test', 'true_val', 'false_val']

    def calculate_constant_result(self):
        if self.test.constant_result:
            self.constant_result = self.true_val.constant_result
        else:
            self.constant_result = self.false_val.constant_result

    def analyse_types(self, env):
        self.test.analyse_types(env)
        self.test = self.test.coerce_to_boolean(env)
        self.true_val.analyse_types(env)
        self.false_val.analyse_types(env)
        self.type = self.compute_result_type(self.true_val.type, self.false_val.type)
        if self.true_val.type.is_pyobject or self.false_val.type.is_pyobject:
            self.true_val = self.true_val.coerce_to(self.type, env)
            self.false_val = self.false_val.coerce_to(self.type, env)
        # must be tmp variables so they can share a result
        self.true_val = self.true_val.coerce_to_temp(env)
        self.false_val = self.false_val.coerce_to_temp(env)
        self.is_temp = 1
        if self.type == PyrexTypes.error_type:
            self.type_error()
    
    def allocate_temps(self, env, result_code = None):
        #  We only ever evaluate one side, and this is 
        #  after evaluating the truth value, so we may
        #  use an allocation strategy here which results in
        #  this node and both its operands sharing the same
        #  result variable. This allows us to avoid some 
        #  assignments and increfs/decrefs that would otherwise
        #  be necessary.
        self.allocate_temp(env, result_code)
        self.test.allocate_temps(env, result_code)
        self.true_val.allocate_temps(env, self.result())
        self.false_val.allocate_temps(env, self.result())
        #  We haven't called release_temp on either value,
        #  because although they are temp nodes, they don't own 
        #  their result variable. And because they are temp
        #  nodes, any temps in their subnodes will have been
        #  released before their allocate_temps returned.
        #  Therefore, they contain no temp vars that need to
        #  be released.
        
    def compute_result_type(self, type1, type2):
        if type1 == type2:
            return type1
        elif type1.is_numeric and type2.is_numeric:
            return PyrexTypes.widest_numeric_type(type1, type2)
        elif type1.is_extension_type and type1.subtype_of_resolved_type(type2):
            return type2
        elif type2.is_extension_type and type2.subtype_of_resolved_type(type1):
            return type1
        elif type1.is_pyobject or type2.is_pyobject:
            return py_object_type
        elif type1.assignable_from(type2):
            return type1
        elif type2.assignable_from(type1):
            return type2
        else:
            return PyrexTypes.error_type
        
    def type_error(self):
        if not (self.true_val.type.is_error or self.false_val.type.is_error):
            error(self.pos, "Incompatable types in conditional expression (%s; %s)" %
                (self.true_val.type, self.false_val.type))
        self.type = PyrexTypes.error_type
    
    def check_const(self):
        self.test.check_const()
        self.true_val.check_const()
        self.false_val.check_const()
    
    def generate_evaluation_code(self, code):
        self.test.generate_evaluation_code(code)
        code.putln("if (%s) {" % self.test.result() )
        self.true_val.generate_evaluation_code(code)
        code.putln("} else {")
        self.false_val.generate_evaluation_code(code)
        code.putln("}")
        self.test.generate_disposal_code(code)
        self.test.free_temps(code)

richcmp_constants = {
    "<" : "Py_LT",
    "<=": "Py_LE",
    "==": "Py_EQ",
    "!=": "Py_NE",
    "<>": "Py_NE",
    ">" : "Py_GT",
    ">=": "Py_GE",
}

class CmpNode(object):
    #  Mixin class containing code common to PrimaryCmpNodes
    #  and CascadedCmpNodes.

    def calculate_cascaded_constant_result(self, operand1_result):
        func = compile_time_binary_operators[self.operator]
        operand2_result = self.operand2.constant_result
        result = func(operand1_result, operand2_result)
        if result and self.cascade:
            result = result and \
                self.cascade.cascaded_compile_time_value(operand2_result)
        self.constant_result = result
    
    def cascaded_compile_time_value(self, operand1, denv):
        func = get_compile_time_binop(self)
        operand2 = self.operand2.compile_time_value(denv)
        try:
            result = func(operand1, operand2)
        except Exception, e:
            self.compile_time_value_error(e)
            result = None
        if result:
            cascade = self.cascade
            if cascade:
                # FIXME: I bet this must call cascaded_compile_time_value()
                result = result and cascade.compile_time_value(operand2, denv)
        return result

    def is_python_comparison(self):
        return (self.has_python_operands()
            or (self.cascade and self.cascade.is_python_comparison())
            or self.operator in ('in', 'not_in'))

    def is_python_result(self):
        return ((self.has_python_operands() and self.operator not in ('is', 'is_not', 'in', 'not_in'))
            or (self.cascade and self.cascade.is_python_result()))

    def check_types(self, env, operand1, op, operand2):
        if not self.types_okay(operand1, op, operand2):
            error(self.pos, "Invalid types for '%s' (%s, %s)" %
                (self.operator, operand1.type, operand2.type))
    
    def types_okay(self, operand1, op, operand2):
        type1 = operand1.type
        type2 = operand2.type
        if type1.is_error or type2.is_error:
            return 1
        if type1.is_pyobject: # type2 will be, too
            return 1
        elif type1.is_ptr or type1.is_array:
            return type1.is_null_ptr or type2.is_null_ptr \
                or ((type2.is_ptr or type2.is_array)
                    and type1.base_type.same_as(type2.base_type))
        elif ((type1.is_numeric and type2.is_numeric
                    or type1.is_enum and (type1 is type2 or type2.is_int)
                    or type1.is_int and type2.is_enum)
                and op not in ('is', 'is_not')):
            return 1
        else:
            return type1.is_cfunction and type1.is_cfunction and type1 == type2

    def generate_operation_code(self, code, result_code, 
            operand1, op , operand2):
        if self.type is PyrexTypes.py_object_type:
            coerce_result = "__Pyx_PyBool_FromLong"
        else:
            coerce_result = ""
        if 'not' in op: negation = "!"
        else: negation = ""
        if op == 'in' or op == 'not_in':
            code.putln(
                "%s = %s(%sPySequence_Contains(%s, %s)); %s" % (
                    result_code, 
                    coerce_result, 
                    negation,
                    operand2.py_result(), 
                    operand1.py_result(), 
                    code.error_goto_if_neg(result_code, self.pos)))
        elif (operand1.type.is_pyobject
            and op not in ('is', 'is_not')):
                code.putln("%s = PyObject_RichCompare(%s, %s, %s); %s" % (
                        result_code, 
                        operand1.py_result(), 
                        operand2.py_result(), 
                        richcmp_constants[op],
                        code.error_goto_if_null(result_code, self.pos)))
                code.put_gotref(result_code)
        else:
            type1 = operand1.type
            type2 = operand2.type
            if (type1.is_extension_type or type2.is_extension_type) \
                    and not type1.same_as(type2):
                common_type = py_object_type
            elif type1.is_numeric:
                common_type = PyrexTypes.widest_numeric_type(type1, type2)
            else:
                common_type = type1
            code1 = operand1.result_as(common_type)
            code2 = operand2.result_as(common_type)
            code.putln("%s = %s(%s %s %s);" % (
                result_code, 
                coerce_result, 
                code1, 
                self.c_operator(op), 
                code2))

    def c_operator(self, op):
        if op == 'is':
            return "=="
        elif op == 'is_not':
            return "!="
        else:
            return op
    

class PrimaryCmpNode(NewTempExprNode, CmpNode):
    #  Non-cascaded comparison or first comparison of
    #  a cascaded sequence.
    #
    #  operator      string
    #  operand1      ExprNode
    #  operand2      ExprNode
    #  cascade       CascadedCmpNode
    
    #  We don't use the subexprs mechanism, because
    #  things here are too complicated for it to handle.
    #  Instead, we override all the framework methods
    #  which use it.
    
    child_attrs = ['operand1', 'operand2', 'cascade']
    
    cascade = None

    def calculate_constant_result(self):
        self.constant_result = self.calculate_cascaded_constant_result(
            self.operand1.constant_result)
    
    def compile_time_value(self, denv):
        operand1 = self.operand1.compile_time_value(denv)
        return self.cascaded_compile_time_value(operand1, denv)

    def analyse_types(self, env):
        self.operand1.analyse_types(env)
        self.operand2.analyse_types(env)
        if self.cascade:
            self.cascade.analyse_types(env, self.operand2)
        self.is_pycmp = self.is_python_comparison()
        if self.is_pycmp:
            self.coerce_operands_to_pyobjects(env)
        if self.has_int_operands():
            self.coerce_chars_to_ints(env)
        if self.cascade:
            self.operand2 = self.operand2.coerce_to_simple(env)
            self.cascade.coerce_cascaded_operands_to_temp(env)
        self.check_operand_types(env)
        if self.is_python_result():
            self.type = PyrexTypes.py_object_type
        else:
            self.type = PyrexTypes.c_bint_type
        cdr = self.cascade
        while cdr:
            cdr.type = self.type
            cdr = cdr.cascade
        if self.is_pycmp or self.cascade:
            self.is_temp = 1
    
    def check_operand_types(self, env):
        self.check_types(env, 
            self.operand1, self.operator, self.operand2)
        if self.cascade:
            self.cascade.check_operand_types(env, self.operand2)
    
    def has_python_operands(self):
        return (self.operand1.type.is_pyobject
            or self.operand2.type.is_pyobject)
            
    def coerce_operands_to_pyobjects(self, env):
        self.operand1 = self.operand1.coerce_to_pyobject(env)
        self.operand2 = self.operand2.coerce_to_pyobject(env)
        if self.cascade:
            self.cascade.coerce_operands_to_pyobjects(env)
        
    def has_int_operands(self):
        return (self.operand1.type.is_int or self.operand2.type.is_int) \
           or (self.cascade and self.cascade.has_int_operands())
    
    def coerce_chars_to_ints(self, env):
        # coerce literal single-char strings to c chars
        if self.operand1.type.is_string and isinstance(self.operand1, StringNode):
            self.operand1 = self.operand1.coerce_to(PyrexTypes.c_uchar_type, env)
        if self.operand2.type.is_string and isinstance(self.operand2, StringNode):
            self.operand2 = self.operand2.coerce_to(PyrexTypes.c_uchar_type, env)
        if self.cascade:
            self.cascade.coerce_chars_to_ints(env)
    
    def allocate_subexpr_temps(self, env):
        self.operand1.allocate_temps(env)
        self.operand2.allocate_temps(env)
        if self.cascade:
            self.cascade.allocate_subexpr_temps(env)
    
    def release_subexpr_temps(self, env):
        self.operand1.release_temp(env)
        self.operand2.release_temp(env)
        if self.cascade:
            self.cascade.release_subexpr_temps(env)
    
    def check_const(self):
        self.operand1.check_const()
        self.operand2.check_const()
        if self.cascade:
            self.not_const()

    def calculate_result_code(self):
        return "(%s %s %s)" % (
            self.operand1.result(),
            self.c_operator(self.operator),
            self.operand2.result())

    def generate_evaluation_code(self, code):
        self.operand1.generate_evaluation_code(code)
        self.operand2.generate_evaluation_code(code)
        if self.is_temp:
            self.allocate_temp_result(code)
            self.generate_operation_code(code, self.result(), 
                self.operand1, self.operator, self.operand2)
            if self.cascade:
                self.cascade.generate_evaluation_code(code,
                    self.result(), self.operand2)
            self.operand1.generate_disposal_code(code)
            self.operand1.free_temps(code)
            self.operand2.generate_disposal_code(code)
            self.operand2.free_temps(code)

    def generate_subexpr_disposal_code(self, code):
        #  If this is called, it is a non-cascaded cmp,
        #  so only need to dispose of the two main operands.
        self.operand1.generate_disposal_code(code)
        self.operand2.generate_disposal_code(code)
        
    def free_subexpr_temps(self, code):
        #  If this is called, it is a non-cascaded cmp,
        #  so only need to dispose of the two main operands.
        self.operand1.free_temps(code)
        self.operand2.free_temps(code)
        
    def annotate(self, code):
        self.operand1.annotate(code)
        self.operand2.annotate(code)
        if self.cascade:
            self.cascade.annotate(code)


class CascadedCmpNode(Node, CmpNode):
    #  A CascadedCmpNode is not a complete expression node. It 
    #  hangs off the side of another comparison node, shares 
    #  its left operand with that node, and shares its result 
    #  with the PrimaryCmpNode at the head of the chain.
    #
    #  operator      string
    #  operand2      ExprNode
    #  cascade       CascadedCmpNode

    child_attrs = ['operand2', 'cascade']

    cascade = None
    constant_result = constant_value_not_set # FIXME: where to calculate this?

    def analyse_types(self, env, operand1):
        self.operand2.analyse_types(env)
        if self.cascade:
            self.cascade.analyse_types(env, self.operand2)
    
    def check_operand_types(self, env, operand1):
        self.check_types(env, 
            operand1, self.operator, self.operand2)
        if self.cascade:
            self.cascade.check_operand_types(env, self.operand2)
    
    def has_python_operands(self):
        return self.operand2.type.is_pyobject
        
    def coerce_operands_to_pyobjects(self, env):
        self.operand2 = self.operand2.coerce_to_pyobject(env)
        if self.cascade:
            self.cascade.coerce_operands_to_pyobjects(env)

    def has_int_operands(self):
        return self.operand2.type.is_int
        
    def coerce_chars_to_ints(self, env):
        if self.operand2.type.is_string and isinstance(self.operand2, StringNode):
            self.operand2 = self.operand2.coerce_to(PyrexTypes.c_uchar_type, env)

    def coerce_cascaded_operands_to_temp(self, env):
        if self.cascade:
            #self.operand2 = self.operand2.coerce_to_temp(env) #CTT
            self.operand2 = self.operand2.coerce_to_simple(env)
            self.cascade.coerce_cascaded_operands_to_temp(env)
    
    def allocate_subexpr_temps(self, env):
        self.operand2.allocate_temps(env)
        if self.cascade:
            self.cascade.allocate_subexpr_temps(env)
    
    def release_subexpr_temps(self, env):
        self.operand2.release_temp(env)
        if self.cascade:
            self.cascade.release_subexpr_temps(env)
    
    def generate_evaluation_code(self, code, result, operand1):
        if self.type.is_pyobject:
            code.putln("if (__Pyx_PyObject_IsTrue(%s)) {" % result)
            code.put_decref(result, self.type)
        else:
            code.putln("if (%s) {" % result)
        self.operand2.generate_evaluation_code(code)
        self.generate_operation_code(code, result, 
            operand1, self.operator, self.operand2)
        if self.cascade:
            self.cascade.generate_evaluation_code(
                code, result, self.operand2)
        # Cascaded cmp result is always temp
        self.operand2.generate_disposal_code(code)
        self.operand2.free_temps(code)
        code.putln("}")

    def annotate(self, code):
        self.operand2.annotate(code)
        if self.cascade:
            self.cascade.annotate(code)


binop_node_classes = {
    "or":        BoolBinopNode,
    "and":    BoolBinopNode,
    "|":        IntBinopNode,
    "^":        IntBinopNode,
    "&":        IntBinopNode,
    "<<":        IntBinopNode,
    ">>":        IntBinopNode,
    "+":        AddNode,
    "-":        SubNode,
    "*":        MulNode,
    "/":        NumBinopNode,
    "//":        FloorDivNode,
    "%":        ModNode,
    "**":        PowNode
}

def binop_node(pos, operator, operand1, operand2):
    # Construct binop node of appropriate class for 
    # given operator.
    return binop_node_classes[operator](pos, 
        operator = operator, 
        operand1 = operand1, 
        operand2 = operand2)

#-------------------------------------------------------------------
#
#  Coercion nodes
#
#  Coercion nodes are special in that they are created during
#  the analyse_types phase of parse tree processing.
#  Their __init__ methods consequently incorporate some aspects
#  of that phase.
#
#-------------------------------------------------------------------

class CoercionNode(NewTempExprNode):
    #  Abstract base class for coercion nodes.
    #
    #  arg       ExprNode       node being coerced
    
    subexprs = ['arg']
    
    def __init__(self, arg):
        self.pos = arg.pos
        self.arg = arg
        if debug_coercion:
            print("%s Coercing %s" % (self, self.arg))

    def calculate_constant_result(self):
        self.constant_result = self.arg.constant_result
            
    def annotate(self, code):
        self.arg.annotate(code)
        if self.arg.type != self.type:
            file, line, col = self.pos
            code.annotate((file, line, col-1), AnnotationItem(style='coerce', tag='coerce', text='[%s] to [%s]' % (self.arg.type, self.type)))


class CastNode(CoercionNode):
    #  Wrap a node in a C type cast.
    
    def __init__(self, arg, new_type):
        CoercionNode.__init__(self, arg)
        self.type = new_type
    
    def calculate_result_code(self):
        return self.arg.result_as(self.type)

    def generate_result_code(self, code):
        self.arg.generate_result_code(code)


class PyTypeTestNode(CoercionNode):
    #  This node is used to check that a generic Python
    #  object is an instance of a particular extension type.
    #  This node borrows the result of its argument node.

    def __init__(self, arg, dst_type, env):
        #  The arg is know to be a Python object, and
        #  the dst_type is known to be an extension type.
        assert dst_type.is_extension_type or dst_type.is_builtin_type, "PyTypeTest on non extension type"
        CoercionNode.__init__(self, arg)
        self.type = dst_type
        self.gil_check(env)
        self.result_ctype = arg.ctype()

    gil_message = "Python type test"
    
    def analyse_types(self, env):
        pass
    
    def result_in_temp(self):
        return self.arg.result_in_temp()
    
    def is_ephemeral(self):
        return self.arg.is_ephemeral()
    
    def calculate_result_code(self):
        return self.arg.result()
    
    def generate_result_code(self, code):
        if self.type.typeobj_is_available():
            if not self.type.is_builtin_type:
                code.globalstate.use_utility_code(type_test_utility_code)
            code.putln(
                "if (!(%s)) %s" % (
                    self.type.type_test_code(self.arg.py_result()),
                    code.error_goto(self.pos)))
        else:
            error(self.pos, "Cannot test type of extern C class "
                "without type object name specification")
                
    def generate_post_assignment_code(self, code):
        self.arg.generate_post_assignment_code(code)

    def free_temps(self, code):
        self.arg.free_temps(code)
                

class CoerceToPyTypeNode(CoercionNode):
    #  This node is used to convert a C data type
    #  to a Python object.

    def __init__(self, arg, env):
        CoercionNode.__init__(self, arg)
        self.type = py_object_type
        self.gil_check(env)
        self.is_temp = 1
        if not arg.type.to_py_function or not arg.type.create_convert_utility_code(env):
            error(arg.pos,
                "Cannot convert '%s' to Python object" % arg.type)
        
    gil_message = "Converting to Python object"
    
    def coerce_to_boolean(self, env):
        return self.arg.coerce_to_boolean(env).coerce_to_temp(env)
    
    def coerce_to_integer(self, env):
        # If not already some C integer type, coerce to longint.
        if self.arg.type.is_int:
            return self.arg
        else:
            return self.arg.coerce_to(PyrexTypes.c_long_type, env)

    def analyse_types(self, env):
        # The arg is always already analysed
        pass

    def generate_result_code(self, code):
        function = self.arg.type.to_py_function
        code.putln('%s = %s(%s); %s' % (
            self.result(), 
            function, 
            self.arg.result(), 
            code.error_goto_if_null(self.result(), self.pos)))
        code.put_gotref(self.py_result())


class CoerceFromPyTypeNode(CoercionNode):
    #  This node is used to convert a Python object
    #  to a C data type.

    def __init__(self, result_type, arg, env):
        CoercionNode.__init__(self, arg)
        self.type = result_type
        self.is_temp = 1
        if not result_type.from_py_function:
            error(arg.pos,
                "Cannot convert Python object to '%s'" % result_type)
        if self.type.is_string and self.arg.is_ephemeral():
            error(arg.pos,
                "Obtaining char * from temporary Python value")
    
    def analyse_types(self, env):
        # The arg is always already analysed
        pass

    def generate_result_code(self, code):
        function = self.type.from_py_function
        operand = self.arg.py_result()
        rhs = "%s(%s)" % (function, operand)
        if self.type.is_enum:
            rhs = typecast(self.type, c_long_type, rhs)
        code.putln('%s = %s; %s' % (
            self.result(), 
            rhs,
            code.error_goto_if(self.type.error_condition(self.result()), self.pos)))
        if self.type.is_pyobject:
            code.put_gotref(self.py_result())


class CoerceToBooleanNode(CoercionNode):
    #  This node is used when a result needs to be used
    #  in a boolean context.
    
    def __init__(self, arg, env):
        CoercionNode.__init__(self, arg)
        self.type = PyrexTypes.c_bint_type
        if arg.type.is_pyobject:
            if env.nogil:
                self.gil_error()
            self.is_temp = 1

    gil_message = "Truth-testing Python object"
    
    def check_const(self):
        if self.is_temp:
            self.not_const()
        self.arg.check_const()
    
    def calculate_result_code(self):
        return "(%s != 0)" % self.arg.result()

    def generate_result_code(self, code):
        if self.arg.type.is_pyobject:
            code.putln(
                "%s = __Pyx_PyObject_IsTrue(%s); %s" % (
                    self.result(), 
                    self.arg.py_result(), 
                    code.error_goto_if_neg(self.result(), self.pos)))


class CoerceToTempNode(CoercionNode):
    #  This node is used to force the result of another node
    #  to be stored in a temporary. It is only used if the
    #  argument node's result is not already in a temporary.

    def __init__(self, arg, env):
        CoercionNode.__init__(self, arg)
        self.type = self.arg.type
        self.is_temp = 1
        if self.type.is_pyobject:
            self.gil_check(env)
            self.result_ctype = py_object_type

    gil_message = "Creating temporary Python reference"

    def analyse_types(self, env):
        # The arg is always already analysed
        pass
        
    def coerce_to_boolean(self, env):
        self.arg = self.arg.coerce_to_boolean(env)
        self.type = self.arg.type
        self.result_ctype = self.type
        return self

    def generate_result_code(self, code):
        #self.arg.generate_evaluation_code(code) # Already done
        # by generic generate_subexpr_evaluation_code!
        code.putln("%s = %s;" % (
            self.result(), self.arg.result_as(self.ctype())))
        if self.type.is_pyobject:
            code.put_incref(self.result(), self.ctype())


class CloneNode(CoercionNode):
    #  This node is employed when the result of another node needs
    #  to be used multiple times. The argument node's result must
    #  be in a temporary. This node "borrows" the result from the
    #  argument node, and does not generate any evaluation or
    #  disposal code for it. The original owner of the argument 
    #  node is responsible for doing those things.
    
    subexprs = [] # Arg is not considered a subexpr
    
    def __init__(self, arg):
        CoercionNode.__init__(self, arg)
        if hasattr(arg, 'type'):
            self.type = arg.type
            self.result_ctype = arg.result_ctype
        if hasattr(arg, 'entry'):
            self.entry = arg.entry
    
    def result(self):
        return self.arg.result()
        
    def analyse_types(self, env):
        self.type = self.arg.type
        self.result_ctype = self.arg.result_ctype
        self.is_temp = 1
        if hasattr(self.arg, 'entry'):
            self.entry = self.arg.entry
    
    def generate_evaluation_code(self, code):
        pass

    def generate_result_code(self, code):
        pass
        
    def generate_disposal_code(self, code):
        pass
                
    def allocate_temps(self, env):
        pass
        
    def release_temp(self, env):
        pass

    def free_temps(self, code):
        pass


#------------------------------------------------------------------------------------
#
#  Runtime support code
#
#------------------------------------------------------------------------------------

get_name_interned_utility_code = UtilityCode(
proto = """
static PyObject *__Pyx_GetName(PyObject *dict, PyObject *name); /*proto*/
""",
impl = """
static PyObject *__Pyx_GetName(PyObject *dict, PyObject *name) {
    PyObject *result;
    result = PyObject_GetAttr(dict, name);
    if (!result)
        PyErr_SetObject(PyExc_NameError, name);
    return result;
}
""")

#------------------------------------------------------------------------------------

import_utility_code = UtilityCode(
proto = """
static PyObject *__Pyx_Import(PyObject *name, PyObject *from_list); /*proto*/
""",
impl = """
static PyObject *__Pyx_Import(PyObject *name, PyObject *from_list) {
    PyObject *__import__ = 0;
    PyObject *empty_list = 0;
    PyObject *module = 0;
    PyObject *global_dict = 0;
    PyObject *empty_dict = 0;
    PyObject *list;
    __import__ = __Pyx_GetAttrString(%(BUILTINS)s, "__import__");
    if (!__import__)
        goto bad;
    if (from_list)
        list = from_list;
    else {
        empty_list = PyList_New(0);
        if (!empty_list)
            goto bad;
        list = empty_list;
    }
    global_dict = PyModule_GetDict(%(GLOBALS)s);
    if (!global_dict)
        goto bad;
    empty_dict = PyDict_New();
    if (!empty_dict)
        goto bad;
    module = PyObject_CallFunctionObjArgs(__import__,
        name, global_dict, empty_dict, list, NULL);
bad:
    Py_XDECREF(empty_list);
    Py_XDECREF(__import__);
    Py_XDECREF(empty_dict);
    return module;
}
""" % {
    "BUILTINS": Naming.builtins_cname,
    "GLOBALS":  Naming.module_cname,
})

#------------------------------------------------------------------------------------

get_exception_utility_code = UtilityCode(
proto = """
static PyObject *__Pyx_GetExcValue(void); /*proto*/
""",
impl = """
static PyObject *__Pyx_GetExcValue(void) {
    PyObject *type = 0, *value = 0, *tb = 0;
    PyObject *tmp_type, *tmp_value, *tmp_tb;
    PyObject *result = 0;
    PyThreadState *tstate = PyThreadState_Get();
    PyErr_Fetch(&type, &value, &tb);
    PyErr_NormalizeException(&type, &value, &tb);
    if (PyErr_Occurred())
        goto bad;
    if (!value) {
        value = Py_None;
        Py_INCREF(value);
    }
    tmp_type = tstate->exc_type;
    tmp_value = tstate->exc_value;
    tmp_tb = tstate->exc_traceback;
    tstate->exc_type = type;
    tstate->exc_value = value;
    tstate->exc_traceback = tb;
    /* Make sure tstate is in a consistent state when we XDECREF
    these objects (XDECREF may run arbitrary code). */
    Py_XDECREF(tmp_type);
    Py_XDECREF(tmp_value);
    Py_XDECREF(tmp_tb);
    result = value;
    Py_XINCREF(result);
    type = 0;
    value = 0;
    tb = 0;
bad:
    Py_XDECREF(type);
    Py_XDECREF(value);
    Py_XDECREF(tb);
    return result;
}
""")

#------------------------------------------------------------------------------------

unpacking_utility_code = UtilityCode(
proto = """
static PyObject *__Pyx_UnpackItem(PyObject *, Py_ssize_t index); /*proto*/
static int __Pyx_EndUnpack(PyObject *); /*proto*/
""",
impl = """
static PyObject *__Pyx_UnpackItem(PyObject *iter, Py_ssize_t index) {
    PyObject *item;
    if (!(item = PyIter_Next(iter))) {
        if (!PyErr_Occurred()) {
            PyErr_Format(PyExc_ValueError,
                #if PY_VERSION_HEX < 0x02050000
                    "need more than %d values to unpack", (int)index);
                #else
                    "need more than %zd values to unpack", index);
                #endif
        }
    }
    return item;
}

static int __Pyx_EndUnpack(PyObject *iter) {
    PyObject *item;
    if ((item = PyIter_Next(iter))) {
        Py_DECREF(item);
        PyErr_SetString(PyExc_ValueError, "too many values to unpack");
        return -1;
    }
    else if (!PyErr_Occurred())
        return 0;
    else
        return -1;
}
""")

#------------------------------------------------------------------------------------

type_test_utility_code = UtilityCode(
proto = """
static int __Pyx_TypeTest(PyObject *obj, PyTypeObject *type); /*proto*/
""",
impl = """
static int __Pyx_TypeTest(PyObject *obj, PyTypeObject *type) {
    if (!type) {
        PyErr_Format(PyExc_SystemError, "Missing type object");
        return 0;
    }
    if (obj == Py_None || PyObject_TypeCheck(obj, type))
        return 1;
    PyErr_Format(PyExc_TypeError, "Cannot convert %s to %s",
        Py_TYPE(obj)->tp_name, type->tp_name);
    return 0;
}
""")

#------------------------------------------------------------------------------------

create_class_utility_code = UtilityCode(
proto = """
static PyObject *__Pyx_CreateClass(PyObject *bases, PyObject *dict, PyObject *name, const char *modname); /*proto*/
""",
impl = """
static PyObject *__Pyx_CreateClass(
    PyObject *bases, PyObject *dict, PyObject *name, const char *modname)
{
    PyObject *py_modname;
    PyObject *result = 0;

    #if PY_MAJOR_VERSION < 3
    py_modname = PyString_FromString(modname);
    #else
    py_modname = PyUnicode_FromString(modname);
    #endif
    if (!py_modname)
        goto bad;
    if (PyDict_SetItemString(dict, "__module__", py_modname) < 0)
        goto bad;
    #if PY_MAJOR_VERSION < 3
    result = PyClass_New(bases, dict, name);
    #else
    result = PyObject_CallFunctionObjArgs((PyObject *)&PyType_Type, name, bases, dict, NULL);
    #endif
bad:
    Py_XDECREF(py_modname);
    return result;
}
""")

#------------------------------------------------------------------------------------

cpp_exception_utility_code = UtilityCode(
proto = """
#ifndef __Pyx_CppExn2PyErr
static void __Pyx_CppExn2PyErr() {
  try {
    if (PyErr_Occurred())
      ; // let the latest Python exn pass through and ignore the current one
    else
      throw;
  } catch (const std::out_of_range& exn) {
    // catch out_of_range explicitly so the proper Python exn may be raised
    PyErr_SetString(PyExc_IndexError, exn.what());
  } catch (const std::exception& exn) {
    PyErr_SetString(PyExc_RuntimeError, exn.what());
  }
  catch (...)
  {
    PyErr_SetString(PyExc_RuntimeError, "Unknown exception");
  }
}
#endif
""",
impl = ""
)

#------------------------------------------------------------------------------------

append_utility_code = UtilityCode(
proto = """
static INLINE PyObject* __Pyx_PyObject_Append(PyObject* L, PyObject* x) {
    if (likely(PyList_CheckExact(L))) {
        if (PyList_Append(L, x) < 0) return NULL;
        Py_INCREF(Py_None);
        return Py_None; /* this is just to have an accurate signature */
    }
    else {
        PyObject *r, *m;
        m = __Pyx_GetAttrString(L, "append");
        if (!m) return NULL;
        r = PyObject_CallFunctionObjArgs(m, x, NULL);
        Py_DECREF(m);
        return r;
    }
}
""",
impl = ""
)

#------------------------------------------------------------------------------------

# If the is_unsigned flag is set, we need to do some extra work to make 
# sure the index doesn't become negative. 

getitem_int_utility_code = UtilityCode(
proto = """
static INLINE PyObject *__Pyx_GetItemInt_Generic(PyObject *o, Py_ssize_t i, int is_unsigned) {
    PyObject *r;
    PyObject *j = (likely(i >= 0) || !is_unsigned) ? PyInt_FromLong(i) : PyLong_FromUnsignedLongLong((sizeof(unsigned long long) > sizeof(Py_ssize_t) ? (1ULL << (sizeof(Py_ssize_t)*8)) : 0) + i);
    if (!j) return 0;
    r = PyObject_GetItem(o, j);
    Py_DECREF(j);
    return r;
}
<<<<<<< HEAD
""" + ''.join([
"""
static INLINE PyObject *__Pyx_GetItemInt_%(type)s(PyObject *o, Py_ssize_t i, int is_unsigned) {
    if (likely(o != Py_None && ((0 <= i) & (i < Py%(type)s_GET_SIZE(o))))) {
        PyObject *r = Py%(type)s_GET_ITEM(o, i);
=======

static INLINE PyObject *__Pyx_GetItemInt_List(PyObject *o, Py_ssize_t i, int is_unsigned) {
    if (likely(o != Py_None) && likely((0 <= i) & (i < PyList_GET_SIZE(o)))) {
        PyObject *r = PyList_GET_ITEM(o, i);
>>>>>>> 8a243e1d
        Py_INCREF(r);
        return r;
    }
    else return __Pyx_GetItemInt_Generic(o, i, is_unsigned);
}
<<<<<<< HEAD
""" % {'type' : type_name} for type_name in ('List', 'Tuple')
]) + """
=======

static INLINE PyObject *__Pyx_GetItemInt_Tuple(PyObject *o, Py_ssize_t i, int is_unsigned) {
    if (likely(o != Py_None) && likely((0 <= i) & (i < PyTuple_GET_SIZE(o)))) {
        PyObject *r = PyTuple_GET_ITEM(o, i);
        Py_INCREF(r);
        return r;
    }
    else return __Pyx_GetItemInt_Generic(o, i, is_unsigned);
}

>>>>>>> 8a243e1d
static INLINE PyObject *__Pyx_GetItemInt(PyObject *o, Py_ssize_t i, int is_unsigned) {
    PyObject *r;
    if (PyList_CheckExact(o) && ((0 <= i) & (i < PyList_GET_SIZE(o)))) {
        r = PyList_GET_ITEM(o, i);
        Py_INCREF(r);
    }
    else if (PyTuple_CheckExact(o) && ((0 <= i) & (i < PyTuple_GET_SIZE(o)))) {
        r = PyTuple_GET_ITEM(o, i);
        Py_INCREF(r);
    }
    else if (Py_TYPE(o)->tp_as_sequence && Py_TYPE(o)->tp_as_sequence->sq_item && (likely(i >= 0) || !is_unsigned))
        r = PySequence_GetItem(o, i);
    else {
        r = __Pyx_GetItemInt_Generic(o, i, is_unsigned);
    }
    return r;
}
""",
impl = """
""")



#------------------------------------------------------------------------------------

setitem_int_utility_code = UtilityCode(
proto = """
static INLINE int __Pyx_SetItemInt(PyObject *o, Py_ssize_t i, PyObject *v, int is_unsigned) {
    int r;
    if (PyList_CheckExact(o) && ((0 <= i) & (i < PyList_GET_SIZE(o)))) {
        Py_DECREF(PyList_GET_ITEM(o, i));
        Py_INCREF(v);
        PyList_SET_ITEM(o, i, v);
        return 1;
    }
    else if (Py_TYPE(o)->tp_as_sequence && Py_TYPE(o)->tp_as_sequence->sq_ass_item && (likely(i >= 0) || !is_unsigned))
        r = PySequence_SetItem(o, i, v);
    else {
        PyObject *j = (likely(i >= 0) || !is_unsigned) ? PyInt_FromLong(i) : PyLong_FromUnsignedLongLong((sizeof(unsigned long long) > sizeof(Py_ssize_t) ? (1ULL << (sizeof(Py_ssize_t)*8)) : 0) + i);
        if (!j)
            return -1;
        r = PyObject_SetItem(o, j, v);
        Py_DECREF(j);
    }
    return r;
}
""",
impl = """
""")

#------------------------------------------------------------------------------------

delitem_int_utility_code = UtilityCode(
proto = """
static INLINE int __Pyx_DelItemInt(PyObject *o, Py_ssize_t i, int is_unsigned) {
    int r;
    if (Py_TYPE(o)->tp_as_sequence && Py_TYPE(o)->tp_as_sequence->sq_ass_item && (likely(i >= 0) || !is_unsigned))
        r = PySequence_DelItem(o, i);
    else {
        PyObject *j = (likely(i >= 0) || !is_unsigned) ? PyInt_FromLong(i) : PyLong_FromUnsignedLongLong((sizeof(unsigned long long) > sizeof(Py_ssize_t) ? (1ULL << (sizeof(Py_ssize_t)*8)) : 0) + i);
        if (!j)
            return -1;
        r = PyObject_DelItem(o, j);
        Py_DECREF(j);
    }
    return r;
}
""",
impl = """
""")

#------------------------------------------------------------------------------------

raise_noneattr_error_utility_code = UtilityCode(
proto = """
static INLINE void __Pyx_RaiseNoneAttributeError(const char* attrname);
""",
impl = """
static INLINE void __Pyx_RaiseNoneAttributeError(const char* attrname) {
    PyErr_Format(PyExc_AttributeError, "'NoneType' object has no attribute '%s'", attrname);
}
""")

raise_noneindex_error_utility_code = UtilityCode(
proto = """
static INLINE void __Pyx_RaiseNoneIndexingError(void);
""",
impl = """
static INLINE void __Pyx_RaiseNoneIndexingError(void) {
    PyErr_SetString(PyExc_TypeError, "'NoneType' object is unsubscriptable");
}
""")<|MERGE_RESOLUTION|>--- conflicted
+++ resolved
@@ -5409,38 +5409,18 @@
     Py_DECREF(j);
     return r;
 }
-<<<<<<< HEAD
 """ + ''.join([
 """
 static INLINE PyObject *__Pyx_GetItemInt_%(type)s(PyObject *o, Py_ssize_t i, int is_unsigned) {
-    if (likely(o != Py_None && ((0 <= i) & (i < Py%(type)s_GET_SIZE(o))))) {
+    if (likely(o != Py_None && likely((0 <= i) & (i < Py%(type)s_GET_SIZE(o))))) {
         PyObject *r = Py%(type)s_GET_ITEM(o, i);
-=======
-
-static INLINE PyObject *__Pyx_GetItemInt_List(PyObject *o, Py_ssize_t i, int is_unsigned) {
-    if (likely(o != Py_None) && likely((0 <= i) & (i < PyList_GET_SIZE(o)))) {
-        PyObject *r = PyList_GET_ITEM(o, i);
->>>>>>> 8a243e1d
         Py_INCREF(r);
         return r;
     }
     else return __Pyx_GetItemInt_Generic(o, i, is_unsigned);
 }
-<<<<<<< HEAD
 """ % {'type' : type_name} for type_name in ('List', 'Tuple')
 ]) + """
-=======
-
-static INLINE PyObject *__Pyx_GetItemInt_Tuple(PyObject *o, Py_ssize_t i, int is_unsigned) {
-    if (likely(o != Py_None) && likely((0 <= i) & (i < PyTuple_GET_SIZE(o)))) {
-        PyObject *r = PyTuple_GET_ITEM(o, i);
-        Py_INCREF(r);
-        return r;
-    }
-    else return __Pyx_GetItemInt_Generic(o, i, is_unsigned);
-}
-
->>>>>>> 8a243e1d
 static INLINE PyObject *__Pyx_GetItemInt(PyObject *o, Py_ssize_t i, int is_unsigned) {
     PyObject *r;
     if (PyList_CheckExact(o) && ((0 <= i) & (i < PyList_GET_SIZE(o)))) {
