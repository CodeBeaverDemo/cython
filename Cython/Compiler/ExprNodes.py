--- conflicted
+++ resolved
@@ -1878,14 +1878,6 @@
     
     def generate_assignment_code(self, rhs, code):
         code.putln(
-<<<<<<< HEAD
-            "%s = PyObject_GetIter(%s); if (!%s) %s" % (
-                self.iterator.result_code,
-                rhs.py_result(),
-                self.iterator.result_code,
-                code.error_goto(self.pos)))
-        rhs.generate_disposal_code(code)
-=======
             "if (PyTuple_CheckExact(%s) && PyTuple_GET_SIZE(%s) == %s) {" % (
                 rhs.py_result(), 
                 rhs.py_result(), 
@@ -1902,10 +1894,17 @@
             value_node.generate_evaluation_code(code)
             self.args[i].generate_assignment_code(value_node, code)
             
+        rhs.generate_disposal_code(code)
         code.putln("}")
         code.putln("else {")
 
->>>>>>> eb1857fb
+        code.putln(
+            "%s = PyObject_GetIter(%s); if (!%s) %s" % (
+                self.iterator.result_code,
+                rhs.py_result(),
+                self.iterator.result_code,
+                code.error_goto(self.pos)))
+        rhs.generate_disposal_code(code)
         for i in range(len(self.args)):
             item = self.unpacked_items[i]
             unpack_code = "__Pyx_UnpackItem(%s)" % (
@@ -1923,12 +1922,12 @@
             "if (__Pyx_EndUnpack(%s) < 0) %s" % (
                 self.iterator.py_result(),
                 code.error_goto(self.pos)))
-
-        code.putln("}")
         if debug_disposal_code:
             print "UnpackNode.generate_assignment_code:"
-            print "...generating disposal code for", rhs
+            print "...generating disposal code for", iterator
         self.iterator.generate_disposal_code(code)
+
+        code.putln("}")
 
 
 class TupleNode(SequenceNode):
