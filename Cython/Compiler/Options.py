--- conflicted
+++ resolved
@@ -19,10 +19,6 @@
 
 # Decref global variables in this module on exit for garbage collection. 
 # 0: None, 1+: interned objects, 2+: cdef globals, 3+: types objects
-<<<<<<< HEAD
 generate_cleanup_code = 3
-=======
-generate_cleanup_code = 1
 
-annotate = 0
->>>>>>> cd1f577d
+annotate = 0