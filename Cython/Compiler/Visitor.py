--- conflicted
+++ resolved
@@ -275,7 +275,37 @@
         self.visitchildren(node)
         return node
 
-<<<<<<< HEAD
+class ScopeTrackingTransform(CythonTransform):
+    # Keeps track of type of scopes
+    scope_type = None # can be either of 'module', 'function', 'cclass', 'pyclass'
+    scope_node = None
+    
+    def visit_ModuleNode(self, node):
+        self.scope_type = 'module'
+        self.scope_node = node
+        self.visitchildren(node)
+        return node
+
+    def visit_scope(self, node, scope_type):
+        prev = self.scope_type, self.scope_node
+        self.scope_type = scope_type
+        self.scope_node = node
+        self.visitchildren(node)
+        self.scope_type, self.scope_node = prev
+        return node
+    
+    def visit_CClassDefNode(self, node):
+        return self.visit_scope(node, 'cclass')
+
+    def visit_PyClassDefNode(self, node):
+        return self.visit_scope(node, 'pyclass')
+
+    def visit_FuncDefNode(self, node):
+        return self.visit_scope(node, 'function')
+
+    def visit_CStructOrUnionDefNode(self, node):
+        return self.visit_scope(node, 'struct')
+
 class RecursiveNodeReplacer(VisitorTransform):
     """
     Recursively replace all occurrences of a node in a subtree by
@@ -291,38 +321,6 @@
             return self.new_node
         else:
             return node
-=======
-class ScopeTrackingTransform(CythonTransform):
-    # Keeps track of type of scopes
-    scope_type = None # can be either of 'module', 'function', 'cclass', 'pyclass'
-    scope_node = None
-    
-    def visit_ModuleNode(self, node):
-        self.scope_type = 'module'
-        self.scope_node = node
-        self.visitchildren(node)
-        return node
-
-    def visit_scope(self, node, scope_type):
-        prev = self.scope_type, self.scope_node
-        self.scope_type = scope_type
-        self.scope_node = node
-        self.visitchildren(node)
-        self.scope_type, self.scope_node = prev
-        return node
-    
-    def visit_CClassDefNode(self, node):
-        return self.visit_scope(node, 'cclass')
-
-    def visit_PyClassDefNode(self, node):
-        return self.visit_scope(node, 'pyclass')
-
-    def visit_FuncDefNode(self, node):
-        return self.visit_scope(node, 'function')
-
-    def visit_CStructOrUnionDefNode(self, node):
-        return self.visit_scope(node, 'struct')
->>>>>>> 4c11531e
 
 
 
