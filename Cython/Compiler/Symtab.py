#
#   Symbol Table
#


import re
import copy
import operator

from ..Utils import try_finally_contextmanager
from .Errors import warning, error, InternalError, performance_hint
from .StringEncoding import EncodedString
from . import Options, Naming
from . import PyrexTypes
from .PyrexTypes import py_object_type, unspecified_type
from .TypeSlots import (
    pyfunction_signature, pymethod_signature, richcmp_special_methods,
    get_slot_table, get_property_accessor_signature)
from . import Future

from . import Code

iso_c99_keywords = {
    'auto', 'break', 'case', 'char', 'const', 'continue', 'default', 'do',
    'double', 'else', 'enum', 'extern', 'float', 'for', 'goto', 'if',
    'int', 'long', 'register', 'return', 'short', 'signed', 'sizeof',
    'static', 'struct', 'switch', 'typedef', 'union', 'unsigned', 'void',
    'volatile', 'while',
    '_Bool', '_Complex'', _Imaginary', 'inline', 'restrict',
}


def c_safe_identifier(cname):
    # There are some C limitations on struct entry names.
    if ((cname[:2] == '__' and not (cname.startswith(Naming.pyrex_prefix)
                                    or cname in ('__weakref__', '__dict__')))
            or cname in iso_c99_keywords):
        cname = Naming.pyrex_prefix + cname
    return cname

def punycodify_name(cname, mangle_with=None):
    # if passed the mangle_with should be a byte string
    # modified from  PEP489
    if cname.isascii():
        return cname

    cname = cname.encode('punycode').replace(b'-', b'_').decode('ascii')
    if mangle_with:
        # sometimes it necessary to mangle unicode names alone where
        # they'll be inserted directly into C, because the punycode
        # transformation can turn them into invalid identifiers
        cname = "%s_%s" % (mangle_with, cname)
    elif cname.startswith(Naming.pyrex_prefix):
        # a punycode name could also be a valid ascii variable name so
        # change the prefix to distinguish
        cname = cname.replace(Naming.pyrex_prefix,
                              Naming.pyunicode_identifier_prefix, 1)

    return cname


class BufferAux:
    writable_needed = False

    def __init__(self, buflocal_nd_var, rcbuf_var):
        self.buflocal_nd_var = buflocal_nd_var
        self.rcbuf_var = rcbuf_var

    def __repr__(self):
        return "<BufferAux %r>" % self.__dict__


class Entry:
    # A symbol table entry in a Scope or ModuleNamespace.
    #
    # name             string     Python name of entity
    # cname            string     C name of entity
    # type             PyrexType  Type of entity
    # doc              string     Doc string
    # annotation       ExprNode   PEP 484/526 annotation
    # init             string     Initial value
    # visibility       'private' or 'public' or 'extern'
    # is_builtin       boolean    Is an entry in the Python builtins dict
    # is_cglobal       boolean    Is a C global variable
    # is_pyglobal      boolean    Is a Python module-level variable
    #                               or class attribute during
    #                               class construction
    # is_member        boolean    Is an assigned class member
    # is_pyclass_attr  boolean    Is a name in a Python class namespace
    # is_variable      boolean    Is a variable
    # is_cfunction     boolean    Is a C function
    # is_cmethod       boolean    Is a C method of an extension type
    # is_builtin_cmethod boolean  Is a C method of a builtin type (implies is_cmethod)
    # is_unbound_cmethod boolean  Is an unbound C method of an extension type
    # is_final_cmethod   boolean  Is non-overridable C method
    # is_inline_cmethod  boolean  Is inlined C method
    # is_anonymous     boolean    Is a anonymous pyfunction entry
    # is_type          boolean    Is a type definition
    # is_cclass        boolean    Is an extension class
    # is_cpp_class     boolean    Is a C++ class
    # is_const         boolean    Is a constant
    # is_property      boolean    Is a property of an extension type:
    # doc_cname        string or None  C const holding the docstring
    # getter_cname     string          C func for getting property
    # setter_cname     string          C func for setting or deleting property
    # is_cproperty     boolean         Is an inline property of an external type
    # is_self_arg      boolean    Is the "self" arg of an exttype method
    # is_arg           boolean    Is the arg of a method
    # is_local         boolean    Is a local variable
    # in_closure       boolean    Is referenced in an inner scope
    # in_subscope      boolean    Belongs to a generator expression scope
    # is_readonly      boolean    Can't be assigned to
    # func_cname       string     C func implementing Python func
    # func_modifiers   [string]   C function modifiers ('inline')
    # pos              position   Source position where declared
    # namespace_cname  string     If is_pyglobal, the C variable
    #                               holding its home namespace
    # pymethdef_cname  string     PyMethodDef structure
    # signature        Signature  Arg & return types for Python func
    # as_variable      Entry      Alternative interpretation of extension
    #                               type name or builtin C function as a variable
    # xdecref_cleanup  boolean    Use Py_XDECREF for error cleanup
    # in_cinclude      boolean    Suppress C declaration code
    # enum_values      [Entry]    For enum types, list of values
    # qualified_name   string     "modname.funcname" or "modname.classname"
    #                               or "modname.classname.funcname"
    # is_declared_generic  boolean  Is declared as PyObject * even though its
    #                                 type is an extension type
    # as_module        None       Module scope, if a cimported module
    # is_inherited     boolean    Is an inherited attribute of an extension type
    # pystring_cname   string     C name of Python version of string literal
    # is_interned      boolean    For string const entries, value is interned
    # is_identifier    boolean    For string const entries, value is an identifier
    # used             boolean
    # is_special       boolean    Is a special method or property accessor
    #                               of an extension type
    # defined_in_pxd   boolean    Is defined in a .pxd file (not just declared)
    # api              boolean    Generate C API for C class or function
    # utility_code     string     Utility code needed when this entry is used
    #
    # buffer_aux       BufferAux or None  Extra information needed for buffer variables
    # inline_func_in_pxd boolean  Hacky special case for inline function in pxd file.
    #                             Ideally this should not be necessary.
    # might_overflow   boolean    In an arithmetic expression that could cause
    #                             overflow (used for type inference).
    # utility_code_definition     For some Cython builtins, the utility code
    #                             which contains the definition of the entry.
    #                             Currently only supported for CythonScope entries.
    # error_on_uninitialized      Have Control Flow issue an error when this entry is
    #                             used uninitialized
    # cf_used          boolean    Entry is used
    # is_fused_specialized boolean Whether this entry of a cdef or def function
    #                              is a specialization
    # is_cgetter       boolean    Is a c-level getter function
    # is_cpp_optional  boolean    Entry should be declared as std::optional (cpp_locals directive)
    # known_standard_library_import     Either None (default), an empty string (definitely can't be determined)
    #                             or a string of "modulename.something.attribute"
    #                             Used for identifying imports from typing/dataclasses etc
    # pytyping_modifiers          Python type modifiers like "typing.ClassVar" but also "dataclasses.InitVar"
    # enum_int_value  None or int  If known, the int that corresponds to this enum value

    # TODO: utility_code and utility_code_definition serves the same purpose...

    inline_func_in_pxd = False
    borrowed = 0
    init = ""
    annotation = None
    visibility = 'private'
    is_builtin = 0
    is_cglobal = 0
    is_pyglobal = 0
    is_member = 0
    is_pyclass_attr = 0
    is_variable = 0
    is_cfunction = 0
    is_cmethod = 0
    is_builtin_cmethod = False
    is_unbound_cmethod = 0
    is_final_cmethod = 0
    is_inline_cmethod = 0
    is_anonymous = 0
    is_type = 0
    is_cclass = 0
    is_cpp_class = 0
    is_const = 0
    is_property = 0
    is_cproperty = 0
    doc_cname = None
    getter_cname = None
    setter_cname = None
    is_self_arg = 0
    is_arg = 0
    is_local = 0
    in_closure = 0
    from_closure = 0
    in_subscope = 0
    is_declared_generic = 0
    is_readonly = 0
    pyfunc_cname = None
    func_cname = None
    func_modifiers = []
    final_func_cname = None
    doc = None
    as_variable = None
    xdecref_cleanup = 0
    in_cinclude = 0
    as_module = None
    is_inherited = 0
    pystring_cname = None
    is_identifier = 0
    is_interned = 0
    used = 0
    is_special = 0
    defined_in_pxd = 0
    is_implemented = 0
    api = 0
    utility_code = None
    is_overridable = 0
    buffer_aux = None
    prev_entry = None
    might_overflow = 0
    fused_cfunction = None
    is_fused_specialized = False
    utility_code_definition = None
    needs_property = False
    in_with_gil_block = 0
    from_cython_utility_code = None
    error_on_uninitialized = False
    cf_used = True
    outer_entry = None
    is_cgetter = False
    is_cpp_optional = False
    known_standard_library_import = None
    pytyping_modifiers = None
    enum_int_value = None
    vtable_type = None

    def __init__(self, name, cname, type, pos = None, init = None):
        self.name = name
        self.cname = cname
        self.type = type
        self.pos = pos
        self.init = init
        self.overloaded_alternatives = []
        self.cf_assignments = []
        self.cf_references = []
        self.inner_entries = []
        self.defining_entry = self

    def __repr__(self):
        return "%s(<%x>, name=%s, type=%s)" % (type(self).__name__, id(self), self.name, self.type)

    def already_declared_here(self):
        error(self.pos, "Previous declaration is here")

    def redeclared(self, pos):
        error(pos, "'%s' does not match previous declaration" % self.name)
        self.already_declared_here()

    def all_alternatives(self):
        return [self] + self.overloaded_alternatives

    def all_entries(self):
        return [self] + self.inner_entries

    def __lt__(left, right):
        if isinstance(left, Entry) and isinstance(right, Entry):
            return (left.name, left.cname) < (right.name, right.cname)
        else:
            return NotImplemented

    @property
    def cf_is_reassigned(self):
        return len(self.cf_assignments) > 1

    def make_cpp_optional(self):
        assert self.type.is_cpp_class
        self.is_cpp_optional = True
        assert not self.utility_code  # we're not overwriting anything?
        self.utility_code_definition = Code.UtilityCode.load_cached("OptionalLocals", "CppSupport.cpp")

    def declared_with_pytyping_modifier(self, modifier_name):
        return modifier_name in self.pytyping_modifiers if self.pytyping_modifiers else False


class InnerEntry(Entry):
    """
    An entry in a closure scope that represents the real outer Entry.
    """
    from_closure = True

    def __init__(self, outer_entry, scope):
        Entry.__init__(self, outer_entry.name,
                       outer_entry.cname,
                       outer_entry.type,
                       outer_entry.pos)
        self.outer_entry = outer_entry
        self.scope = scope

        # share state with (outermost) defining entry
        outermost_entry = outer_entry
        while outermost_entry.outer_entry:
            outermost_entry = outermost_entry.outer_entry
        self.defining_entry = outermost_entry
        self.inner_entries = outermost_entry.inner_entries
        self.cf_assignments = outermost_entry.cf_assignments
        self.cf_references = outermost_entry.cf_references
        self.overloaded_alternatives = outermost_entry.overloaded_alternatives
        self.is_cpp_optional = outermost_entry.is_cpp_optional
        self.inner_entries.append(self)

    def __getattr__(self, name):
        if name.startswith('__'):
            # we wouldn't have been called if it was there
            raise AttributeError(name)
        return getattr(self.defining_entry, name)

    def all_entries(self):
        return self.defining_entry.all_entries()


class Scope:
    # name              string             Unqualified name
    # outer_scope       Scope or None      Enclosing scope
    # entries           {string : Entry}   Python name to entry, non-types
    # const_entries     [Entry]            Constant entries
    # type_entries      [Entry]            Struct/union/enum/typedef/exttype entries
    # sue_entries       [Entry]            Struct/union/enum entries
    # arg_entries       [Entry]            Function argument entries
    # var_entries       [Entry]            User-defined variable entries
    # pyfunc_entries    [Entry]            Python function entries
    # cfunc_entries     [Entry]            C function entries
    # c_class_entries   [Entry]            All extension type entries
    # cname_to_entry    {string : Entry}   Temp cname to entry mapping
    # return_type       PyrexType or None  Return type of function owning scope
    # is_builtin_scope  boolean            Is the builtin scope of Python/Cython
    # is_py_class_scope boolean            Is a Python class scope
    # is_c_class_scope  boolean            Is an extension type scope
    # is_local_scope    boolean            Is a local (i.e. function/method/generator) scope
    # is_closure_scope  boolean            Is a closure scope
    # is_generator_expression_scope boolean   A subset of closure scope used for generator expressions
    # is_passthrough    boolean            Outer scope is passed directly
    # is_cpp_class_scope  boolean          Is a C++ class scope
    # is_property_scope boolean            Is a extension type property scope
    # is_c_dataclass_scope     boolean or "frozen"  is a cython.dataclasses.dataclass
    # scope_prefix      string             Disambiguator for C names
    # in_cinclude       boolean            Suppress C declaration code
    # qualified_name    string             "modname" or "modname.classname"
    #                                        Python strings in this scope
    # nogil             boolean            In a nogil section
    # directives        dict               Helper variable for the recursive
    #                                      analysis, contains directive values.
    # is_internal       boolean            Is only used internally (simpler setup)
    # scope_predefined_names  list of str   Class variable containing special names defined by
    #                                      this type of scope (e.g. __builtins__, __qualname__)

    is_builtin_scope = 0
    is_py_class_scope = 0
    is_c_class_scope = 0
    is_closure_scope = 0
    is_local_scope = False
    is_generator_expression_scope = 0
    is_comprehension_scope = 0
    is_passthrough = 0
    is_cpp_class_scope = 0
    is_property_scope = 0
    is_module_scope = 0
    is_c_dataclass_scope = False
    is_internal = 0
    scope_prefix = ""
    in_cinclude = 0
    nogil = 0
    fused_to_specific = None
    return_type = None
    scope_predefined_names = []
    # Do ambiguous type names like 'int' and 'float' refer to the C types? (Otherwise, Python types.)
    in_c_type_context = True

    def __init__(self, name, outer_scope, parent_scope):
        # The outer_scope is the next scope in the lookup chain.
        # The parent_scope is used to derive the qualified name of this scope.
        self.name = name
        self.outer_scope = outer_scope
        self.parent_scope = parent_scope
        mangled_name = "%d%s_" % (len(name), name.replace('.', '_dot_'))
        qual_scope = self.qualifying_scope()
        if qual_scope:
            self.qualified_name = qual_scope.qualify_name(name)
            self.scope_prefix = qual_scope.scope_prefix + mangled_name
        else:
            self.qualified_name = EncodedString(name)
            self.scope_prefix = mangled_name
        self.entries = {}
        self.subscopes = set()
        self.const_entries = []
        self.type_entries = []
        self.sue_entries = []
        self.arg_entries = []
        self.var_entries = []
        self.pyfunc_entries = []
        self.cfunc_entries = []
        self.c_class_entries = []
        self.defined_c_classes = []
        self.imported_c_classes = {}
        self.cname_to_entry = {}
        self.identifier_to_entry = {}
        self.num_to_entry = {}
        self.obj_to_entry = {}
        self.buffer_entries = []
        self.lambda_defs = []
        self.id_counters = {}
        for var_name in self.scope_predefined_names:
            self.declare_var(EncodedString(var_name), py_object_type, pos=None)

    def __deepcopy__(self, memo):
        return self

    def merge_in(self, other, merge_unused=True, allowlist=None):
        # Use with care...
        entries = []
        for name, entry in other.entries.items():
            if not allowlist or name in allowlist:
                if entry.used or merge_unused:
                    entries.append((name, entry))

        self.entries.update(entries)

        for attr in ('const_entries',
                     'type_entries',
                     'sue_entries',
                     'arg_entries',
                     'var_entries',
                     'pyfunc_entries',
                     'cfunc_entries',
                     'c_class_entries'):
            self_entries = getattr(self, attr)
            names = {e.name for e in self_entries}
            for entry in getattr(other, attr):
                if (entry.used or merge_unused) and entry.name not in names:
                    self_entries.append(entry)

    def __str__(self):
        return "<%s %s>" % (self.__class__.__name__, self.qualified_name)

    def qualifying_scope(self):
        return self.parent_scope

    def mangle(self, prefix, name = None):
        if name:
            return punycodify_name("%s%s%s" % (prefix, self.scope_prefix, name))
        else:
            return self.parent_scope.mangle(prefix, self.name)

    def mangle_internal(self, name):
        # Mangle an internal name so as not to clash with any
        # user-defined name in this scope.
        prefix = "%s%s_" % (Naming.pyrex_prefix, name)
        return self.mangle(prefix)
        #return self.parent_scope.mangle(prefix, self.name)

    def mangle_class_private_name(self, name):
        if self.parent_scope:
            return self.parent_scope.mangle_class_private_name(name)
        return name

    def next_id(self, name=None):
        # Return a cname fragment that is unique for this module
        counters = self.global_scope().id_counters
        try:
            count = counters[name] + 1
        except KeyError:
            count = 0
        counters[name] = count
        if name:
            if not count:
                # unique names don't need a suffix, reoccurrences will get one
                return name
            return '%s%d' % (name, count)
        else:
            return '%d' % count

    def global_scope(self):
        """ Return the module-level scope containing this scope. """
        return self.outer_scope.global_scope()

    def builtin_scope(self):
        """ Return the module-level scope containing this scope. """
        return self.outer_scope.builtin_scope()

    def iter_local_scopes(self):
        yield self
        if self.subscopes:
            yield from sorted(self.subscopes, key=operator.attrgetter('scope_prefix'))

    @try_finally_contextmanager
    def new_c_type_context(self, in_c_type_context=None):
        old_c_type_context = self.in_c_type_context
        if in_c_type_context is not None:
            self.in_c_type_context = in_c_type_context
        yield
        self.in_c_type_context = old_c_type_context

    def handle_already_declared_name(self, name, cname, type, pos, visibility):
        """
        Returns an entry or None

        If it returns an entry, it makes sense for "declare" to keep using that
        entry and not to declare its own.

        May be overridden (e.g. for builtin scope,
        which always allows redeclarations)
        """
        entry = None
        entries = self.entries
        old_entry = entries[name]

        # Reject redeclared C++ functions only if they have a compatible type signature.
        cpp_override_allowed = False
        if type.is_cfunction and old_entry.type.is_cfunction and self.is_cpp():
            # If we redefine a C++ class method which is either inherited
            # or automatically generated (base constructor), then it's fine.
            # Otherwise, we shout.
            for alt_entry in old_entry.all_alternatives():
                if type.compatible_signature_with(alt_entry.type):
                    if name == '<init>' and not type.args:
                        # Cython pre-declares the no-args constructor - allow later user definitions.
                        cpp_override_allowed = True
                    elif alt_entry.is_inherited:
                        # Note that we can override an inherited method with a compatible but not exactly equal signature, as in C++.
                        cpp_override_allowed = True
                    if cpp_override_allowed:
                        # A compatible signature doesn't mean the exact same signature,
                        # so we're taking the new signature for the entry.
                        alt_entry.type = type
                        alt_entry.is_inherited = False
                        # Updating the entry attributes which can be modified in the method redefinition.
                        alt_entry.cname = cname
                        alt_entry.pos = pos
                        entry = alt_entry
                    break
            else:
                cpp_override_allowed = True

        if cpp_override_allowed:
            # C++ function/method overrides with different signatures are ok.
            pass
        elif entries[name].is_inherited:
            # Likewise ignore inherited classes.
            pass
        else:
            if visibility == 'extern':
                # Silenced outside of "cdef extern" blocks, until we have a safe way to
                # prevent pxd-defined cpdef functions from ending up here.
                warning(pos, "'%s' redeclared " % name, 1 if self.in_cinclude else 0)
            elif visibility != 'ignore':
                error(pos, "'%s' redeclared " % name)
                self.entries[name].already_declared_here()
            return None

        return entry


    def declare(self, name, cname, type, pos, visibility, shadow = 0, is_type = 0, create_wrapper = 0):
        # Create new entry, and add to dictionary if
        # name is not None. Reports a warning if already
        # declared.
        if type.is_buffer and not isinstance(self, LocalScope):  # and not is_type:
            error(pos, 'Buffer types only allowed as function local variables')
        if not self.in_cinclude and cname and re.match("^_[_A-Z]+$", cname):
            # See https://www.gnu.org/software/libc/manual/html_node/Reserved-Names.html#Reserved-Names
            warning(pos, "'%s' is a reserved name in C." % cname, -1)

        entries = self.entries
        entry = None
        if name and name in entries and not shadow:
            entry = self.handle_already_declared_name(name, cname, type, pos, visibility)

        if not entry:
            entry = Entry(name, cname, type, pos = pos)
            entry.in_cinclude = self.in_cinclude
            entry.create_wrapper = create_wrapper
            if name:
                entry.qualified_name = self.qualify_name(name)
                if not shadow:
                    if name in entries and self.is_cpp() and type.is_cfunction and not entries[name].is_cmethod:
                        # Which means: function or cppclass method is already present
                        entries[name].overloaded_alternatives.append(entry)
                    else:
                        entries[name] = entry

        if type.is_memoryviewslice:
            entry.init = type.default_value

        entry.scope = self
        entry.visibility = visibility
        return entry

    def qualify_name(self, name):
        return EncodedString("%s.%s" % (self.qualified_name, name))

    def declare_const(self, name, type, value, pos, cname = None, visibility = 'private', api = 0, create_wrapper = 0):
        # Add an entry for a named constant.
        if not cname:
            if self.in_cinclude or (visibility == 'public' or api):
                cname = name
            else:
                cname = self.mangle(Naming.enum_prefix, name)
        entry = self.declare(name, cname, type, pos, visibility, create_wrapper = create_wrapper)
        entry.is_const = 1
        entry.value_node = value
        return entry

    def declare_type(self, name, type, pos,
            cname = None, visibility = 'private', api = 0, defining = 1,
            shadow = 0, template = 0):
        # Add an entry for a type definition.
        if not cname:
            cname = name
        entry = self.declare(name, cname, type, pos, visibility, shadow,
                             is_type=True)
        entry.is_type = 1
        entry.api = api
        if defining:
            self.type_entries.append(entry)

        # don't replace an entry that's already set
        if not template and getattr(type, "entry", None) is None:
            type.entry = entry

        # here we would set as_variable to an object representing this type
        return entry

    def declare_typedef(self, name, base_type, pos, cname = None,
                        visibility = 'private', api = 0):
        if not cname:
            if self.in_cinclude or (visibility != 'private' or api):
                cname = name
            else:
                cname = self.mangle(Naming.type_prefix, name)
        try:
            if self.is_cpp_class_scope:
                namespace = self.outer_scope.lookup(self.name).type
            else:
                namespace = None
            type = PyrexTypes.create_typedef_type(name, base_type, cname,
                                                  (visibility == 'extern'),
                                                  namespace)
        except ValueError as e:
            error(pos, e.args[0])
            type = PyrexTypes.error_type
        entry = self.declare_type(name, type, pos, cname,
                                  visibility = visibility, api = api)
        type.qualified_name = entry.qualified_name
        return entry

    def declare_struct_or_union(self, name, kind, scope,
                                typedef_flag, pos, cname = None,
                                visibility = 'private', api = 0,
                                packed = False):
        # Add an entry for a struct or union definition.
        if not cname:
            if self.in_cinclude or (visibility == 'public' or api):
                cname = name
            else:
                cname = self.mangle(Naming.type_prefix, name)
        entry = self.lookup_here(name)
        if not entry:
            in_cpp = self.is_cpp()
            type = PyrexTypes.CStructOrUnionType(
                name, kind, scope, typedef_flag, cname, packed,
                in_cpp = in_cpp)
            entry = self.declare_type(name, type, pos, cname,
                visibility = visibility, api = api,
                defining = scope is not None)
            self.sue_entries.append(entry)
            type.entry = entry
        else:
            if not (entry.is_type and entry.type.is_struct_or_union
                    and entry.type.kind == kind):
                warning(pos, "'%s' redeclared  " % name, 0)
            elif scope and entry.type.scope:
                warning(pos, "'%s' already defined  (ignoring second definition)" % name, 0)
            else:
                self.check_previous_typedef_flag(entry, typedef_flag, pos)
                self.check_previous_visibility(entry, visibility, pos)
                if scope:
                    entry.type.scope = scope
                    self.type_entries.append(entry)
        if self.is_cpp_class_scope:
            entry.type.namespace = self.outer_scope.lookup(self.name).type
        return entry

    def declare_cpp_class(self, name, scope,
            pos, cname = None, base_classes = (),
            visibility = 'extern', templates = None):
        if cname is None:
            if self.in_cinclude or (visibility != 'private'):
                cname = name
            else:
                cname = self.mangle(Naming.type_prefix, name)
        base_classes = list(base_classes)
        entry = self.lookup_here(name)
        if not entry:
            type = PyrexTypes.CppClassType(
                name, scope, cname, base_classes, templates = templates)
            entry = self.declare_type(name, type, pos, cname,
                visibility = visibility, defining = scope is not None)
            self.sue_entries.append(entry)
        else:
            if not (entry.is_type and entry.type.is_cpp_class):
                error(pos, "'%s' redeclared " % name)
                entry.already_declared_here()
                return None
            elif scope and entry.type.scope:
                warning(pos, "'%s' already defined  (ignoring second definition)" % name, 0)
            else:
                if scope:
                    entry.type.scope = scope
                    self.type_entries.append(entry)
            if base_classes:
                if entry.type.base_classes and entry.type.base_classes != base_classes:
                    error(pos, "Base type does not match previous declaration")
                    entry.already_declared_here()
                else:
                    entry.type.base_classes = base_classes
            if templates or entry.type.templates:
                if templates != entry.type.templates:
                    error(pos, "Template parameters do not match previous declaration")
                    entry.already_declared_here()

        def declare_inherited_attributes(entry, base_classes):
            for base_class in base_classes:
                if base_class is PyrexTypes.error_type:
                    continue
                if base_class.scope is None:
                    error(pos, "Cannot inherit from incomplete type")
                else:
                    declare_inherited_attributes(entry, base_class.base_classes)
                    entry.type.scope.declare_inherited_cpp_attributes(base_class)
        if scope:
            declare_inherited_attributes(entry, base_classes)
            scope.declare_var(name="this", cname="this", type=PyrexTypes.CPtrType(entry.type), pos=entry.pos)
        if self.is_cpp_class_scope:
            entry.type.namespace = self.outer_scope.lookup(self.name).type
        return entry

    def check_previous_typedef_flag(self, entry, typedef_flag, pos):
        if typedef_flag != entry.type.typedef_flag:
            error(pos, "'%s' previously declared using '%s'" % (
                entry.name, ("cdef", "ctypedef")[entry.type.typedef_flag]))

    def check_previous_visibility(self, entry, visibility, pos):
        if entry.visibility != visibility:
            error(pos, "'%s' previously declared as '%s'" % (
                entry.name, entry.visibility))

    def declare_enum(self, name, pos, cname, scoped, typedef_flag,
            visibility='private', api=0, create_wrapper=0, doc=None):
        if name:
            if not cname:
                if (self.in_cinclude or visibility == 'public'
                        or visibility == 'extern' or api):
                    cname = name
                else:
                    cname = self.mangle(Naming.type_prefix, name)
            if self.is_cpp_class_scope:
                namespace = self.outer_scope.lookup(self.name).type
            else:
                namespace = None

            if scoped:
                type = PyrexTypes.CppScopedEnumType(name, cname, namespace, doc=doc)
            else:
                type = PyrexTypes.CEnumType(name, cname, typedef_flag, namespace, doc=doc)
        else:
            type = PyrexTypes.c_anon_enum_type
        entry = self.declare_type(name, type, pos, cname = cname,
            visibility = visibility, api = api)
        if scoped:
            entry.utility_code = Code.UtilityCode.load_cached("EnumClassDecl", "CppSupport.cpp")
            self.use_entry_utility_code(entry)
        entry.create_wrapper = create_wrapper
        entry.enum_values = []

        self.sue_entries.append(entry)
        return entry

    def declare_tuple_type(self, pos, components):
        return self.outer_scope.declare_tuple_type(pos, components)

    def declare_var(self, name, type, pos,
                    cname=None, visibility='private',
                    api=False, in_pxd=False, is_cdef=False, pytyping_modifiers=None):
        # Add an entry for a variable.
        if not cname:
            if visibility != 'private' or api:
                cname = name
            else:
                cname = self.mangle(Naming.var_prefix, name)
        entry = self.declare(name, cname, type, pos, visibility)
        entry.is_variable = 1
        if type.is_cpp_class and visibility != 'extern':
            if self.directives['cpp_locals']:
                entry.make_cpp_optional()
            else:
                type.check_nullary_constructor(pos)
        if in_pxd and visibility != 'extern':
            entry.defined_in_pxd = 1
            entry.used = 1
        if api:
            entry.api = 1
            entry.used = 1
        if pytyping_modifiers:
            entry.pytyping_modifiers = pytyping_modifiers
        return entry

    def _reject_pytyping_modifiers(self, pos, modifiers, allowed=()):
        if not modifiers:
            return
        for modifier in modifiers:
            if modifier not in allowed:
                error(pos, "Modifier '%s' is not allowed here." % modifier)

    def declare_assignment_expression_target(self, name, type, pos):
        # In most cases declares the variable as normal.
        # For generator expressions and comprehensions the variable is declared in their parent
        return self.declare_var(name, type, pos)

    def declare_builtin(self, name, pos):
        name = self.mangle_class_private_name(name)
        return self.outer_scope.declare_builtin(name, pos)

    def _declare_pyfunction(self, name, pos, visibility='extern', entry=None):
        if entry and not entry.type.is_cfunction:
            error(pos, "'%s' already declared" % name)
            error(entry.pos, "Previous declaration is here")
        entry = self.declare_var(name, py_object_type, pos, visibility=visibility)
        entry.signature = pyfunction_signature
        self.pyfunc_entries.append(entry)
        return entry

    def declare_pyfunction(self, name, pos, allow_redefine=False, visibility='extern'):
        # Add an entry for a Python function.
        entry = self.lookup_here(name)
        if not allow_redefine:
            return self._declare_pyfunction(name, pos, visibility=visibility, entry=entry)
        if entry:
            if entry.type.is_unspecified:
                entry.type = py_object_type
            elif entry.type is not py_object_type:
                return self._declare_pyfunction(name, pos, visibility=visibility, entry=entry)
        else:  # declare entry stub
            self.declare_var(name, py_object_type, pos, visibility=visibility)
        entry = self.declare_var(None, py_object_type, pos,
                                 cname=name, visibility='private')
        entry.name = EncodedString(name)
        entry.qualified_name = self.qualify_name(name)
        entry.signature = pyfunction_signature
        entry.is_anonymous = True
        return entry

    def declare_lambda_function(self, lambda_name, pos):
        # Add an entry for an anonymous Python function.
        func_cname = self.mangle(Naming.lambda_func_prefix + 'funcdef_', lambda_name)
        pymethdef_cname = self.mangle(Naming.lambda_func_prefix + 'methdef_', lambda_name)
        qualified_name = self.qualify_name(lambda_name)

        entry = self.declare(None, func_cname, py_object_type, pos, 'private')
        entry.name = EncodedString(lambda_name)
        entry.qualified_name = qualified_name
        entry.pymethdef_cname = pymethdef_cname
        entry.func_cname = func_cname
        entry.signature = pyfunction_signature
        entry.is_anonymous = True
        return entry

    def add_lambda_def(self, def_node):
        self.lambda_defs.append(def_node)

    def register_pyfunction(self, entry):
        self.pyfunc_entries.append(entry)

    def declare_cfunction(self, name, type, pos,
                          cname=None, visibility='private', api=0, in_pxd=0,
                          defining=0, modifiers=(), utility_code=None, overridable=False):
        # Add an entry for a C function.
        if not cname:
            if visibility != 'private' or api:
                cname = name
            else:
                cname = self.mangle(Naming.func_prefix, name)
        inline_in_pxd = 'inline' in modifiers and in_pxd and defining
        if inline_in_pxd:
            # in_pxd does special things that we don't want to apply to inline functions
            in_pxd = False
        entry = self.lookup_here(name)
        if entry:
            if not in_pxd and visibility != entry.visibility and visibility == 'extern':
                # Previously declared, but now extern => treat this
                # as implementing the function, using the new cname
                defining = True
                visibility = entry.visibility
                entry.cname = cname
                entry.func_cname = cname
            if visibility != 'private' and visibility != entry.visibility:
                warning(pos, "Function '%s' previously declared as '%s', now as '%s'" % (
                    name, entry.visibility, visibility), 1)
            if overridable != entry.is_overridable:
                warning(pos, "Function '%s' previously declared as '%s'" % (
                    name, 'cpdef' if overridable else 'cdef'), 1)
            if entry.type.same_as(type):
                # Fix with_gil vs nogil.
                entry.type = entry.type.with_with_gil(type.with_gil)
            else:
                if visibility == 'extern' and entry.visibility == 'extern':
                    can_override = self.is_builtin_scope
                    if self.is_cpp():
                        can_override = True
                    elif cname and not can_override:
                        # if all alternatives have different cnames,
                        # it's safe to allow signature overrides
                        for alt_entry in entry.all_alternatives():
                            if not alt_entry.cname or cname == alt_entry.cname:
                                break  # cname not unique!
                        else:
                            can_override = True
                    if can_override:
                        temp = self.add_cfunction(name, type, pos, cname, visibility, modifiers)
                        temp.overloaded_alternatives = entry.all_alternatives()
                        entry = temp
                    else:
                        warning(pos, "Function signature does not match previous declaration", 1)
                        entry.type = type
                elif not in_pxd and entry.defined_in_pxd and type.compatible_signature_with(entry.type):
                    # TODO: check that this was done by a signature optimisation and not a user error.
                    #warning(pos, "Function signature does not match previous declaration", 1)

                    # Cython can't assume anything about cimported functions declared without
                    # an exception value. This is a performance problem mainly for nogil functions.
                    if entry.type.nogil and entry.type.exception_value is None and type.exception_value:
                        performance_hint(
                            entry.pos,
<<<<<<< HEAD
                            f"No exception value declared for '{entry.name}' in pxd file.\n"
                            "Users cimporting this function and calling it without the gil "
                            f"will always require an exception check.\n"
                            "Suggest adding an explicit exception value.",
=======
                            "No exception value declared for '%s' in pxd file.\n"
                            "Users cimporting this function and calling it without the gil "
                            "will always require an exception check.\n"
                            "Suggest adding an explicit exception value." % entry.name,
>>>>>>> 3bad4ed6
                            self)
                    entry.type = type
                else:
                    error(pos, "Function signature does not match previous declaration")
        else:
            entry = self.add_cfunction(name, type, pos, cname, visibility, modifiers)
            entry.func_cname = cname
            entry.is_overridable = overridable
        if inline_in_pxd:
            entry.inline_func_in_pxd = True
        if in_pxd and visibility != 'extern':
            entry.defined_in_pxd = 1
        if api:
            entry.api = 1
        if not defining and not in_pxd and visibility != 'extern':
            error(pos, "Non-extern C function '%s' declared but not defined" % name)
        if defining:
            entry.is_implemented = True
        if modifiers:
            entry.func_modifiers = modifiers
        if utility_code:
            assert not entry.utility_code, "duplicate utility code definition in entry %s (%s)" % (name, cname)
            entry.utility_code = utility_code
        if overridable:
            # names of cpdef functions can be used as variables and can be assigned to
            var_entry = Entry(name, cname, py_object_type)   # FIXME: cname?
            var_entry.qualified_name = self.qualify_name(name)
            var_entry.is_variable = 1
            var_entry.is_pyglobal = 1
            var_entry.scope = entry.scope
            entry.as_variable = var_entry
        type.entry = entry
        if (type.exception_check and type.exception_value is None and type.nogil and
                not pos[0].in_utility_code and
                # don't warn about external functions here - the user likely can't do anything
                defining and not in_pxd and not inline_in_pxd):
            PyrexTypes.write_noexcept_performance_hint(
                pos, self, function_name=name, void_return=type.return_type.is_void)
        return entry

    def declare_cgetter(self, name, return_type, pos=None, cname=None,
                        visibility="private", modifiers=(), defining=False, **cfunc_type_config):
        assert all(
            k in ('exception_value', 'exception_check', 'nogil', 'with_gil', 'is_const_method', 'is_static_method')
            for k in cfunc_type_config
        )
        cfunc_type = PyrexTypes.CFuncType(
            return_type,
            [PyrexTypes.CFuncTypeArg("self", self.parent_type, None)],
            **cfunc_type_config)
        entry = self.declare_cfunction(
            name, cfunc_type, pos, cname=None, visibility=visibility, modifiers=modifiers, defining=defining)
        entry.is_cgetter = True
        if cname is not None:
            entry.func_cname = cname
        return entry

    def add_cfunction(self, name, type, pos, cname, visibility, modifiers, inherited=False):
        # Add a C function entry without giving it a func_cname.
        entry = self.declare(name, cname, type, pos, visibility)
        entry.is_cfunction = 1
        if modifiers:
            entry.func_modifiers = modifiers
        if inherited or type.is_fused:
            self.cfunc_entries.append(entry)
        else:
            # For backwards compatibility reasons, we must keep all non-fused methods
            # before all fused methods, but separately for each type.
            i = len(self.cfunc_entries)
            for cfunc_entry in reversed(self.cfunc_entries):
                if cfunc_entry.is_inherited or not cfunc_entry.type.is_fused:
                    break
                i -= 1
            self.cfunc_entries.insert(i, entry)
        return entry

    def find(self, name, pos):
        # Look up name, report error if not found.
        entry = self.lookup(name)
        if entry:
            return entry
        else:
            error(pos, "'%s' is not declared" % name)

    def find_imported_module(self, path, pos):
        # Look up qualified name, must be a module, report error if not found.
        # Path is a list of names.
        scope = self
        for name in path:
            entry = scope.find(name, pos)
            if not entry:
                return None
            if entry.as_module:
                scope = entry.as_module
            else:
                error(pos, "'%s' is not a cimported module" % '.'.join(path))
                return None
        return scope

    def lookup(self, name):
        # Look up name in this scope or an enclosing one.
        # Return None if not found.

        mangled_name = self.mangle_class_private_name(name)
        entry = (self.lookup_here(name)  # lookup here also does mangling
                or (self.outer_scope and self.outer_scope.lookup(mangled_name))
                or None)
        if entry:
            return entry

        # look up the original name in the outer scope
        # Not strictly Python behaviour but see https://github.com/cython/cython/issues/3544
        entry = (self.outer_scope and self.outer_scope.lookup(name)) or None
        if entry and entry.is_pyglobal:
            self._emit_class_private_warning(entry.pos, name)
        return entry

    def lookup_here(self, name):
        # Look up in this scope only, return None if not found.

        entry = self.entries.get(self.mangle_class_private_name(name), None)
        if entry:
            return entry
        # Also check the unmangled name in the current scope
        # (even if mangling should give us something else).
        # This is to support things like global __foo which makes a declaration for __foo
        return self.entries.get(name, None)

    def lookup_here_unmangled(self, name):
        return self.entries.get(name, None)

    def lookup_assignment_expression_target(self, name):
        # For most cases behaves like "lookup_here".
        # However, it does look outwards for comprehension and generator expression scopes
        return self.lookup_here(name)

    def lookup_target(self, name):
        # Look up name in this scope only. Declare as Python
        # variable if not found.
        entry = self.lookup_here(name)
        if not entry:
            entry = self.lookup_here_unmangled(name)
            if entry and entry.is_pyglobal:
                self._emit_class_private_warning(entry.pos, name)
        if not entry:
            entry = self.declare_var(name, py_object_type, None)
        return entry

    def _type_or_specialized_type_from_entry(self, entry):
        if entry and entry.is_type:
            if entry.type.is_fused and self.fused_to_specific:
                return entry.type.specialize(self.fused_to_specific)
            return entry.type

    def lookup_type(self, name):
        entry = self.lookup(name)
        # The logic here is:
        #  1. if entry is a type then return it (and maybe specialize it)
        #  2. if the entry comes from a known standard library import then follow that
        #  3. repeat step 1 with the (possibly) updated entry

        tp = self._type_or_specialized_type_from_entry(entry)
        if tp:
            return tp
        # allow us to find types from the "typing" module and similar
        if entry and entry.known_standard_library_import:
            from .Builtin import get_known_standard_library_entry
            entry = get_known_standard_library_entry(entry.known_standard_library_import)
        return self._type_or_specialized_type_from_entry(entry)

    def lookup_operator(self, operator, operands):
        if operands[0].type.is_cpp_class:
            obj_type = operands[0].type
            method = obj_type.scope.lookup("operator%s" % operator)
            if method is not None:
                arg_types = [arg.type for arg in operands[1:]]
                res = PyrexTypes.best_match(arg_types, method.all_alternatives())
                if res is not None:
                    return res
        function = self.lookup("operator%s" % operator)
        function_alternatives = []
        if function is not None:
            function_alternatives = function.all_alternatives()

        # look-up nonmember methods listed within a class
        method_alternatives = []
        if len(operands) == 2:  # binary operators only
            for n in range(2):
                if operands[n].type.is_cpp_class:
                    obj_type = operands[n].type
                    method = obj_type.scope.lookup("operator%s" % operator)
                    if method is not None:
                        method_alternatives += method.all_alternatives()

        if (not method_alternatives) and (not function_alternatives):
            return None

        # select the unique alternatives
        all_alternatives = list(set(method_alternatives + function_alternatives))

        return PyrexTypes.best_match([arg.type for arg in operands],
                                     all_alternatives)

    def lookup_operator_for_types(self, pos, operator, types):
        from .Nodes import Node
        class FakeOperand(Node):
            pass
        operands = [FakeOperand(pos, type=type) for type in types]
        return self.lookup_operator(operator, operands)

    def _emit_class_private_warning(self, pos, name):
        warning(pos, "Global name %s matched from within class scope "
                            "in contradiction to to Python 'class private name' rules. "
                            "This may change in a future release." % name, 1)

    def use_utility_code(self, new_code):
        self.global_scope().use_utility_code(new_code)

    def use_entry_utility_code(self, entry):
        self.global_scope().use_entry_utility_code(entry)

    def defines_any(self, names):
        # Test whether any of the given names are defined in this scope.
        for name in names:
            if name in self.entries:
                return 1
        return 0

    def defines_any_special(self, names):
        # Test whether any of the given names are defined as special methods in this scope.
        for name in names:
            if name in self.entries and self.entries[name].is_special:
                return 1
        return 0

    def infer_types(self):
        from .TypeInference import get_type_inferer
        get_type_inferer().infer_types(self)

    def is_cpp(self):
        outer = self.outer_scope
        if outer is None:
            return False
        else:
            return outer.is_cpp()

    def add_include_file(self, filename, verbatim_include=None, late=False):
        self.outer_scope.add_include_file(filename, verbatim_include, late)


class PreImportScope(Scope):

    namespace_cname = Naming.preimport_cname

    def __init__(self):
        Scope.__init__(self, Options.pre_import, None, None)

    def declare_builtin(self, name, pos):
        entry = self.declare(name, name, py_object_type, pos, 'private')
        entry.is_variable = True
        entry.is_pyglobal = True
        return entry


class BuiltinScope(Scope):
    #  The builtin namespace.

    is_builtin_scope = True

    def __init__(self):
        if Options.pre_import is None:
            Scope.__init__(self, "__builtin__", None, None)
        else:
            Scope.__init__(self, "__builtin__", PreImportScope(), None)
        self.type_names = {}

        # Most entries are initialized in init_builtins, except for "bool"
        # which is apparently a special case because it conflicts with C++ bool
        self.declare_var("bool", py_object_type, None, "((PyObject*)&PyBool_Type)")

    def lookup(self, name, language_level=None, str_is_str=None):
        # 'language_level' and 'str_is_str' are passed by ModuleScope
        if name == 'str':
            if str_is_str is None:
                str_is_str = language_level in (None, 2)
            if not str_is_str:
                name = 'unicode'
        if name == 'long' and language_level == 2:
            # Keep recognising 'long' in legacy Py2 code but map it to 'int'.
            name = 'int'
        return Scope.lookup(self, name)

    def declare_builtin(self, name, pos):
        if name not in Code.KNOWN_PYTHON_BUILTINS:
            if self.outer_scope is not None:
                return self.outer_scope.declare_builtin(name, pos)
            else:
                if Options.error_on_unknown_names:
                    error(pos, "undeclared name not builtin: %s" % name)
                else:
                    warning(pos, "undeclared name not builtin: %s" % name, 2)

    def declare_builtin_cfunction(self, name, type, cname, python_equiv=None, utility_code=None):
        # If python_equiv == "*", the Python equivalent has the same name
        # as the entry, otherwise it has the name specified by python_equiv.
        name = EncodedString(name)
        entry = self.declare_cfunction(name, type, None, cname, visibility='extern', utility_code=utility_code)
        if python_equiv:
            if python_equiv == "*":
                python_equiv = name
            else:
                python_equiv = EncodedString(python_equiv)
            var_entry = Entry(python_equiv, python_equiv, py_object_type)
            var_entry.qualified_name = self.qualify_name(name)
            var_entry.is_variable = 1
            var_entry.is_builtin = 1
            var_entry.utility_code = utility_code
            var_entry.scope = entry.scope
            entry.as_variable = var_entry
        return entry

    def declare_builtin_type(self, name, cname, utility_code=None,
                             objstruct_cname=None, type_class=PyrexTypes.BuiltinObjectType):
        name = EncodedString(name)
        type = type_class(name, cname, objstruct_cname)
        scope = CClassScope(name, outer_scope=None, visibility='extern', parent_type=type)
        scope.directives = {}
        if name == 'bool':
            type.is_final_type = True
        type.set_scope(scope)
        self.type_names[name] = 1
        entry = self.declare_type(name, type, None, visibility='extern')
        entry.utility_code = utility_code

        var_entry = Entry(
            name=entry.name,
            type=self.lookup('type').type,  # make sure "type" is the first type declared...
            pos=entry.pos,
            cname=entry.type.typeptr_cname,
        )
        var_entry.qualified_name = self.qualify_name(name)
        var_entry.is_variable = 1
        var_entry.is_cglobal = 1
        var_entry.is_readonly = 1
        var_entry.is_builtin = 1
        var_entry.utility_code = utility_code
        var_entry.scope = self
        if Options.cache_builtins:
            var_entry.is_const = True
        entry.as_variable = var_entry

        return type

    def builtin_scope(self):
        return self

    def handle_already_declared_name(self, name, cname, type, pos, visibility):
        # Overriding is OK in the builtin scope
        return None


const_counter = 1  # As a temporary solution for compiling code in pxds

class ModuleScope(Scope):
    # module_name          string             Python name of the module
    # module_cname         string             C name of Python module object
    # #module_dict_cname   string             C name of module dict object
    # method_table_cname   string             C name of method table
    # doc                  string             Module doc string
    # doc_cname            string             C name of module doc string
    # utility_code_list    [UtilityCode]      Queuing utility codes for forwarding to Code.py
    # c_includes           {key: IncludeCode} C headers or verbatim code to be generated
    #                                         See process_include() for more documentation
    # identifier_to_entry  {string : Entry}   Map identifier string const to entry
    # context              Context
    # parent_module        Scope              Parent in the import namespace
    # module_entries       {string : Entry}   For cimport statements
    # type_names           {string : 1}       Set of type names (used during parsing)
    # included_files       [string]           Cython sources included with 'include'
    # pxd_file_loaded      boolean            Corresponding .pxd file has been processed
    # cimported_modules    [ModuleScope]      Modules imported with cimport
    # types_imported       {PyrexType}        Set of types for which import code generated
    # has_import_star      boolean            Module contains import *
    # cpp                  boolean            Compiling a C++ file
    # is_cython_builtin    boolean            Is this the Cython builtin scope (or a child scope)
    # is_package           boolean            Is this a package module? (__init__)

    is_module_scope = 1
    has_import_star = 0
    is_cython_builtin = 0
    old_style_globals = 0
    scope_predefined_names = [
        '__builtins__', '__name__', '__file__', '__doc__', '__path__',
        '__spec__', '__loader__', '__package__', '__cached__',
    ]

    def __init__(self, name, parent_module, context, is_package=False):
        from . import Builtin
        self.parent_module = parent_module
        outer_scope = Builtin.builtin_scope
        Scope.__init__(self, name, outer_scope, parent_module)
        self.is_package = is_package
        self.module_name = name
        self.module_name = EncodedString(self.module_name)
        self.context = context
        self.module_cname = Naming.module_cname
        self.module_dict_cname = Naming.moddict_cname
        self.method_table_cname = Naming.methtable_cname
        self.doc = ""
        self.doc_cname = Naming.moddoc_cname
        self.utility_code_list = []
        self.module_entries = {}
        self.c_includes = {}
        self.type_names = dict(outer_scope.type_names)
        self.pxd_file_loaded = 0
        self.cimported_modules = []
        self.types_imported = set()
        self.included_files = []
        self.has_extern_class = 0
        self.cached_builtins = []
        self.undeclared_cached_builtins = []
        self.namespace_cname = self.module_cname
        self._cached_tuple_types = {}
        self.process_include(Code.IncludeCode("Python.h", initial=True))

    def qualifying_scope(self):
        return self.parent_module

    def global_scope(self):
        return self

    def lookup(self, name, language_level=None, str_is_str=None):
        entry = self.lookup_here(name)
        if entry is not None:
            return entry

        if language_level is None:
            language_level = self.context.language_level if self.context is not None else 3
        if str_is_str is None:
            str_is_str = language_level == 2 or (
                self.context is not None and Future.unicode_literals not in self.context.future_directives)

        return self.outer_scope.lookup(name, language_level=language_level, str_is_str=str_is_str)

    def declare_tuple_type(self, pos, components):
        components = tuple(components)
        try:
            ttype = self._cached_tuple_types[components]
        except KeyError:
            ttype = self._cached_tuple_types[components] = PyrexTypes.c_tuple_type(components)
        cname = ttype.cname
        entry = self.lookup_here(cname)
        if not entry:
            scope = StructOrUnionScope(cname)
            for ix, component in enumerate(components):
                scope.declare_var(name="f%s" % ix, type=component, pos=pos)
            struct_entry = self.declare_struct_or_union(
                cname + '_struct', 'struct', scope, typedef_flag=True, pos=pos, cname=cname)
            self.type_entries.remove(struct_entry)
            ttype.struct_entry = struct_entry
            entry = self.declare_type(cname, ttype, pos, cname)
        ttype.entry = entry
        return entry

    def declare_builtin(self, name, pos):
        if name not in Code.KNOWN_PYTHON_BUILTINS \
               and name not in Code.renamed_py2_builtins_map \
               and name not in Code.uncachable_builtins:
            if self.has_import_star:
                entry = self.declare_var(name, py_object_type, pos)
                return entry
            else:
                if Options.error_on_unknown_names:
                    error(pos, "undeclared name not builtin: %s" % name)
                else:
                    warning(pos, "undeclared name not builtin: %s" % name, 2)
                # unknown - assume it's builtin and look it up at runtime
                entry = self.declare(name, None, py_object_type, pos, 'private')
                entry.is_builtin = 1
                return entry
        if Options.cache_builtins:
            for entry in self.cached_builtins:
                if entry.name == name:
                    return entry
        if name == 'globals' and not self.old_style_globals:
            return self.outer_scope.lookup('__Pyx_Globals')
        else:
            entry = self.declare(None, None, py_object_type, pos, 'private')
        if Options.cache_builtins and name not in Code.uncachable_builtins:
            entry.is_builtin = 1
            entry.is_const = 1  # cached
            entry.name = name
            entry.cname = Naming.builtin_prefix + name
            self.cached_builtins.append(entry)
            self.undeclared_cached_builtins.append(entry)
        else:
            entry.is_builtin = 1
            entry.name = name
        entry.qualified_name = self.builtin_scope().qualify_name(name)
        return entry

    def find_module(self, module_name, pos, relative_level=-1):
        # Find a module in the import namespace, interpreting
        # relative imports relative to this module's parent.
        # Finds and parses the module's .pxd file if the module
        # has not been referenced before.
        is_relative_import = relative_level is not None and relative_level > 0
        from_module = None
        absolute_fallback = False
        if relative_level is not None and relative_level > 0:
            # explicit relative cimport
            # error of going beyond top-level is handled in cimport node
            from_module = self

            top_level = 1 if self.is_package else 0
            # * top_level == 1 when file is __init__.pyx, current package (from_module) is the current module
            #   i.e. dot in `from . import ...` points to the current package
            # * top_level == 0 when file is regular module, current package (from_module) is parent module
            #   i.e. dot in `from . import ...` points to the package where module is placed
            while relative_level > top_level and from_module:
                from_module = from_module.parent_module
                relative_level -= 1

        elif relative_level != 0:
            # -1 or None: try relative cimport first, then absolute
            from_module = self.parent_module
            absolute_fallback = True

        module_scope = self.global_scope()
        return module_scope.context.find_module(
            module_name, from_module=from_module, pos=pos, absolute_fallback=absolute_fallback, relative_import=is_relative_import)

    def find_submodule(self, name, as_package=False):
        # Find and return scope for a submodule of this module,
        # creating a new empty one if necessary. Doesn't parse .pxd.
        if '.' in name:
            name, submodule = name.split('.', 1)
        else:
            submodule = None
        scope = self.lookup_submodule(name)
        if not scope:
            scope = ModuleScope(name, parent_module=self, context=self.context, is_package=True if submodule else as_package)
            self.module_entries[name] = scope
        if submodule:
            scope = scope.find_submodule(submodule, as_package=as_package)
        return scope

    def lookup_submodule(self, name):
        # Return scope for submodule of this module, or None.
        if '.' in name:
            name, submodule = name.split('.', 1)
        else:
            submodule = None
        module = self.module_entries.get(name, None)
        if submodule and module is not None:
            module = module.lookup_submodule(submodule)
        return module

    def add_include_file(self, filename, verbatim_include=None, late=False):
        """
        Add `filename` as include file. Add `verbatim_include` as
        verbatim text in the C file.
        Both `filename` and `verbatim_include` can be `None` or empty.
        """
        inc = Code.IncludeCode(filename, verbatim_include, late=late)
        self.process_include(inc)

    def process_include(self, inc):
        """
        Add `inc`, which is an instance of `IncludeCode`, to this
        `ModuleScope`. This either adds a new element to the
        `c_includes` dict or it updates an existing entry.

        In detail: the values of the dict `self.c_includes` are
        instances of `IncludeCode` containing the code to be put in the
        generated C file. The keys of the dict are needed to ensure
        uniqueness in two ways: if an include file is specified in
        multiple "cdef extern" blocks, only one `#include` statement is
        generated. Second, the same include might occur multiple times
        if we find it through multiple "cimport" paths. So we use the
        generated code (of the form `#include "header.h"`) as dict key.

        If verbatim code does not belong to any include file (i.e. it
        was put in a `cdef extern from *` block), then we use a unique
        dict key: namely, the `sortkey()`.

        One `IncludeCode` object can contain multiple pieces of C code:
        one optional "main piece" for the include file and several other
        pieces for the verbatim code. The `IncludeCode.dict_update`
        method merges the pieces of two different `IncludeCode` objects
        if needed.
        """
        key = inc.mainpiece()
        if key is None:
            key = inc.sortkey()
        inc.dict_update(self.c_includes, key)
        inc = self.c_includes[key]

    def add_imported_module(self, scope):
        if scope not in self.cimported_modules:
            for inc in scope.c_includes.values():
                self.process_include(inc)
            self.cimported_modules.append(scope)
            for m in scope.cimported_modules:
                self.add_imported_module(m)

    def add_imported_entry(self, name, entry, pos):
        if entry.is_pyglobal:
            # Allow cimports to follow imports.
            entry.is_variable = True
        if entry not in self.entries:
            self.entries[name] = entry
        else:
            warning(pos, "'%s' redeclared  " % name, 0)

    def declare_module(self, name, scope, pos):
        # Declare a cimported module. This is represented as a
        # Python module-level variable entry with a module
        # scope attached to it. Reports an error and returns
        # None if previously declared as something else.
        entry = self.lookup_here(name)
        if entry:
            if entry.is_pyglobal and entry.as_module is scope:
                return entry  # Already declared as the same module
            if not (entry.is_pyglobal and not entry.as_module):
                # SAGE -- I put this here so Pyrex
                # cimport's work across directories.
                # Currently it tries to multiply define
                # every module appearing in an import list.
                # It shouldn't be an error for a module
                # name to appear again, and indeed the generated
                # code compiles fine.
                return entry
        else:
            entry = self.declare_var(name, py_object_type, pos)
            entry.is_variable = 0
        entry.as_module = scope
        self.add_imported_module(scope)
        return entry

    def declare_var(self, name, type, pos,
                    cname=None, visibility='private',
                    api=False, in_pxd=False, is_cdef=False, pytyping_modifiers=None):
        # Add an entry for a global variable. If it is a Python
        # object type, and not declared with cdef, it will live
        # in the module dictionary, otherwise it will be a C
        # global variable.
        if visibility not in ('private', 'public', 'extern'):
            error(pos, "Module-level variable cannot be declared %s" % visibility)
        self._reject_pytyping_modifiers(pos, pytyping_modifiers, ('typing.Optional',))  # let's allow at least this one
        if not is_cdef:
            if type is unspecified_type:
                type = py_object_type
            if not (type.is_pyobject and not type.is_extension_type):
                raise InternalError(
                    "Non-cdef global variable is not a generic Python object")

        if not cname:
            defining = not in_pxd
            if visibility == 'extern' or (visibility == 'public' and defining):
                cname = name
            else:
                cname = self.mangle(Naming.var_prefix, name)

        entry = self.lookup_here(name)
        if entry and entry.defined_in_pxd:
            #if visibility != 'private' and visibility != entry.visibility:
            #    warning(pos, "Variable '%s' previously declared as '%s'" % (name, entry.visibility), 1)
            if not entry.type.same_as(type):
                if visibility == 'extern' and entry.visibility == 'extern':
                    warning(pos, "Variable '%s' type does not match previous declaration" % name, 1)
                    entry.type = type
                #else:
                #    error(pos, "Variable '%s' type does not match previous declaration" % name)
            if entry.visibility != "private":
                mangled_cname = self.mangle(Naming.var_prefix, name)
                if entry.cname == mangled_cname:
                    cname = name
                    entry.cname = name
            if not entry.is_implemented:
                entry.is_implemented = True
                return entry

        entry = Scope.declare_var(self, name, type, pos,
                                  cname=cname, visibility=visibility,
                                  api=api, in_pxd=in_pxd, is_cdef=is_cdef, pytyping_modifiers=pytyping_modifiers)
        if is_cdef:
            entry.is_cglobal = 1
            if entry.type.declaration_value:
                entry.init = entry.type.declaration_value
            self.var_entries.append(entry)
        else:
            entry.is_pyglobal = 1
        if Options.cimport_from_pyx:
            entry.used = 1
        return entry

    def declare_cfunction(self, name, type, pos,
                          cname=None, visibility='private', api=0, in_pxd=0,
                          defining=0, modifiers=(), utility_code=None, overridable=False):
        if not defining and 'inline' in modifiers:
            # TODO(github/1736): Make this an error.
            warning(pos, "Declarations should not be declared inline.", 1)
        # Add an entry for a C function.
        if not cname:
            if visibility == 'extern' or (visibility == 'public' and defining):
                cname = name
            else:
                cname = self.mangle(Naming.func_prefix, name)
        if visibility == 'extern' and type.optional_arg_count:
            error(pos, "Extern functions cannot have default arguments values.")
        entry = self.lookup_here(name)
        if entry and entry.defined_in_pxd:
            if entry.visibility != "private":
                mangled_cname = self.mangle(Naming.func_prefix, name)
                if entry.cname == mangled_cname:
                    cname = name
                    entry.cname = cname
                    entry.func_cname = cname
        entry = Scope.declare_cfunction(
            self, name, type, pos,
            cname=cname, visibility=visibility, api=api, in_pxd=in_pxd,
            defining=defining, modifiers=modifiers, utility_code=utility_code,
            overridable=overridable)
        return entry

    def declare_global(self, name, pos):
        entry = self.lookup_here(name)
        if not entry:
            self.declare_var(name, py_object_type, pos)

    def use_utility_code(self, new_code):
        if new_code is not None:
            self.utility_code_list.append(new_code)

    def use_entry_utility_code(self, entry):
        if entry is None:
            return
        if entry.utility_code:
            self.utility_code_list.append(entry.utility_code)
        if entry.utility_code_definition:
            self.utility_code_list.append(entry.utility_code_definition)

    def declare_c_class(self, name, pos, defining=0, implementing=0,
            module_name=None, base_type=None, objstruct_cname=None,
            typeobj_cname=None, typeptr_cname=None, visibility='private',
            typedef_flag=0, api=0, check_size=None,
            buffer_defaults=None, shadow=0):
        # If this is a non-extern typedef class, expose the typedef, but use
        # the non-typedef struct internally to avoid needing forward
        # declarations for anonymous structs.
        if typedef_flag and visibility != 'extern':
            if not (visibility == 'public' or api):
                warning(pos, "ctypedef only valid for 'extern' , 'public', and 'api'", 2)
            objtypedef_cname = objstruct_cname
            typedef_flag = 0
        else:
            objtypedef_cname = None
        #
        #  Look for previous declaration as a type
        #
        entry = self.lookup_here(name)
        if entry and not shadow:
            type = entry.type
            if not (entry.is_type and type.is_extension_type):
                entry = None  # Will cause redeclaration and produce an error
            else:
                scope = type.scope
                if typedef_flag and (not scope or scope.defined):
                    self.check_previous_typedef_flag(entry, typedef_flag, pos)
                if (scope and scope.defined) or (base_type and type.base_type):
                    if base_type and base_type is not type.base_type:
                        error(pos, "Base type does not match previous declaration")
                if base_type and not type.base_type:
                    type.base_type = base_type
        #
        #  Make a new entry if needed
        #
        if not entry or shadow:
            type = PyrexTypes.PyExtensionType(
                name, typedef_flag, base_type, visibility == 'extern', check_size=check_size)
            type.pos = pos
            type.buffer_defaults = buffer_defaults
            if objtypedef_cname is not None:
                type.objtypedef_cname = objtypedef_cname
            if visibility == 'extern':
                type.module_name = module_name
            else:
                type.module_name = self.qualified_name
            if typeptr_cname:
                type.typeptr_cname = typeptr_cname
            else:
                type.typeptr_cname = self.mangle(Naming.typeptr_prefix, name)
            entry = self.declare_type(name, type, pos, visibility = visibility,
                defining = 0, shadow = shadow)
            entry.is_cclass = True
            if objstruct_cname:
                type.objstruct_cname = objstruct_cname
            elif not entry.in_cinclude:
                type.objstruct_cname = self.mangle(Naming.objstruct_prefix, name)
            else:
                error(entry.pos,
                    "Object name required for 'public' or 'extern' C class")
            self.attach_var_entry_to_c_class(entry)
            self.c_class_entries.append(entry)
        #
        #  Check for re-definition and create scope if needed
        #
        if not type.scope:
            if defining or implementing:
                scope = CClassScope(name = name, outer_scope = self,
                    visibility=visibility,
                    parent_type=type)
                scope.directives = self.directives.copy()
                if base_type and base_type.scope:
                    scope.declare_inherited_c_attributes(base_type.scope)
                type.set_scope(scope)
                self.type_entries.append(entry)
        else:
            if defining and type.scope.defined:
                error(pos, "C class '%s' already defined" % name)
            elif implementing and type.scope.implemented:
                error(pos, "C class '%s' already implemented" % name)
        #
        #  Fill in options, checking for compatibility with any previous declaration
        #
        if defining:
            entry.defined_in_pxd = 1
        if implementing:   # So that filenames in runtime exceptions refer to
            entry.pos = pos  # the .pyx file and not the .pxd file
        if visibility != 'private' and entry.visibility != visibility:
            error(pos, "Class '%s' previously declared as '%s'"
                % (name, entry.visibility))
        if api:
            entry.api = 1
        if objstruct_cname:
            if type.objstruct_cname and type.objstruct_cname != objstruct_cname:
                error(pos, "Object struct name differs from previous declaration")
            type.objstruct_cname = objstruct_cname
        if typeobj_cname:
            if type.typeobj_cname and type.typeobj_cname != typeobj_cname:
                    error(pos, "Type object name differs from previous declaration")
            type.typeobj_cname = typeobj_cname

        if self.directives.get('final'):
            entry.type.is_final_type = True
        collection_type = self.directives.get('collection_type')
        if collection_type:
            from .UtilityCode import NonManglingModuleScope
            if not isinstance(self, NonManglingModuleScope):
                # TODO - DW would like to make it public, but I'm making it internal-only
                # for now to avoid adding new features without consensus
                error(pos, "'collection_type' is not a public cython directive")
        if collection_type == 'sequence':
            entry.type.has_sequence_flag = True

        # cdef classes are always exported, but we need to set it to
        # distinguish between unused Cython utility code extension classes
        entry.used = True

        #
        # Return new or existing entry
        #
        return entry

    def allocate_vtable_names(self, entry):
        #  If extension type has a vtable, allocate vtable struct and
        #  slot names for it.
        type = entry.type
        if type.base_type and type.base_type.vtabslot_cname:
            #print "...allocating vtabslot_cname because base type has one" ###
            type.vtabslot_cname = "%s.%s" % (
                Naming.obj_base_cname, type.base_type.vtabslot_cname)
        elif type.scope and type.scope.cfunc_entries:
            # one special case here: when inheriting from builtin
            # types, the methods may also be built-in, in which
            # case they won't need a vtable
            entry_count = len(type.scope.cfunc_entries)
            base_type = type.base_type
            while base_type:
                # FIXME: this will break if we ever get non-inherited C methods
                if not base_type.scope or entry_count > len(base_type.scope.cfunc_entries):
                    break
                if base_type.is_builtin_type:
                    # builtin base type defines all methods => no vtable needed
                    return
                base_type = base_type.base_type
            #print "...allocating vtabslot_cname because there are C methods" ###
            type.vtabslot_cname = Naming.vtabslot_cname
        if type.vtabslot_cname:
            #print "...allocating other vtable related cnames" ###
            type.vtabstruct_cname = self.mangle(Naming.vtabstruct_prefix, entry.name)
            type.vtabptr_cname = self.mangle(Naming.vtabptr_prefix, entry.name)

    def check_c_classes_pxd(self):
        # Performs post-analysis checking and finishing up of extension types
        # being implemented in this module. This is called only for the .pxd.
        #
        # Checks all extension types declared in this scope to
        # make sure that:
        #
        #    * The extension type is fully declared
        #
        # Also allocates a name for the vtable if needed.
        #
        for entry in self.c_class_entries:
            # Check defined
            if not entry.type.scope:
                error(entry.pos, "C class '%s' is declared but not defined" % entry.name)

    def check_c_class(self, entry):
        type = entry.type
        name = entry.name
        visibility = entry.visibility
        # Check defined
        if not type.scope:
            error(entry.pos, "C class '%s' is declared but not defined" % name)
        # Generate typeobj_cname
        if visibility != 'extern' and not type.typeobj_cname:
            type.typeobj_cname = self.mangle(Naming.typeobj_prefix, name)
        ## Generate typeptr_cname
        #type.typeptr_cname = self.mangle(Naming.typeptr_prefix, name)
        # Check C methods defined
        if type.scope:
            for method_entry in type.scope.cfunc_entries:
                if not method_entry.is_inherited and not method_entry.func_cname:
                    error(method_entry.pos, "C method '%s' is declared but not defined" %
                        method_entry.name)
        # Allocate vtable name if necessary
        if type.vtabslot_cname:
            #print "ModuleScope.check_c_classes: allocating vtable cname for", self ###
            type.vtable_cname = self.mangle(Naming.vtable_prefix, entry.name)

    def check_c_classes(self):
        # Performs post-analysis checking and finishing up of extension types
        # being implemented in this module. This is called only for the main
        # .pyx file scope, not for cimported .pxd scopes.
        #
        # Checks all extension types declared in this scope to
        # make sure that:
        #
        #    * The extension type is implemented
        #    * All required object and type names have been specified or generated
        #    * All non-inherited C methods are implemented
        #
        # Also allocates a name for the vtable if needed.
        #
        debug_check_c_classes = 0
        if debug_check_c_classes:
            print("Scope.check_c_classes: checking scope " + self.qualified_name)
        for entry in self.c_class_entries:
            if debug_check_c_classes:
                print("...entry %s %s" % (entry.name, entry))
                print("......type = ",  entry.type)
                print("......visibility = ", entry.visibility)
            self.check_c_class(entry)

    def check_c_functions(self):
        # Performs post-analysis checking making sure all
        # defined c functions are actually implemented.
        for name, entry in self.entries.items():
            if entry.is_cfunction:
                if (entry.defined_in_pxd
                        and entry.scope is self
                        and entry.visibility != 'extern'
                        and not entry.in_cinclude
                        and not entry.is_implemented):
                    error(entry.pos, "Non-extern C function '%s' declared but not defined" % name)

    def attach_var_entry_to_c_class(self, entry):
        # The name of an extension class has to serve as both a type
        # name and a variable name holding the type object. It is
        # represented in the symbol table by a type entry with a
        # variable entry attached to it. For the variable entry,
        # we use a read-only C global variable whose name is an
        # expression that refers to the type object.
        from . import Builtin
        var_entry = Entry(name = entry.name,
            type = Builtin.type_type,
            pos = entry.pos,
            cname = entry.type.typeptr_cname)
        var_entry.qualified_name = entry.qualified_name
        var_entry.is_variable = 1
        var_entry.is_cglobal = 1
        var_entry.is_readonly = 1
        var_entry.scope = entry.scope
        entry.as_variable = var_entry

    def is_cpp(self):
        return self.cpp

    def infer_types(self):
        from .TypeInference import PyObjectTypeInferer
        PyObjectTypeInferer().infer_types(self)


class LocalScope(Scope):
    is_local_scope = True

    # Does the function have a 'with gil:' block?
    has_with_gil_block = False

    # Transient attribute, used for symbol table variable declarations
    _in_with_gil_block = False

    def __init__(self, name, outer_scope, parent_scope = None):
        if parent_scope is None:
            parent_scope = outer_scope
        Scope.__init__(self, name, outer_scope, parent_scope)

    def mangle(self, prefix, name):
        return punycodify_name(prefix + name)

    def declare_arg(self, name, type, pos):
        # Add an entry for an argument of a function.
        name = self.mangle_class_private_name(name)
        cname = self.mangle(Naming.var_prefix, name)
        entry = self.declare(name, cname, type, pos, 'private')
        entry.is_variable = 1
        if type.is_pyobject:
            entry.init = "0"
        entry.is_arg = 1
        #entry.borrowed = 1 # Not using borrowed arg refs for now
        self.arg_entries.append(entry)
        return entry

    def declare_var(self, name, type, pos,
                    cname=None, visibility='private',
                    api=False, in_pxd=False, is_cdef=False, pytyping_modifiers=None):
        name = self.mangle_class_private_name(name)
        # Add an entry for a local variable.
        if visibility in ('public', 'readonly'):
            error(pos, "Local variable cannot be declared %s" % visibility)
        entry = Scope.declare_var(self, name, type, pos,
                                  cname=cname, visibility=visibility,
                                  api=api, in_pxd=in_pxd, is_cdef=is_cdef, pytyping_modifiers=pytyping_modifiers)
        if entry.type.declaration_value:
            entry.init = entry.type.declaration_value
        entry.is_local = 1

        entry.in_with_gil_block = self._in_with_gil_block
        self.var_entries.append(entry)
        return entry

    def declare_global(self, name, pos):
        # Pull entry from global scope into local scope.
        if self.lookup_here(name):
            warning(pos, "'%s' redeclared  ", 0)
        else:
            entry = self.global_scope().lookup_target(name)
            self.entries[name] = entry

    def declare_nonlocal(self, name, pos):
        # Pull entry from outer scope into local scope
        orig_entry = self.lookup_here(name)
        if orig_entry and orig_entry.scope is self and not orig_entry.from_closure:
            error(pos, "'%s' redeclared as nonlocal" % name)
            orig_entry.already_declared_here()
        else:
            entry = self.lookup(name)
            if entry is None or not entry.from_closure:
                error(pos, "no binding for nonlocal '%s' found" % name)

    def _create_inner_entry_for_closure(self, name, entry):
        entry.in_closure = True
        inner_entry = InnerEntry(entry, self)
        inner_entry.is_variable = True
        self.entries[name] = inner_entry
        return inner_entry

    def lookup(self, name):
        # Look up name in this scope or an enclosing one.
        # Return None if not found.

        entry = Scope.lookup(self, name)
        if entry is not None:
            entry_scope = entry.scope
            while entry_scope.is_comprehension_scope:
                entry_scope = entry_scope.outer_scope
            if entry_scope is not self and entry_scope.is_closure_scope:
                if hasattr(entry.scope, "scope_class"):
                    raise InternalError("lookup() after scope class created.")
                # The actual c fragment for the different scopes differs
                # on the outside and inside, so we make a new entry
                return self._create_inner_entry_for_closure(name, entry)
        return entry

    def mangle_closure_cnames(self, outer_scope_cname):
        for scope in self.iter_local_scopes():
            for entry in scope.entries.values():
                if entry.from_closure:
                    cname = entry.outer_entry.cname
                    if self.is_passthrough:
                        entry.cname = cname
                    else:
                        if cname.startswith(Naming.cur_scope_cname):
                            cname = cname[len(Naming.cur_scope_cname)+2:]
                        entry.cname = "%s->%s" % (outer_scope_cname, cname)
                elif entry.in_closure:
                    entry.original_cname = entry.cname
                    entry.cname = "%s->%s" % (Naming.cur_scope_cname, entry.cname)
                    if entry.type.is_cpp_class and entry.scope.directives['cpp_locals']:
                        entry.make_cpp_optional()


class ComprehensionScope(Scope):
    """Scope for comprehensions (but not generator expressions, which use ClosureScope).
    As opposed to generators, these can be easily inlined in some cases, so all
    we really need is a scope that holds the loop variable(s).
    """
    is_comprehension_scope = True

    def __init__(self, outer_scope):
        parent_scope = outer_scope
        # TODO: also ignore class scopes?
        while parent_scope.is_comprehension_scope:
            parent_scope = parent_scope.parent_scope
        name = parent_scope.global_scope().next_id(Naming.genexpr_id_ref)
        Scope.__init__(self, name, outer_scope, parent_scope)
        self.directives = outer_scope.directives
        self.genexp_prefix = "%s%d%s" % (Naming.pyrex_prefix, len(name), name)

        # Class/ExtType scopes are filled at class creation time, i.e. from the
        # module init function or surrounding function.
        while outer_scope.is_comprehension_scope or outer_scope.is_c_class_scope or outer_scope.is_py_class_scope:
            outer_scope = outer_scope.outer_scope
        self.var_entries = outer_scope.var_entries  # keep declarations outside
        outer_scope.subscopes.add(self)

    def mangle(self, prefix, name):
        return '%s%s' % (self.genexp_prefix, self.parent_scope.mangle(prefix, name))

    def declare_var(self, name, type, pos,
                    cname=None, visibility='private',
                    api=False, in_pxd=False, is_cdef=True, pytyping_modifiers=None):
        if type is unspecified_type:
            # if the outer scope defines a type for this variable, inherit it
            outer_entry = self.outer_scope.lookup(name)
            if outer_entry and outer_entry.is_variable:
                type = outer_entry.type  # may still be 'unspecified_type' !
        self._reject_pytyping_modifiers(pos, pytyping_modifiers)
        # the parent scope needs to generate code for the variable, but
        # this scope must hold its name exclusively
        cname = '%s%s' % (self.genexp_prefix, self.parent_scope.mangle(Naming.var_prefix, name or self.next_id()))
        entry = self.declare(name, cname, type, pos, visibility)
        entry.is_variable = True
        if self.parent_scope.is_module_scope:
            entry.is_cglobal = True
        else:
            entry.is_local = True
        entry.in_subscope = True
        self.var_entries.append(entry)
        self.entries[name] = entry
        return entry

    def declare_assignment_expression_target(self, name, type, pos):
        # should be declared in the parent scope instead
        return self.parent_scope.declare_var(name, type, pos)

    def declare_pyfunction(self, name, pos, allow_redefine=False):
        return self.outer_scope.declare_pyfunction(
            name, pos, allow_redefine)

    def declare_lambda_function(self, func_cname, pos):
        return self.outer_scope.declare_lambda_function(func_cname, pos)

    def add_lambda_def(self, def_node):
        return self.outer_scope.add_lambda_def(def_node)

    def lookup_assignment_expression_target(self, name):
        entry = self.lookup_here(name)
        if not entry:
            entry = self.parent_scope.lookup_assignment_expression_target(name)
        return entry


class ClosureScope(LocalScope):

    is_closure_scope = True

    def __init__(self, name, scope_name, outer_scope, parent_scope=None):
        LocalScope.__init__(self, name, outer_scope, parent_scope)
        self.closure_cname = "%s%s" % (Naming.closure_scope_prefix, scope_name)

#    def mangle_closure_cnames(self, scope_var):
#        for entry in self.entries.values() + self.temp_entries:
#            entry.in_closure = 1
#        LocalScope.mangle_closure_cnames(self, scope_var)

#    def mangle(self, prefix, name):
#        return "%s->%s" % (self.cur_scope_cname, name)
#        return "%s->%s" % (self.closure_cname, name)

    def declare_pyfunction(self, name, pos, allow_redefine=False):
        return LocalScope.declare_pyfunction(self, name, pos, allow_redefine, visibility='private')

    def declare_assignment_expression_target(self, name, type, pos):
        return self.declare_var(name, type, pos)


class GeneratorExpressionScope(ClosureScope):
    is_generator_expression_scope = True

    def declare_assignment_expression_target(self, name, type, pos):
        entry = self.parent_scope.declare_var(name, type, pos)
        return self._create_inner_entry_for_closure(name, entry)

    def lookup_assignment_expression_target(self, name):
        entry = self.lookup_here(name)
        if not entry:
            entry = self.parent_scope.lookup_assignment_expression_target(name)
            if entry:
                return self._create_inner_entry_for_closure(name, entry)
        return entry


class StructOrUnionScope(Scope):
    #  Namespace of a C struct or union.

    def __init__(self, name="?"):
        Scope.__init__(self, name, outer_scope=None, parent_scope=None)

    def declare_var(self, name, type, pos,
                    cname=None, visibility='private',
                    api=False, in_pxd=False, is_cdef=False, pytyping_modifiers=None,
                    allow_pyobject=False, allow_memoryview=False, allow_refcounted=False):
        # Add an entry for an attribute.
        if not cname:
            cname = name
            if visibility == 'private':
                cname = c_safe_identifier(cname)
        if type.is_cfunction:
            type = PyrexTypes.CPtrType(type)
        self._reject_pytyping_modifiers(pos, pytyping_modifiers)
        entry = self.declare(name, cname, type, pos, visibility)
        entry.is_variable = 1
        self.var_entries.append(entry)
        if type.is_pyobject:
            if not allow_pyobject:
                error(pos, "C struct/union member cannot be a Python object")
        elif type.is_memoryviewslice:
            if not allow_memoryview:
                # Memory views wrap their buffer owner as a Python object.
                error(pos, "C struct/union member cannot be a memory view")
        elif type.needs_refcounting:
            if not allow_refcounted:
                error(pos, "C struct/union member cannot be reference-counted type '%s'" % type)
        return entry

    def declare_cfunction(self, name, type, pos,
                          cname=None, visibility='private', api=0, in_pxd=0,
                          defining=0, modifiers=(), overridable=False):  # currently no utility code ...
        if overridable:
            error(pos, "C struct/union member cannot be declared 'cpdef'")
        return self.declare_var(name, type, pos,
                                cname=cname, visibility=visibility)


class ClassScope(Scope):
    #  Abstract base class for namespace of
    #  Python class or extension type.
    #
    #  class_name     string   Python name of the class
    #  scope_prefix   string   Additional prefix for names
    #                          declared in the class
    #  doc    string or None   Doc string

    scope_predefined_names = ['__module__', '__qualname__']

    def mangle_class_private_name(self, name):
        # a few utilitycode names need to specifically be ignored
        if name and name.lower().startswith("__pyx_"):
            return name
        if name and name.startswith('__') and not name.endswith('__'):
            name = EncodedString('_%s%s' % (self.class_name.lstrip('_'), name))
        return name

    def __init__(self, name, outer_scope):
        Scope.__init__(self, name, outer_scope, outer_scope)
        self.class_name = name
        self.doc = None

    def lookup(self, name):
        entry = Scope.lookup(self, name)
        if entry:
            return entry
        if name == "classmethod":
            # We don't want to use the builtin classmethod here 'cause it won't do the
            # right thing in this scope (as the class members aren't still functions).
            # Don't want to add a cfunction to this scope 'cause that would mess with
            # the type definition, so we just return the right entry.
            entry = Entry(
                "classmethod",
                "__Pyx_Method_ClassMethod",
                PyrexTypes.CFuncType(
                    py_object_type,
                    [PyrexTypes.CFuncTypeArg("", py_object_type, None)], 0, 0))
            entry.utility_code_definition = Code.UtilityCode.load_cached("ClassMethod", "CythonFunction.c")
            self.use_entry_utility_code(entry)
            entry.is_cfunction = 1
        return entry


class PyClassScope(ClassScope):
    #  Namespace of a Python class.
    #
    #  class_obj_cname     string   C variable holding class object

    is_py_class_scope = 1

    def declare_var(self, name, type, pos,
                    cname=None, visibility='private',
                    api=False, in_pxd=False, is_cdef=False, pytyping_modifiers=None):
        name = self.mangle_class_private_name(name)
        if type is unspecified_type:
            type = py_object_type
        # Add an entry for a class attribute.
        entry = Scope.declare_var(self, name, type, pos,
                                  cname=cname, visibility=visibility,
                                  api=api, in_pxd=in_pxd, is_cdef=is_cdef, pytyping_modifiers=pytyping_modifiers)
        entry.is_pyglobal = 1
        entry.is_pyclass_attr = 1
        return entry

    def declare_nonlocal(self, name, pos):
        # Pull entry from outer scope into local scope
        orig_entry = self.lookup_here(name)
        if orig_entry and orig_entry.scope is self and not orig_entry.from_closure:
            error(pos, "'%s' redeclared as nonlocal" % name)
            orig_entry.already_declared_here()
        else:
            entry = self.lookup(name)
            if entry is None:
                error(pos, "no binding for nonlocal '%s' found" % name)
            else:
                # FIXME: this works, but it's unclear if it's the
                # right thing to do
                self.entries[name] = entry

    def declare_global(self, name, pos):
        # Pull entry from global scope into local scope.
        if self.lookup_here(name):
            warning(pos, "'%s' redeclared  ", 0)
        else:
            entry = self.global_scope().lookup_target(name)
            self.entries[name] = entry

    def add_default_value(self, type):
        return self.outer_scope.add_default_value(type)


class CClassScope(ClassScope):
    #  Namespace of an extension type.
    #
    #  parent_type           PyExtensionType
    #  #typeobj_cname        string or None
    #  #objstruct_cname      string
    #  method_table_cname    string
    #  getset_table_cname    string
    #  has_pyobject_attrs    boolean  Any PyObject attributes?
    #  has_memoryview_attrs  boolean  Any memory view attributes?
    #  has_cpp_class_attrs   boolean  Any (non-pointer) C++ attributes?
    #  has_cyclic_pyobject_attrs    boolean  Any PyObject attributes that may need GC?
    #  property_entries      [Entry]
    #  defined               boolean  Defined in .pxd file
    #  implemented           boolean  Defined in .pyx file
    #  inherited_var_entries [Entry]  Adapted var entries from base class

    is_c_class_scope = 1
    is_closure_class_scope = False

    has_pyobject_attrs = False
    has_memoryview_attrs = False
    has_cpp_constructable_attrs = False
    has_cyclic_pyobject_attrs = False
    defined = False
    implemented = False

    def __init__(self, name, outer_scope, visibility, parent_type):
        ClassScope.__init__(self, name, outer_scope)
        if visibility != 'extern':
            self.method_table_cname = outer_scope.mangle(Naming.methtab_prefix, name)
            self.getset_table_cname = outer_scope.mangle(Naming.gstab_prefix, name)
        self.property_entries = []
        self.inherited_var_entries = []
        self.parent_type = parent_type
        # Usually parent_type will be an extension type and so the typeptr_cname
        # can be used to calculate the namespace_cname. Occasionally other types
        # are used (e.g. numeric/complex types) and in these cases the typeptr
        # isn't relevant.
        if ((parent_type.is_builtin_type or parent_type.is_extension_type)
                and parent_type.typeptr_cname):
            self.namespace_cname = "(PyObject *)%s" % parent_type.typeptr_cname

    def needs_gc(self):
        # If the type or any of its base types have Python-valued
        # C attributes, then it needs to participate in GC.
        if self.has_cyclic_pyobject_attrs and not self.directives.get('no_gc', False):
            return True
        base_type = self.parent_type.base_type
        if base_type and base_type.scope is not None:
            return base_type.scope.needs_gc()
        elif self.parent_type.is_builtin_type:
            return not self.parent_type.is_gc_simple
        return False

    def needs_trashcan(self):
        # If the trashcan directive is explicitly set to False,
        # unconditionally disable the trashcan.
        directive = self.directives.get('trashcan')
        if directive is False:
            return False
        # If the directive is set to True and the class has Python-valued
        # C attributes, then it should use the trashcan in tp_dealloc.
        if directive and self.has_cyclic_pyobject_attrs:
            return True
        # Use the trashcan if the base class uses it
        base_type = self.parent_type.base_type
        if base_type and base_type.scope is not None:
            return base_type.scope.needs_trashcan()
        return self.parent_type.builtin_trashcan

    def needs_tp_clear(self):
        """
        Do we need to generate an implementation for the tp_clear slot? Can
        be disabled to keep references for the __dealloc__ cleanup function.
        """
        return self.needs_gc() and not self.directives.get('no_gc_clear', False)

    def may_have_finalize(self):
        """
        This covers cases where we definitely have a __del__ function
        and also cases where one of the base classes could have a __del__
        function but we don't know.
        """
        current_type_scope = self
        while current_type_scope:
            del_entry = current_type_scope.lookup_here("__del__")
            if del_entry and del_entry.is_special:
                return True
            if (current_type_scope.parent_type.is_external or not current_type_scope.implemented or
                    current_type_scope.parent_type.multiple_bases):
                # we don't know if we have __del__, so assume we do and call it
                return True
            current_base_type = current_type_scope.parent_type.base_type
            current_type_scope = current_base_type.scope if current_base_type else None
        return False

    def get_refcounted_entries(self, include_weakref=False,
                               include_gc_simple=True):
        py_attrs = []
        py_buffers = []
        memoryview_slices = []

        for entry in self.var_entries:
            if entry.type.is_pyobject:
                if include_weakref or (self.is_closure_class_scope or entry.name != "__weakref__"):
                    if include_gc_simple or not entry.type.is_gc_simple:
                        py_attrs.append(entry)
            elif entry.type == PyrexTypes.c_py_buffer_type:
                py_buffers.append(entry)
            elif entry.type.is_memoryviewslice:
                memoryview_slices.append(entry)

        have_entries = py_attrs or py_buffers or memoryview_slices
        return have_entries, (py_attrs, py_buffers, memoryview_slices)

    def declare_var(self, name, type, pos,
                    cname=None, visibility='private',
                    api=False, in_pxd=False, is_cdef=False, pytyping_modifiers=None):
        name = self.mangle_class_private_name(name)

        if pytyping_modifiers:
            if "typing.ClassVar" in pytyping_modifiers:
                is_cdef = 0
                if not type.is_pyobject:
                    if not type.equivalent_type:
                        warning(pos, "ClassVar[] requires the type to be a Python object type. Found '%s', using object instead." % type)
                        type = py_object_type
                    else:
                        type = type.equivalent_type
            if  "dataclasses.InitVar" in pytyping_modifiers and not self.is_c_dataclass_scope:
                error(pos, "Use of cython.dataclasses.InitVar does not make sense outside a dataclass")

        if is_cdef:
            # Add an entry for an attribute.
            if self.defined:
                error(pos,
                    "C attributes cannot be added in implementation part of"
                    " extension type defined in a pxd")
            if (not self.is_closure_class_scope and
                    get_slot_table(self.directives).get_special_method_signature(name)):
                error(pos,
                    "The name '%s' is reserved for a special method."
                        % name)
            if not cname:
                cname = name
                if visibility == 'private':
                    cname = c_safe_identifier(cname)
                cname = punycodify_name(cname, Naming.unicode_structmember_prefix)
            entry = self.declare(name, cname, type, pos, visibility)
            entry.is_variable = 1
            self.var_entries.append(entry)
            entry.pytyping_modifiers = pytyping_modifiers
            if type.is_cpp_class and visibility != 'extern':
                if self.directives['cpp_locals']:
                    entry.make_cpp_optional()
                else:
                    type.check_nullary_constructor(pos)
            if type.is_memoryviewslice:
                self.has_memoryview_attrs = True
            elif type.needs_cpp_construction:
                self.use_utility_code(Code.UtilityCode("#include <new>"))
                self.has_cpp_constructable_attrs = True
            elif type.is_pyobject and (self.is_closure_class_scope or name != '__weakref__'):
                self.has_pyobject_attrs = True
                if (not type.is_builtin_type
                        or not type.scope or type.scope.needs_gc()):
                    self.has_cyclic_pyobject_attrs = True
            if visibility not in ('private', 'public', 'readonly'):
                error(pos,
                    "Attribute of extension type cannot be declared %s" % visibility)
            if visibility in ('public', 'readonly'):
                # If the field is an external typedef, we cannot be sure about the type,
                # so do conversion ourself rather than rely on the CPython mechanism (through
                # a property; made in AnalyseDeclarationsTransform).
                entry.needs_property = True
                if not self.is_closure_class_scope and name == "__weakref__":
                    error(pos, "Special attribute __weakref__ cannot be exposed to Python")
                if not (type.is_pyobject or type.can_coerce_to_pyobject(self)):
                    # we're not testing for coercion *from* Python here - that would fail later
                    error(pos, "C attribute of type '%s' cannot be accessed from Python" % type)
            else:
                entry.needs_property = False
            return entry
        else:
            if type is unspecified_type:
                type = py_object_type
            # Add an entry for a class attribute.
            entry = Scope.declare_var(self, name, type, pos,
                                      cname=cname, visibility=visibility,
                                      api=api, in_pxd=in_pxd, is_cdef=is_cdef, pytyping_modifiers=pytyping_modifiers)
            entry.is_member = 1
            # xxx: is_pyglobal changes behaviour in so many places that I keep it in for now.
            # is_member should be enough later on
            entry.is_pyglobal = 1

            return entry

    def declare_pyfunction(self, name, pos, allow_redefine=False):
        # Add an entry for a method.
        if name in richcmp_special_methods:
            if self.lookup_here('__richcmp__'):
                error(pos, "Cannot define both % and __richcmp__" % name)
        elif name == '__richcmp__':
            for n in richcmp_special_methods:
                if self.lookup_here(n):
                    error(pos, "Cannot define both % and __richcmp__" % n)
        if name == "__new__":
            error(pos, "__new__ method of extension type will change semantics "
                "in a future version of Pyrex and Cython. Use __cinit__ instead.")
        entry = self.declare_var(name, py_object_type, pos,
                                 visibility='extern')
        special_sig = get_slot_table(self.directives).get_special_method_signature(name)
        if special_sig:
            # Special methods get put in the method table with a particular
            # signature declared in advance.
            entry.signature = special_sig
            entry.is_special = 1
        else:
            entry.signature = pymethod_signature
            entry.is_special = 0

        self.pyfunc_entries.append(entry)
        return entry

    def lookup_here(self, name):
        if not self.is_closure_class_scope and name == "__new__":
            name = EncodedString("__cinit__")
        entry = ClassScope.lookup_here(self, name)
        if entry and entry.is_builtin_cmethod:
            if not self.parent_type.is_builtin_type:
                # For subtypes of builtin types, we can only return
                # optimised C methods if the type if final.
                # Otherwise, subtypes may choose to override the
                # method, but the optimisation would prevent the
                # subtype method from being called.
                if not self.parent_type.is_final_type:
                    return None
        return entry

    def declare_cfunction(self, name, type, pos,
                          cname=None, visibility='private', api=0, in_pxd=0,
                          defining=0, modifiers=(), utility_code=None, overridable=False):
        name = self.mangle_class_private_name(name)
        if (get_slot_table(self.directives).get_special_method_signature(name)
                and not self.parent_type.is_builtin_type):
            error(pos, "Special methods must be declared with 'def', not 'cdef'")
        args = type.args
        if not type.is_static_method:
            if not args:
                error(pos, "C method has no self argument")
            elif not self.parent_type.assignable_from(args[0].type):
                error(pos, "Self argument (%s) of C method '%s' does not match parent type (%s)" %
                      (args[0].type, name, self.parent_type))
        entry = self.lookup_here(name)
        if cname is None:
            cname = punycodify_name(c_safe_identifier(name), Naming.unicode_vtabentry_prefix)
        if entry:
            if not entry.is_cfunction:
                error(pos, "'%s' redeclared " % name)
                entry.already_declared_here()
            else:
                if defining and entry.func_cname:
                    error(pos, "'%s' already defined" % name)
                #print "CClassScope.declare_cfunction: checking signature" ###
                if entry.is_final_cmethod and entry.is_inherited:
                    error(pos, "Overriding final methods is not allowed")
                elif type.same_c_signature_as(entry.type, as_cmethod = 1) and type.nogil == entry.type.nogil:
                    # Fix with_gil vs nogil.
                    entry.type = entry.type.with_with_gil(type.with_gil)
                elif type.compatible_signature_with(entry.type, as_cmethod = 1) and type.nogil == entry.type.nogil:
                    if (self.defined and not in_pxd
                            and not type.same_c_signature_as_resolved_type(
                                entry.type, as_cmethod=1, as_pxd_definition=1)):
                        # TODO(robertwb): Make this an error.
                        warning(pos,
                            "Compatible but non-identical C method '%s' not redeclared "
                            "in definition part of extension type '%s'.  "
                            "This may cause incorrect vtables to be generated." % (
                                name, self.class_name), 2)
                        warning(entry.pos, "Previous declaration is here", 2)
                    entry = self.add_cfunction(name, type, pos, cname, visibility='ignore', modifiers=modifiers)
                else:
                    error(pos, "Signature not compatible with previous declaration")
                    error(entry.pos, "Previous declaration is here")
        else:
            if self.defined:
                error(pos,
                    "C method '%s' not previously declared in definition part of"
                    " extension type '%s'" % (name, self.class_name))
            entry = self.add_cfunction(name, type, pos, cname, visibility, modifiers)
        if defining:
            entry.func_cname = self.mangle(Naming.func_prefix, name)
        entry.utility_code = utility_code
        type.entry = entry

        if 'inline' in modifiers:
            entry.is_inline_cmethod = True

        if self.parent_type.is_final_type or entry.is_inline_cmethod or self.directives.get('final'):
            entry.is_final_cmethod = True
            entry.final_func_cname = entry.func_cname
            if not type.is_fused:
                entry.vtable_type = entry.type
                entry.type = type

        return entry

    def add_cfunction(self, name, type, pos, cname, visibility, modifiers, inherited=False):
        # Add a cfunction entry without giving it a func_cname.
        prev_entry = self.lookup_here(name)
        entry = ClassScope.add_cfunction(
            self, name, type, pos, cname, visibility, modifiers, inherited=inherited)
        entry.is_cmethod = 1
        entry.prev_entry = prev_entry
        return entry

    def declare_builtin_cfunction(self, name, type, cname, utility_code = None):
        # overridden methods of builtin types still have their Python
        # equivalent that must be accessible to support bound methods
        name = EncodedString(name)
        entry = self.declare_cfunction(
            name, type, pos=None, cname=cname, visibility='extern', utility_code=utility_code)
        var_entry = Entry(name, name, py_object_type)
        var_entry.qualified_name = name
        var_entry.is_variable = 1
        var_entry.is_builtin = 1
        var_entry.utility_code = utility_code
        var_entry.scope = entry.scope
        entry.as_variable = var_entry
        return entry

    def declare_property(self, name, doc, pos, ctype=None, property_scope=None):
        entry = self.lookup_here(name)
        if entry is None:
            entry = self.declare(name, name, py_object_type if ctype is None else ctype, pos, 'private')
        entry.is_property = True
        if ctype is not None:
            entry.is_cproperty = True
        entry.doc = doc
        if property_scope is None:
            entry.scope = PropertyScope(name, class_scope=self)
        else:
            entry.scope = property_scope
        self.property_entries.append(entry)
        return entry

    def declare_cproperty(self, name, type, cfunc_name, doc=None, pos=None, visibility='extern',
                          nogil=False, with_gil=False, exception_value=None, exception_check=False,
                          utility_code=None):
        """Internal convenience method to declare a C property function in one go.
        """
        property_entry = self.declare_property(name, doc=doc, ctype=type, pos=pos)
        cfunc_entry = property_entry.scope.declare_cfunction(
            name=name,
            type=PyrexTypes.CFuncType(
                type,
                [PyrexTypes.CFuncTypeArg("self", self.parent_type, pos=None)],
                nogil=nogil,
                with_gil=with_gil,
                exception_value=exception_value,
                exception_check=exception_check,
            ),
            cname=cfunc_name,
            utility_code=utility_code,
            visibility=visibility,
            pos=pos,
        )
        return property_entry, cfunc_entry

    def declare_inherited_c_attributes(self, base_scope):
        # Declare entries for all the C attributes of an
        # inherited type, with cnames modified appropriately
        # to work with this type.
        def adapt(cname):
            return "%s.%s" % (Naming.obj_base_cname, base_entry.cname)

        entries = base_scope.inherited_var_entries + base_scope.var_entries
        for base_entry in entries:
            entry = self.declare(
                base_entry.name, adapt(base_entry.cname),
                base_entry.type, None, 'private')
            entry.is_variable = 1
            entry.is_inherited = True
            entry.annotation = base_entry.annotation
            self.inherited_var_entries.append(entry)

        # If the class defined in a pxd, specific entries have not been added.
        # Ensure now that the parent (base) scope has specific entries
        # Iterate over a copy as get_all_specialized_function_types() will mutate
        for base_entry in base_scope.cfunc_entries[:]:
            if base_entry.type.is_fused:
                base_entry.type.get_all_specialized_function_types()

        for base_entry in base_scope.cfunc_entries:
            cname = base_entry.cname
            var_entry = base_entry.as_variable
            is_builtin = var_entry and var_entry.is_builtin
            if not is_builtin:
                cname = adapt(cname)
            entry = self.add_cfunction(
                base_entry.name, base_entry.type, base_entry.pos, cname,
                base_entry.visibility, base_entry.func_modifiers, inherited=True)
            entry.is_inherited = 1
            if base_entry.is_final_cmethod:
                entry.is_final_cmethod = True
                entry.is_inline_cmethod = base_entry.is_inline_cmethod
                if (self.parent_scope == base_scope.parent_scope or
                        entry.is_inline_cmethod):
                    entry.final_func_cname = base_entry.final_func_cname
            if is_builtin:
                entry.is_builtin_cmethod = True
                entry.as_variable = var_entry
            if base_entry.utility_code:
                entry.utility_code = base_entry.utility_code


class CppClassScope(Scope):
    #  Namespace of a C++ class.

    is_cpp_class_scope = 1

    default_constructor = None
    type = None

    def __init__(self, name, outer_scope, templates=None):
        Scope.__init__(self, name, outer_scope, None)
        self.directives = outer_scope.directives
        self.inherited_var_entries = []
        if templates is not None:
            for T in templates:
                template_entry = self.declare(
                    T, T, PyrexTypes.TemplatePlaceholderType(T), None, 'extern')
                template_entry.is_type = 1

    def declare_var(self, name, type, pos,
                    cname=None, visibility='extern',
                    api=False, in_pxd=False, is_cdef=False, defining=False, pytyping_modifiers=None):
        # Add an entry for an attribute.
        if not cname:
            cname = name
        self._reject_pytyping_modifiers(pos, pytyping_modifiers)
        entry = self.lookup_here(name)
        if defining and entry is not None:
            if type.is_cfunction:
                entry = self.declare(name, cname, type, pos, visibility)
            elif entry.type.same_as(type):
                # Fix with_gil vs nogil.
                entry.type = entry.type.with_with_gil(type.with_gil)
            else:
                error(pos, "Function signature does not match previous declaration")
        else:
            entry = self.declare(name, cname, type, pos, visibility)
            if type.is_cfunction and not defining:
                entry.is_inherited = 1
        entry.is_variable = 1
        if type.is_cfunction:
            entry.is_cfunction = 1
            if self.type and not self.type.get_fused_types():
                entry.func_cname = "%s::%s" % (self.type.empty_declaration_code(), cname)
        if name != "this" and (defining or name != "<init>"):
            self.var_entries.append(entry)
        return entry

    def declare_cfunction(self, name, type, pos,
                          cname=None, visibility='extern', api=0, in_pxd=0,
                          defining=0, modifiers=(), utility_code=None, overridable=False):
        class_name = self.name.split('::')[-1]
        if name in (class_name, '__init__') and cname is None:
            cname = "%s__init__%s" % (Naming.func_prefix, class_name)
            name = EncodedString('<init>')
            type.return_type = PyrexTypes.CVoidType()
            # This is called by the actual constructor, but need to support
            # arguments that cannot by called by value.
            type.original_args = type.args
            def maybe_ref(arg):
                if arg.type.is_cpp_class and not arg.type.is_reference:
                    return PyrexTypes.CFuncTypeArg(
                        arg.name, PyrexTypes.c_ref_type(arg.type), arg.pos)
                else:
                    return arg
            type.args = [maybe_ref(arg) for arg in type.args]
        elif name == '__dealloc__' and cname is None:
            cname = "%s__dealloc__%s" % (Naming.func_prefix, class_name)
            name = EncodedString('<del>')
            type.return_type = PyrexTypes.CVoidType()
        if name in ('<init>', '<del>') and type.nogil:
            for base in self.type.base_classes:
                base_entry = base.scope.lookup(name)
                if base_entry and not base_entry.type.nogil:
                    error(pos, "Constructor cannot be called without GIL unless all base constructors can also be called without GIL")
                    error(base_entry.pos, "Base constructor defined here.")
        # The previous entries management is now done directly in Scope.declare
        entry = self.declare_var(name, type, pos,
                                 defining=defining,
                                 cname=cname, visibility=visibility)
        entry.utility_code = utility_code
        type.entry = entry
        return entry

    def declare_inherited_cpp_attributes(self, base_class):
        base_scope = base_class.scope
        template_type = base_class
        while getattr(template_type, 'template_type', None):
            template_type = template_type.template_type
        if getattr(template_type, 'templates', None):
            base_templates = [T.name for T in template_type.templates]
        else:
            base_templates = ()
        # Declare entries for all the C++ attributes of an
        # inherited type, with cnames modified appropriately
        # to work with this type.
        for base_entry in base_scope.inherited_var_entries + base_scope.var_entries:
            #constructor/destructor is not inherited
            if base_entry.name in ("<init>", "<del>"):
                continue
            #print base_entry.name, self.entries
            if base_entry.name in self.entries:
                base_entry.name    # FIXME: is there anything to do in this case?
            entry = self.declare(base_entry.name, base_entry.cname,
                base_entry.type, None, 'extern')
            entry.is_variable = 1
            entry.is_inherited = 1
            if base_entry.is_cfunction:
                entry.is_cfunction = 1
                entry.func_cname = base_entry.func_cname
            self.inherited_var_entries.append(entry)
        for base_entry in base_scope.cfunc_entries:
            entry = self.declare_cfunction(base_entry.name, base_entry.type,
                                           base_entry.pos, base_entry.cname,
                                           base_entry.visibility, api=0,
                                           modifiers=base_entry.func_modifiers,
                                           utility_code=base_entry.utility_code)
            entry.is_inherited = 1
        for base_entry in base_scope.type_entries:
            if base_entry.name not in base_templates:
                entry = self.declare_type(base_entry.name, base_entry.type,
                                          base_entry.pos, base_entry.cname,
                                          base_entry.visibility, defining=False)
                entry.is_inherited = 1

    def specialize(self, values, type_entry):
        scope = CppClassScope(self.name, self.outer_scope)
        scope.type = type_entry
        for entry in self.entries.values():
            if entry.is_type:
                scope.declare_type(entry.name,
                                   entry.type.specialize(values),
                                   entry.pos,
                                   entry.cname,
                                   template=1)
            elif entry.type.is_cfunction:
                for e in entry.all_alternatives():
                    scope.declare_cfunction(e.name,
                                            e.type.specialize(values),
                                            e.pos,
                                            e.cname,
                                            utility_code=e.utility_code)
            else:
                scope.declare_var(entry.name,
                                  entry.type.specialize(values),
                                  entry.pos,
                                  entry.cname,
                                  entry.visibility)

        return scope

    def lookup_here(self, name):
        if name == "__init__":
            name = "<init>"
        elif name == "__dealloc__":
            name = "<del>"
        return super(CppClassScope, self).lookup_here(name)


class CppScopedEnumScope(Scope):
    #  Namespace of a ScopedEnum

    def __init__(self, name, outer_scope):
        Scope.__init__(self, name, outer_scope, None)

    def declare_var(self, name, type, pos,
                    cname=None, visibility='extern', pytyping_modifiers=None):
        # Add an entry for an attribute.
        if not cname:
            cname = name
        self._reject_pytyping_modifiers(pos, pytyping_modifiers)
        entry = self.declare(name, cname, type, pos, visibility)
        entry.is_variable = True
        return entry


class PropertyScope(Scope):
    #  Scope holding the __get__, __set__ and __del__ methods for
    #  a property of an extension type.
    #
    #  parent_type   PyExtensionType   The type to which the property belongs

    is_property_scope = 1

    def __init__(self, name, class_scope):
        # outer scope is None for some internal properties
        outer_scope = class_scope.global_scope() if class_scope.outer_scope else None
        Scope.__init__(self, name, outer_scope, parent_scope=class_scope)
        self.parent_type = class_scope.parent_type
        self.directives = class_scope.directives

    def declare_cfunction(self, name, type, pos, *args, **kwargs):
        """Declare a C property function.
        """
        if type.return_type.is_void:
            error(pos, "C property method cannot return 'void'")

        if type.args and type.args[0].type is py_object_type:
            # Set 'self' argument type to extension type.
            type.args[0].type = self.parent_scope.parent_type
        elif len(type.args) != 1:
            error(pos, "C property method must have a single (self) argument")
        elif not (type.args[0].type.is_pyobject or type.args[0].type is self.parent_scope.parent_type):
            error(pos, "C property method must have a single (object) argument")

        entry = Scope.declare_cfunction(self, name, type, pos, *args, **kwargs)
        entry.is_cproperty = True
        return entry

    def declare_pyfunction(self, name, pos, allow_redefine=False):
        # Add an entry for a method.
        signature = get_property_accessor_signature(name)
        if signature:
            entry = self.declare(name, name, py_object_type, pos, 'private')
            entry.is_special = 1
            entry.signature = signature
            return entry
        else:
            error(pos, "Only __get__, __set__ and __del__ methods allowed "
                "in a property declaration")
            return None


class CConstOrVolatileScope(Scope):

    def __init__(self, base_type_scope, is_const=0, is_volatile=0):
        Scope.__init__(
            self,
            'cv_' + base_type_scope.name,
            base_type_scope.outer_scope,
            base_type_scope.parent_scope)
        self.base_type_scope = base_type_scope
        self.is_const = is_const
        self.is_volatile = is_volatile

    def lookup_here(self, name):
        entry = self.base_type_scope.lookup_here(name)
        if entry is not None:
            entry = copy.copy(entry)
            entry.type = PyrexTypes.c_const_or_volatile_type(
                    entry.type, self.is_const, self.is_volatile)
            return entry


class TemplateScope(Scope):
    def __init__(self, name, outer_scope):
        Scope.__init__(self, name, outer_scope, None)
        self.directives = outer_scope.directives<|MERGE_RESOLUTION|>--- conflicted
+++ resolved
@@ -940,17 +940,10 @@
                     if entry.type.nogil and entry.type.exception_value is None and type.exception_value:
                         performance_hint(
                             entry.pos,
-<<<<<<< HEAD
                             f"No exception value declared for '{entry.name}' in pxd file.\n"
                             "Users cimporting this function and calling it without the gil "
-                            f"will always require an exception check.\n"
+                            "will always require an exception check.\n"
                             "Suggest adding an explicit exception value.",
-=======
-                            "No exception value declared for '%s' in pxd file.\n"
-                            "Users cimporting this function and calling it without the gil "
-                            "will always require an exception check.\n"
-                            "Suggest adding an explicit exception value." % entry.name,
->>>>>>> 3bad4ed6
                             self)
                     entry.type = type
                 else:
