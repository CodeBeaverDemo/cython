from Cython.Compiler.Visitor import VisitorTransform, temp_name_handle, CythonTransform
from Cython.Compiler.ModuleNode import ModuleNode
from Cython.Compiler.Nodes import *
from Cython.Compiler.ExprNodes import *
from Cython.Compiler.TreeFragment import TreeFragment
from Cython.Utils import EncodedString
from Cython.Compiler.Errors import CompileError
import Interpreter
import PyrexTypes

<<<<<<< HEAD
# Code cleanup ideas:
# - One could be more smart about casting in some places
# - Start using CCodeWriters to generate utility functions
# - Create a struct type per ndim rather than keeping loose local vars


=======
try:
    set
except NameError:
    from sets import Set as set

import textwrap
>>>>>>> 2fbc1d54
def dedent(text, reindent=0):
    text = textwrap.dedent(text)
    if reindent > 0:
        indent = " " * reindent
        text = '\n'.join([indent + x for x in text.split('\n')])
    return text

class IntroduceBufferAuxiliaryVars(CythonTransform):

    #
    # Entry point
    #

    buffers_exists = False

    def __call__(self, node):
        assert isinstance(node, ModuleNode)
        self.max_ndim = 0
        result = super(IntroduceBufferAuxiliaryVars, self).__call__(node)
        if self.buffers_exists:
            use_py2_buffer_functions(node.scope)
            use_empty_bufstruct_code(node.scope, self.max_ndim)
        return result


    #
    # Basic operations for transforms
    #
    def handle_scope(self, node, scope):
        # For all buffers, insert extra variables in the scope.
        # The variables are also accessible from the buffer_info
        # on the buffer entry
        bufvars = [entry for name, entry
                   in scope.entries.iteritems()
                   if entry.type.is_buffer]
        if len(bufvars) > 0:
            self.buffers_exists = True


        if isinstance(node, ModuleNode) and len(bufvars) > 0:
            # for now...note that pos is wrong 
            raise CompileError(node.pos, "Buffer vars not allowed in module scope")
        for entry in bufvars:
            name = entry.name
            buftype = entry.type
            if buftype.ndim > self.max_ndim:
                self.max_ndim = buftype.ndim

            # Declare auxiliary vars
            cname = scope.mangle(Naming.bufstruct_prefix, name)
            bufinfo = scope.declare_var(name="$%s" % cname, cname=cname,
                                        type=PyrexTypes.c_py_buffer_type, pos=node.pos)
            if entry.is_arg:
                bufinfo.used = True # otherwise, NameNode will mark whether it is used

            def var(prefix, idx, initval):
                cname = scope.mangle(prefix, "%d_%s" % (idx, name))
                result = scope.declare_var("$%s" % cname, PyrexTypes.c_py_ssize_t_type,
                                         node.pos, cname=cname, is_cdef=True)

                result.init = initval
                if entry.is_arg:
                    result.used = True
                return result
            

            stridevars = [var(Naming.bufstride_prefix, i, "0") for i in range(entry.type.ndim)]
            shapevars = [var(Naming.bufshape_prefix, i, "0") for i in range(entry.type.ndim)]            
            mode = entry.type.mode
            if mode == 'full':
                suboffsetvars = [var(Naming.bufsuboffset_prefix, i, "-1") for i in range(entry.type.ndim)]
            elif mode == 'strided':
                suboffsetvars = None

            entry.buffer_aux = Symtab.BufferAux(bufinfo, stridevars, shapevars, suboffsetvars)
            
        scope.buffer_entries = bufvars
        self.scope = scope

    def visit_ModuleNode(self, node):
        self.handle_scope(node, node.scope)
        self.visitchildren(node)
        return node

    def visit_FuncDefNode(self, node):
        self.handle_scope(node, node.local_scope)
        self.visitchildren(node)
        return node

#
# Analysis
#
buffer_options = ("dtype", "ndim", "mode") # ordered!
buffer_defaults = {"ndim": 1, "mode": "full"}

ERR_BUF_OPTION_UNKNOWN = '"%s" is not a buffer option'
ERR_BUF_TOO_MANY = 'Too many buffer options'
ERR_BUF_DUP = '"%s" buffer option already supplied'
ERR_BUF_MISSING = '"%s" missing'
ERR_BUF_MODE = 'Only allowed buffer modes are "full" or "strided" (as a compile-time string)'
ERR_BUF_NDIM = 'ndim must be a non-negative integer'
ERR_BUF_DTYPE = 'dtype must be "object", numeric type or a struct'

def analyse_buffer_options(globalpos, env, posargs, dictargs, defaults=None, need_complete=True):
    """
    Must be called during type analysis, as analyse is called
    on the dtype argument.

    posargs and dictargs should consist of a list and a dict
    of tuples (value, pos). Defaults should be a dict of values.

    Returns a dict containing all the options a buffer can have and
    its value (with the positions stripped).
    """
    if defaults is None:
        defaults = buffer_defaults
    
    posargs, dictargs = Interpreter.interpret_compiletime_options(posargs, dictargs, type_env=env)
    
    if len(posargs) > len(buffer_options):
        raise CompileError(posargs[-1][1], ERR_BUF_TOO_MANY)

    options = {}
    for name, (value, pos) in dictargs.iteritems():
        if not name in buffer_options:
            raise CompileError(pos, ERR_BUF_OPTION_UNKNOWN % name)
        options[name] = value
    
    for name, (value, pos) in zip(buffer_options, posargs):
        if not name in buffer_options:
            raise CompileError(pos, ERR_BUF_OPTION_UNKNOWN % name)
        if name in options:
            raise CompileError(pos, ERR_BUF_DUP % name)
        options[name] = value

    # Check that they are all there and copy defaults
    for name in buffer_options:
        if not name in options:
            try:
                options[name] = defaults[name]
            except KeyError:
                if need_complete:
                    raise CompileError(globalpos, ERR_BUF_MISSING % name)

    dtype = options.get("dtype")
    if dtype and dtype.is_extension_type:
        raise CompileError(globalpos, ERR_BUF_DTYPE)

    ndim = options.get("ndim")
    if ndim and (not isinstance(ndim, int) or ndim < 0):
        raise CompileError(globalpos, ERR_BUF_NDIM)

    mode = options.get("mode")
    if mode and not (mode in ('full', 'strided')):
        raise CompileError(globalpos, ERR_BUF_MODE)

    return options
    

#
# Code generation
#


def get_flags(buffer_aux, buffer_type):
    flags = 'PyBUF_FORMAT'
    if buffer_type.mode == 'full':
        flags += '| PyBUF_INDIRECT'
    elif buffer_type.mode == 'strided':
        flags += '| PyBUF_STRIDES'
    else:
        assert False
    if buffer_aux.writable_needed: flags += "| PyBUF_WRITABLE"
    return flags
        
def used_buffer_aux_vars(entry):
    buffer_aux = entry.buffer_aux
    buffer_aux.buffer_info_var.used = True
    for s in buffer_aux.shapevars: s.used = True
    for s in buffer_aux.stridevars: s.used = True
    if buffer_aux.suboffsetvars:
        for s in buffer_aux.suboffsetvars: s.used = True

def put_unpack_buffer_aux_into_scope(buffer_aux, mode, code):
    # Generate code to copy the needed struct info into local
    # variables.
    bufstruct = buffer_aux.buffer_info_var.cname

    varspec = [("strides", buffer_aux.stridevars),
               ("shape", buffer_aux.shapevars)]
    if mode == 'full':
        varspec.append(("suboffsets", buffer_aux.suboffsetvars))

    for field, vars in varspec:
        code.putln(" ".join(["%s = %s.%s[%d];" %
                             (s.cname, bufstruct, field, idx)
                             for idx, s in enumerate(vars)]))

def put_acquire_arg_buffer(entry, code, pos):
    code.globalstate.use_utility_code(acquire_utility_code)
    buffer_aux = entry.buffer_aux
    getbuffer_cname = get_getbuffer_code(entry.type.dtype, code)
    # Acquire any new buffer
    code.putln(code.error_goto_if("%s((PyObject*)%s, &%s, %s, %d) == -1" % (
        getbuffer_cname,
        entry.cname,
        entry.buffer_aux.buffer_info_var.cname,
        get_flags(buffer_aux, entry.type),
        entry.type.ndim), pos))
    # An exception raised in arg parsing cannot be catched, so no
    # need to care about the buffer then.
    put_unpack_buffer_aux_into_scope(buffer_aux, entry.type.mode, code)

#def put_release_buffer_normal(entry, code):
#    code.putln("if (%s != Py_None) PyObject_ReleaseBuffer(%s, &%s);" % (
#        entry.cname,
#        entry.cname,
#        entry.buffer_aux.buffer_info_var.cname))

def get_release_buffer_code(entry):
    return "__Pyx_ReleaseBuffer((PyObject*)%s, &%s)" % (
        entry.cname,
        entry.buffer_aux.buffer_info_var.cname)

def put_assign_to_buffer(lhs_cname, rhs_cname, buffer_aux, buffer_type,
                         is_initialized, pos, code):
    """
    Generate code for reassigning a buffer variables. This only deals with getting
    the buffer auxiliary structure and variables set up correctly, the assignment
    itself and refcounting is the responsibility of the caller.

    However, the assignment operation may throw an exception so that the reassignment
    never happens.
    
    Depending on the circumstances there are two possible outcomes:
    - Old buffer released, new acquired, rhs assigned to lhs
    - Old buffer released, new acquired which fails, reaqcuire old lhs buffer
      (which may or may not succeed).
    """

    code.globalstate.use_utility_code(acquire_utility_code)
    bufstruct = buffer_aux.buffer_info_var.cname
    flags = get_flags(buffer_aux, buffer_type)

    getbuffer = "%s((PyObject*)%%s, &%s, %s, %d)" % (get_getbuffer_code(buffer_type.dtype, code),
                                          # note: object is filled in later (%%s)
                                          bufstruct,
                                          flags,
                                          buffer_type.ndim)

    if is_initialized:
        # Release any existing buffer
        code.putln('__Pyx_ReleaseBuffer((PyObject*)%s, &%s);' % (
            lhs_cname, bufstruct))
        # Acquire
        retcode_cname = code.funcstate.allocate_temp(PyrexTypes.c_int_type)
        code.putln("%s = %s;" % (retcode_cname, getbuffer % rhs_cname))
        code.putln('if (%s) ' % (code.unlikely("%s < 0" % retcode_cname)))
        # If acquisition failed, attempt to reacquire the old buffer
        # before raising the exception. A failure of reacquisition
        # will cause the reacquisition exception to be reported, one
        # can consider working around this later.
        code.begin_block()
        type, value, tb = [code.funcstate.allocate_temp(PyrexTypes.py_object_type)
                           for i in range(3)]
        code.putln('PyErr_Fetch(&%s, &%s, &%s);' % (type, value, tb))
        code.put('if (%s) ' % code.unlikely("%s == -1" % (getbuffer % lhs_cname)))
        code.begin_block()
        code.putln('Py_XDECREF(%s); Py_XDECREF(%s); Py_XDECREF(%s);' % (type, value, tb))
        code.globalstate.use_utility_code(raise_buffer_fallback_code)
        code.putln('__Pyx_RaiseBufferFallbackError();')
        code.putln('} else {')
        code.putln('PyErr_Restore(%s, %s, %s);' % (type, value, tb))
        for t in (type, value, tb):
            code.funcstate.release_temp(t)
        code.end_block()
        # Unpack indices
        code.end_block()
        put_unpack_buffer_aux_into_scope(buffer_aux, buffer_type.mode, code)
        code.putln(code.error_goto_if_neg(retcode_cname, pos))
        code.funcstate.release_temp(retcode_cname)
    else:
        # Our entry had no previous value, so set to None when acquisition fails.
        # In this case, auxiliary vars should be set up right in initialization to a zero-buffer,
        # so it suffices to set the buf field to NULL.
        code.putln('if (%s) {' % code.unlikely("%s == -1" % (getbuffer % rhs_cname)))
        code.putln('%s = %s; Py_INCREF(Py_None); %s.buf = NULL;' %
                   (lhs_cname,
                    PyrexTypes.typecast(buffer_type, PyrexTypes.py_object_type, "Py_None"),
                    bufstruct))
        code.putln(code.error_goto(pos))
        code.put('} else {')
        # Unpack indices
        put_unpack_buffer_aux_into_scope(buffer_aux, buffer_type.mode, code)
        code.putln('}')


def put_buffer_lookup_code(entry, index_signeds, index_cnames, options, pos, code):
    """
    Generates code to process indices and calculate an offset into
    a buffer. Returns a C string which gives a pointer which can be
    read from or written to at will (it is an expression so caller should
    store it in a temporary if it is used more than once).

    As the bounds checking can have any number of combinations of unsigned
    arguments, smart optimizations etc. we insert it directly in the function
    body. The lookup however is delegated to a inline function that is instantiated
    once per ndim (lookup with suboffsets tend to get quite complicated).

    """
    bufaux = entry.buffer_aux
    bufstruct = bufaux.buffer_info_var.cname

    if options['boundscheck']:
        # Check bounds and fix negative indices.
        # We allocate a temporary which is initialized to -1, meaning OK (!).
        # If an error occurs, the temp is set to the dimension index the
        # error is occuring at.
        tmp_cname = code.funcstate.allocate_temp(PyrexTypes.c_int_type)
        code.putln("%s = -1;" % tmp_cname)
        for dim, (signed, cname, shape) in enumerate(zip(index_signeds, index_cnames,
                                                         bufaux.shapevars)):
            if signed != 0:
                # not unsigned, deal with negative index
                code.putln("if (%s < 0) {" % cname)
                code.putln("%s += %s;" % (cname, shape.cname))
                code.putln("if (%s) %s = %d;" % (
                    code.unlikely("%s < 0" % cname), tmp_cname, dim))
                code.put("} else ")
            # check bounds in positive direction
            code.putln("if (%s) %s = %d;" % (
                code.unlikely("%s >= %s" % (cname, shape.cname)),
                tmp_cname, dim))
        code.globalstate.use_utility_code(raise_indexerror_code)
        code.put("if (%s) " % code.unlikely("%s != -1" % tmp_cname))
        code.begin_block()
        code.putln('__Pyx_RaiseBufferIndexError(%s);' % tmp_cname)
        code.putln(code.error_goto(pos))
        code.end_block()
        code.funcstate.release_temp(tmp_cname)
    else:
        # Only fix negative indices.
        for signed, cname, shape in zip(index_signeds, index_cnames,
                                        bufaux.shapevars):
            if signed != 0:
                code.putln("if (%s < 0) %s += %s;" % (cname, cname, shape.cname))
        
    # Create buffer lookup and return it
    params = []
    nd = entry.type.ndim
    if entry.type.mode == 'full':
        for i, s, o in zip(index_cnames, bufaux.stridevars, bufaux.suboffsetvars):
            params.append(i)
            params.append(s.cname)
            params.append(o.cname)

        funcname = "__Pyx_BufPtrFull%dd" % nd
        funcgen = buf_lookup_full_code
    else:
        for i, s in zip(index_cnames, bufaux.stridevars):
            params.append(i)
            params.append(s.cname)
        funcname = "__Pyx_BufPtrStrided%dd" % nd
        funcgen = buf_lookup_strided_code
        
    # Make sure the utility code is available
    code.globalstate.use_generated_code(funcgen, name=funcname, nd=nd)

    ptrcode = "%s(%s.buf, %s)" % (funcname, bufstruct, ", ".join(params))
    return entry.type.buffer_ptr_type.cast_code(ptrcode)


def use_empty_bufstruct_code(env, max_ndim):
    code = dedent("""
        Py_ssize_t __Pyx_zeros[] = {%s};
        Py_ssize_t __Pyx_minusones[] = {%s};
    """) % (", ".join(["0"] * max_ndim), ", ".join(["-1"] * max_ndim))
    env.use_utility_code([code, ""], "empty_bufstruct_code")


def buf_lookup_strided_code(proto, defin, name, nd):
    """
    Generates a buffer lookup function for the right number
    of dimensions. The function gives back a void* at the right location.
    """
    # _i_ndex, _s_tride
    args = ", ".join(["i%d, s%d" % (i, i) for i in range(nd)])
    offset = " + ".join(["i%d * s%d" % (i, i) for i in range(nd)])
    proto.putln("#define %s(buf, %s) ((char*)buf + %s)" % (name, args, offset))

def buf_lookup_full_code(proto, defin, name, nd):
    """
    Generates a buffer lookup function for the right number
    of dimensions. The function gives back a void* at the right location.
    """
    # _i_ndex, _s_tride, sub_o_ffset
    args = ", ".join(["Py_ssize_t i%d, Py_ssize_t s%d, Py_ssize_t o%d" % (i, i, i) for i in range(nd)])
    proto.putln("static INLINE void* %s(void* buf, %s);" % (name, args))
    defin.putln(dedent("""
        static INLINE void* %s(void* buf, %s) {
          char* ptr = (char*)buf;
        """) % (name, args) + "".join([dedent("""\
          ptr += s%d * i%d;
          if (o%d >= 0) ptr = *((char**)ptr) + o%d; 
        """) % (i, i, i, i) for i in range(nd)]
        ) + "\nreturn ptr;\n}")


#
# Utils for creating type string checkers
#
def mangle_dtype_name(dtype):
    # Use prefixes to seperate user defined types from builtins
    # (consider "typedef float unsigned_int")
    if dtype.is_pyobject:
        return "object"
    elif dtype.is_ptr:
        return "ptr"
    else:
        if dtype.typestring is None:
            prefix = "nn_"
        else:
            prefix = ""
        return prefix + dtype.declaration_code("").replace(" ", "_")

def get_ts_check_item(dtype, writer):
    # See if we can consume one (unnamed) dtype as next item
    # Put native types and structs in seperate namespaces (as one could create a struct named unsigned_int...)
    name = "__Pyx_BufferTypestringCheck_item_%s" % mangle_dtype_name(dtype)
    if not writer.globalstate.has_utility_code(name):
        char = dtype.typestring
        if char is not None:
                # Can use direct comparison
            code = dedent("""\
                if (*ts == '1') ++ts;
                if (*ts != '%s') {
                  PyErr_Format(PyExc_ValueError, "Buffer datatype mismatch (rejecting on '%%s')", ts);
                  return NULL;
                } else return ts + 1;
            """, 2) % char
        else:
            # Cannot trust declared size; but rely on int vs float and
            # signed/unsigned to be correctly declared
            ctype = dtype.declaration_code("")
            code = dedent("""\
                int ok;
                if (*ts == '1') ++ts;
                switch (*ts) {""", 2)
            if dtype.is_int:
                types = [
                    ('b', 'char'), ('h', 'short'), ('i', 'int'),
                    ('l', 'long'), ('q', 'long long')
                ]
                if dtype.signed == 0:
                    code += "".join(["\n    case '%s': ok = (sizeof(%s) == sizeof(%s) && (%s)-1 > 0); break;" %
                                 (char.upper(), ctype, against, ctype) for char, against in types])
                else:
                    code += "".join(["\n    case '%s': ok = (sizeof(%s) == sizeof(%s) && (%s)-1 < 0); break;" %
                                 (char, ctype, against, ctype) for char, against in types])
                code += dedent("""\
                      default: ok = 0;
                    }
                    if (!ok) {
                      PyErr_Format(PyExc_ValueError, "Buffer datatype mismatch (rejecting on '%s')", ts);
                      return NULL;
                    } else return ts + 1;
                """, 2)
        writer.globalstate.use_utility_code([dedent("""\
            static const char* %s(const char* ts); /*proto*/
        """) % name, dedent("""
            static const char* %s(const char* ts) {
            %s
            }
        """) % (name, code)], name=name)

    return name

def get_getbuffer_code(dtype, code):
    """
    Generate a utility function for getting a buffer for the given dtype.
    The function will:
    - Call PyObject_GetBuffer
    - Check that ndim matched the expected value
    - Check that the format string is right
    - Set suboffsets to all -1 if it is returned as NULL.
    """

    name = "__Pyx_GetBuffer_%s" % mangle_dtype_name(dtype)
    if not code.globalstate.has_utility_code(name):
        code.globalstate.use_utility_code(acquire_utility_code)
        itemchecker = get_ts_check_item(dtype, code)
        utilcode = [dedent("""
        static int %s(PyObject* obj, Py_buffer* buf, int flags, int nd); /*proto*/
        """) % name, dedent("""
        static int %(name)s(PyObject* obj, Py_buffer* buf, int flags, int nd) {
          const char* ts;
          if (obj == Py_None) {
            __Pyx_ZeroBuffer(buf);
            return 0;
          }
          buf->buf = NULL;
          if (PyObject_GetBuffer(obj, buf, flags) == -1) goto fail;
          if (buf->ndim != nd) {
            __Pyx_BufferNdimError(buf, nd);
            goto fail;
          }
          ts = buf->format;
          ts = __Pyx_ConsumeWhitespace(ts);
          ts = __Pyx_BufferTypestringCheckEndian(ts);
          if (!ts) goto fail;
          ts = __Pyx_ConsumeWhitespace(ts);
          ts = %(itemchecker)s(ts);
          if (!ts) goto fail;
          ts = __Pyx_ConsumeWhitespace(ts);
          if (*ts != 0) {
            PyErr_Format(PyExc_ValueError,
              "Expected non-struct buffer data type (rejecting on '%%s')", ts);
            goto fail;
          }
          if (buf->suboffsets == NULL) buf->suboffsets = __Pyx_minusones;
          return 0;
        fail:;
          __Pyx_ZeroBuffer(buf);
          return -1;
        }""") % locals()]
        code.globalstate.use_utility_code(utilcode, name)
    return name

def buffer_type_checker(dtype, code):
    # Creates a type checker function for the given type.
    if dtype.is_struct_or_union:
        assert False
    elif dtype.is_int or dtype.is_float:
        # This includes simple typedef-ed types
        funcname = get_getbuffer_code(dtype, code)
    else:
        assert False
    return funcname

def use_py2_buffer_functions(env):
    codename = "PyObject_GetBuffer" # just a representative unique key

    # Search all types for __getbuffer__ overloads
    types = []
    def find_buffer_types(scope):
        for m in scope.cimported_modules:
            find_buffer_types(m)
        for e in scope.type_entries:
            t = e.type
            if t.is_extension_type:
                release = get = None
                for x in t.scope.pyfunc_entries:
                    if x.name == u"__getbuffer__": get = x.func_cname
                    elif x.name == u"__releasebuffer__": release = x.func_cname
                if get:
                    types.append((t.typeptr_cname, get, release))

    find_buffer_types(env)

    code = dedent("""
        #if PY_VERSION_HEX < 0x02060000
        static int PyObject_GetBuffer(PyObject *obj, Py_buffer *view, int flags) {
    """)
    if len(types) > 0:
        clause = "if"
        for t, get, release in types:
            code += "  %s (PyObject_TypeCheck(obj, %s)) return %s(obj, view, flags);\n" % (clause, t, get)
            clause = "else if"
        code += "  else {\n"
    code += dedent("""\
        PyErr_Format(PyExc_TypeError, "'%100s' does not have the buffer interface", Py_TYPE(obj)->tp_name);
        return -1;
    """, 2)
    if len(types) > 0: code += "  }"
    code += dedent("""
        }

        static void PyObject_ReleaseBuffer(PyObject *obj, Py_buffer *view) {
    """)
    if len(types) > 0:
        clause = "if"
        for t, get, release in types:
            if release:
                code += "%s (PyObject_TypeCheck(obj, %s)) %s(obj, view);" % (clause, t, release)
                clause = "else if"
    code += dedent("""
        }

        #endif
    """)
                   
    env.use_utility_code([dedent("""\
        #if PY_VERSION_HEX < 0x02060000
        static int PyObject_GetBuffer(PyObject *obj, Py_buffer *view, int flags);
        static void PyObject_ReleaseBuffer(PyObject *obj, Py_buffer *view);
        #endif
    """), code], codename)

#
# Static utility code
#


# Utility function to set the right exception
# The caller should immediately goto_error
raise_indexerror_code = [
"""\
static void __Pyx_RaiseBufferIndexError(int axis); /*proto*/
""","""\
static void __Pyx_RaiseBufferIndexError(int axis) {
  PyErr_Format(PyExc_IndexError,
     "Out of bounds on buffer access (axis %d)", axis);
}

"""]

#
# Buffer type checking. Utility code for checking that acquired
# buffers match our assumptions. We only need to check ndim and
# the format string; the access mode/flags is checked by the
# exporter.
#
acquire_utility_code = ["""\
static INLINE void __Pyx_ReleaseBuffer(PyObject* obj, Py_buffer* info);
static INLINE void __Pyx_ZeroBuffer(Py_buffer* buf); /*proto*/
static INLINE const char* __Pyx_ConsumeWhitespace(const char* ts); /*proto*/
static INLINE const char* __Pyx_BufferTypestringCheckEndian(const char* ts); /*proto*/
static void __Pyx_BufferNdimError(Py_buffer* buffer, int expected_ndim); /*proto*/
""", """
static INLINE void __Pyx_ReleaseBuffer(PyObject* obj, Py_buffer* info) {
  if (info->buf == NULL) return;
  if (info->suboffsets == __Pyx_minusones) info->suboffsets = NULL;
  PyObject_ReleaseBuffer(obj, info);
}

static INLINE void __Pyx_ZeroBuffer(Py_buffer* buf) {
  buf->buf = NULL;
  buf->strides = __Pyx_zeros;
  buf->shape = __Pyx_zeros;
  buf->suboffsets = __Pyx_minusones;
}

static INLINE const char* __Pyx_ConsumeWhitespace(const char* ts) {
  while (1) {
    switch (*ts) {
      case 10:
      case 13:
      case ' ':
        ++ts;
      default:
        return ts;
    }
  }
}

static INLINE const char* __Pyx_BufferTypestringCheckEndian(const char* ts) {
  int num = 1;
  int little_endian = ((char*)&num)[0];
  int ok = 1;
  switch (*ts) {
    case '@':
    case '=':
      ++ts; break;
    case '<':
      if (little_endian) ++ts;
      else ok = 0;
      break;
    case '>':
    case '!':
      if (!little_endian) ++ts;
      else ok = 0;
      break;
  }
  if (!ok) {
    PyErr_Format(PyExc_ValueError, "Buffer has wrong endianness (rejecting on '%s')", ts);
    return NULL;
  }
  return ts;
}

static void __Pyx_BufferNdimError(Py_buffer* buffer, int expected_ndim) {
  PyErr_Format(PyExc_ValueError,
               "Buffer has wrong number of dimensions (expected %d, got %d)",
               expected_ndim, buffer->ndim);
}

"""]

raise_buffer_fallback_code = ["""
static void __Pyx_RaiseBufferFallbackError(void); /*proto*/
""","""
static void __Pyx_RaiseBufferFallbackError(void) {
  PyErr_Format(PyExc_ValueError,
     "Buffer acquisition failed on assignment; and then reacquiring the old buffer failed too!");
}

"""]
<|MERGE_RESOLUTION|>--- conflicted
+++ resolved
@@ -8,21 +8,19 @@
 import Interpreter
 import PyrexTypes
 
-<<<<<<< HEAD
+try:
+    set
+except NameError:
+    from sets import Set as set
+
+import textwrap
+
 # Code cleanup ideas:
 # - One could be more smart about casting in some places
 # - Start using CCodeWriters to generate utility functions
 # - Create a struct type per ndim rather than keeping loose local vars
 
 
-=======
-try:
-    set
-except NameError:
-    from sets import Set as set
-
-import textwrap
->>>>>>> 2fbc1d54
 def dedent(text, reindent=0):
     text = textwrap.dedent(text)
     if reindent > 0:
