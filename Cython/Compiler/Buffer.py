from Visitor import VisitorTransform, CythonTransform
from ModuleNode import ModuleNode
from Nodes import *
from ExprNodes import *
from StringEncoding import EncodedString
from Errors import CompileError
from UtilityCode import CythonUtilityCode
from Code import UtilityCode
import Cython.Compiler.Options
import Interpreter
import PyrexTypes

try:
    set
except NameError:
    from sets import Set as set

import textwrap

def dedent(text, reindent=0):
    text = textwrap.dedent(text)
    if reindent > 0:
        indent = " " * reindent
        text = '\n'.join([indent + x for x in text.split('\n')])
    return text

class IntroduceBufferAuxiliaryVars(CythonTransform):

    #
    # Entry point
    #

    buffers_exists = False
    using_memoryview = False

    def __call__(self, node):
        assert isinstance(node, ModuleNode)
        self.max_ndim = 0
        result = super(IntroduceBufferAuxiliaryVars, self).__call__(node)
        if self.buffers_exists or self.using_memoryview:
            use_bufstruct_declare_code(node.scope)
            use_py2_buffer_functions(node.scope)
            use_empty_bufstruct_code(node.scope, self.max_ndim)
        return result


    #
    # Basic operations for transforms
    #
    def handle_scope(self, node, scope):
        # For all buffers, insert extra variables in the scope.
        # The variables are also accessible from the buffer_info
        # on the buffer entry
        bufvars = [entry for name, entry
                   in scope.entries.iteritems()
                   if entry.type.is_buffer]
        if len(bufvars) > 0:
            self.buffers_exists = True

        memviewslicevars = [entry for name, entry
                in scope.entries.iteritems()
                if entry.type.is_memoryviewslice]
        if len(memviewslicevars) > 0:
            self.buffers_exists = True


        for (name, entry) in scope.entries.iteritems():
            if name == 'memoryview' and isinstance(entry.utility_code_definition, CythonUtilityCode):
                self.using_memoryview = True
                break


        if isinstance(node, ModuleNode) and len(bufvars) > 0:
            # for now...note that pos is wrong 
            raise CompileError(node.pos, "Buffer vars not allowed in module scope")
        for entry in bufvars:
            if entry.type.dtype.is_ptr:
                raise CompileError(node.pos, "Buffers with pointer types not yet supported.")
            
            name = entry.name
            buftype = entry.type
            if buftype.ndim > Options.buffer_max_dims:
                raise CompileError(node.pos,
                        "Buffer ndims exceeds Options.buffer_max_dims = %d" % Options.buffer_max_dims)
            if buftype.ndim > self.max_ndim:
                self.max_ndim = buftype.ndim

            # Declare auxiliary vars
            def decvar(type, prefix):
                cname = scope.mangle(prefix, name)
                aux_var = scope.declare_var(name="$%s" % cname, cname=cname,
                                            type=type, pos=node.pos)
                if entry.is_arg:
                    aux_var.used = True # otherwise, NameNode will mark whether it is used
                
                return aux_var

            auxvars = ((PyrexTypes.c_pyx_buffer_nd_type, Naming.pybuffernd_prefix),
                      (PyrexTypes.c_pyx_buffer_type, Naming.pybufferstruct_prefix))
            pybuffernd, rcbuffer = [decvar(type, prefix) for (type, prefix) in auxvars]

            entry.buffer_aux = Symtab.BufferAux(pybuffernd, rcbuffer)
            
        scope.buffer_entries = bufvars
        self.scope = scope

    def visit_ModuleNode(self, node):
        self.handle_scope(node, node.scope)
        self.visitchildren(node)
        return node

    def visit_FuncDefNode(self, node):
        self.handle_scope(node, node.local_scope)
        self.visitchildren(node)
        return node

#
# Analysis
#
buffer_options = ("dtype", "ndim", "mode", "negative_indices", "cast") # ordered!
buffer_defaults = {"ndim": 1, "mode": "full", "negative_indices": True, "cast": False}
buffer_positional_options_count = 1 # anything beyond this needs keyword argument

ERR_BUF_OPTION_UNKNOWN = '"%s" is not a buffer option'
ERR_BUF_TOO_MANY = 'Too many buffer options'
ERR_BUF_DUP = '"%s" buffer option already supplied'
ERR_BUF_MISSING = '"%s" missing'
ERR_BUF_MODE = 'Only allowed buffer modes are: "c", "fortran", "full", "strided" (as a compile-time string)'
ERR_BUF_NDIM = 'ndim must be a non-negative integer'
ERR_BUF_DTYPE = 'dtype must be "object", numeric type or a struct'
ERR_BUF_BOOL = '"%s" must be a boolean'

def analyse_buffer_options(globalpos, env, posargs, dictargs, defaults=None, need_complete=True):
    """
    Must be called during type analysis, as analyse is called
    on the dtype argument.

    posargs and dictargs should consist of a list and a dict
    of tuples (value, pos). Defaults should be a dict of values.

    Returns a dict containing all the options a buffer can have and
    its value (with the positions stripped).
    """
    if defaults is None:
        defaults = buffer_defaults
    
    posargs, dictargs = Interpreter.interpret_compiletime_options(posargs, dictargs, type_env=env)
    
    if len(posargs) > buffer_positional_options_count:
        raise CompileError(posargs[-1][1], ERR_BUF_TOO_MANY)

    options = {}
    for name, (value, pos) in dictargs.iteritems():
        if not name in buffer_options:
            raise CompileError(pos, ERR_BUF_OPTION_UNKNOWN % name)
        options[name] = value

    for name, (value, pos) in zip(buffer_options, posargs):
        if not name in buffer_options:
            raise CompileError(pos, ERR_BUF_OPTION_UNKNOWN % name)
        if name in options:
            raise CompileError(pos, ERR_BUF_DUP % name)
        options[name] = value

    # Check that they are all there and copy defaults
    for name in buffer_options:
        if not name in options:
            try:
                options[name] = defaults[name]
            except KeyError:
                if need_complete:
                    raise CompileError(globalpos, ERR_BUF_MISSING % name)

    dtype = options.get("dtype")
    if dtype and dtype.is_extension_type:
        raise CompileError(globalpos, ERR_BUF_DTYPE)

    ndim = options.get("ndim")
    if ndim and (not isinstance(ndim, int) or ndim < 0):
        raise CompileError(globalpos, ERR_BUF_NDIM)

    mode = options.get("mode")
    if mode and not (mode in ('full', 'strided', 'c', 'fortran')):
        raise CompileError(globalpos, ERR_BUF_MODE)

    def assert_bool(name):
        x = options.get(name)
        if not isinstance(x, bool):
            raise CompileError(globalpos, ERR_BUF_BOOL % name)

    assert_bool('negative_indices')
    assert_bool('cast')

    return options
    

#
# Code generation
#

def get_buf_suboffsetvars(entry):
    return [("%s.diminfo[%d].suboffsets" % \
            (entry.buffer_aux.buflocal_nd_var.cname, i)) for i in range(entry.type.ndim)]
def get_buf_stridevars(entry):
    return [("%s.diminfo[%d].strides" % \
            (entry.buffer_aux.buflocal_nd_var.cname, i)) for i in range(entry.type.ndim)]
def get_buf_shapevars(entry):
    return [("%s.diminfo[%d].shape" % \
            (entry.buffer_aux.buflocal_nd_var.cname, i)) for i in range(entry.type.ndim)]

def get_flags(buffer_aux, buffer_type):
    flags = 'PyBUF_FORMAT'
    mode = buffer_type.mode
    if mode == 'full':
        flags += '| PyBUF_INDIRECT'
    elif mode == 'strided':
        flags += '| PyBUF_STRIDES'
    elif mode == 'c':
        flags += '| PyBUF_C_CONTIGUOUS'
    elif mode == 'fortran':
        flags += '| PyBUF_F_CONTIGUOUS'
    else:
        assert False
    if buffer_aux.writable_needed: flags += "| PyBUF_WRITABLE"
    return flags
        
def used_buffer_aux_vars(entry):
    buffer_aux = entry.buffer_aux
    buffer_aux.buflocal_nd_var.used = True
    buffer_aux.rcbuf_var.used = True

def put_unpack_buffer_aux_into_scope(buf_entry, code):
    # Generate code to copy the needed struct info into local
    # variables.
    buffer_aux, mode = buf_entry.buffer_aux, buf_entry.type.mode
    pybuffernd_struct = buffer_aux.buflocal_nd_var.cname

    fldnames = ['strides', 'shape']
    if mode == 'full':
        fldnames.append('suboffsets')

    ln = []
    for i in range(buf_entry.type.ndim):
        for fldname in fldnames:
            ln.append("%s.diminfo[%d].%s = %s.rcbuffer->pybuffer.%s[%d];" % \
                    (pybuffernd_struct, i, fldname,
                     pybuffernd_struct, fldname, i))
    code.putln(' '.join(ln))

def put_init_vars(entry, code):
    bufaux = entry.buffer_aux
    pybuffernd_struct = bufaux.buflocal_nd_var.cname
    pybuffer_struct = bufaux.rcbuf_var.cname
    # init pybuffer_struct
    code.putln("%s.pybuffer.buf = NULL;" % pybuffer_struct)
    code.putln("%s.refcount = 0;" % pybuffer_struct)
    # init the buffer object
    # code.put_init_var_to_py_none(entry)
    # init the pybuffernd_struct
    code.putln("%s.data = NULL;" % pybuffernd_struct)
    code.putln("%s.rcbuffer = &%s;" % (pybuffernd_struct, pybuffer_struct))

def put_acquire_arg_buffer(entry, code, pos):
    code.globalstate.use_utility_code(acquire_utility_code)
    buffer_aux = entry.buffer_aux
    getbuffer = get_getbuffer_call(code, entry.cname, buffer_aux, entry.type)

    # Acquire any new buffer
    code.putln("{")
    code.putln("__Pyx_BufFmt_StackElem __pyx_stack[%d];" % entry.type.dtype.struct_nesting_depth())
    code.putln(code.error_goto_if("%s == -1" % getbuffer, pos))
    code.putln("}")
    # An exception raised in arg parsing cannot be catched, so no
    # need to care about the buffer then.
    put_unpack_buffer_aux_into_scope(entry, code)

def put_release_buffer_code(code, entry):
    code.globalstate.use_utility_code(acquire_utility_code)
    code.putln("__Pyx_SafeReleaseBuffer(&%s.rcbuffer->pybuffer);" % entry.buffer_aux.buflocal_nd_var.cname)

def get_getbuffer_call(code, obj_cname, buffer_aux, buffer_type):
    ndim = buffer_type.ndim
    cast = int(buffer_type.cast)
    flags = get_flags(buffer_aux, buffer_type)
    pybuffernd_struct = buffer_aux.buflocal_nd_var.cname

    dtype_typeinfo = get_type_information_cname(code, buffer_type.dtype)
    
    return ("__Pyx_GetBufferAndValidate(&%(pybuffernd_struct)s.rcbuffer->pybuffer, "
            "(PyObject*)%(obj_cname)s, &%(dtype_typeinfo)s, %(flags)s, %(ndim)d, "
            "%(cast)d, __pyx_stack)" % locals())

def put_assign_to_buffer(lhs_cname, rhs_cname, buf_entry,
                         is_initialized, pos, code):
    """
    Generate code for reassigning a buffer variables. This only deals with getting
    the buffer auxiliary structure and variables set up correctly, the assignment
    itself and refcounting is the responsibility of the caller.

    However, the assignment operation may throw an exception so that the reassignment
    never happens.
    
    Depending on the circumstances there are two possible outcomes:
    - Old buffer released, new acquired, rhs assigned to lhs
    - Old buffer released, new acquired which fails, reaqcuire old lhs buffer
      (which may or may not succeed).
    """

    buffer_aux, buffer_type = buf_entry.buffer_aux, buf_entry.type
    code.globalstate.use_utility_code(acquire_utility_code)
    pybuffernd_struct = buffer_aux.buflocal_nd_var.cname
    flags = get_flags(buffer_aux, buffer_type)

    code.putln("{")  # Set up necesarry stack for getbuffer
    code.putln("__Pyx_BufFmt_StackElem __pyx_stack[%d];" % buffer_type.dtype.struct_nesting_depth())
    
    getbuffer = get_getbuffer_call(code, "%s", buffer_aux, buffer_type) # fill in object below

    if is_initialized:
        # Release any existing buffer
        code.putln('__Pyx_SafeReleaseBuffer(&%s.rcbuffer->pybuffer);' % pybuffernd_struct)
        # Acquire
        retcode_cname = code.funcstate.allocate_temp(PyrexTypes.c_int_type, manage_ref=False)
        code.putln("%s = %s;" % (retcode_cname, getbuffer % rhs_cname))
        code.putln('if (%s) {' % (code.unlikely("%s < 0" % retcode_cname)))
        # If acquisition failed, attempt to reacquire the old buffer
        # before raising the exception. A failure of reacquisition
        # will cause the reacquisition exception to be reported, one
        # can consider working around this later.
        type, value, tb = [code.funcstate.allocate_temp(PyrexTypes.py_object_type, manage_ref=False)
                           for i in range(3)]
        code.putln('PyErr_Fetch(&%s, &%s, &%s);' % (type, value, tb))
        code.putln('if (%s) {' % code.unlikely("%s == -1" % (getbuffer % lhs_cname)))
        code.putln('Py_XDECREF(%s); Py_XDECREF(%s); Py_XDECREF(%s);' % (type, value, tb)) # Do not refnanny these!
        code.globalstate.use_utility_code(raise_buffer_fallback_code)
        code.putln('__Pyx_RaiseBufferFallbackError();')
        code.putln('} else {')
        code.putln('PyErr_Restore(%s, %s, %s);' % (type, value, tb))
        for t in (type, value, tb):
            code.funcstate.release_temp(t)
        code.putln('}')
        code.putln('}')
        # Unpack indices
        put_unpack_buffer_aux_into_scope(buf_entry, code)
        code.putln(code.error_goto_if_neg(retcode_cname, pos))
        code.funcstate.release_temp(retcode_cname)
    else:
        # Our entry had no previous value, so set to None when acquisition fails.
        # In this case, auxiliary vars should be set up right in initialization to a zero-buffer,
        # so it suffices to set the buf field to NULL.
        code.putln('if (%s) {' % code.unlikely("%s == -1" % (getbuffer % rhs_cname)))
        code.putln('%s = %s; __Pyx_INCREF(Py_None); %s.rcbuffer->pybuffer.buf = NULL;' %
                   (lhs_cname,
                    PyrexTypes.typecast(buffer_type, PyrexTypes.py_object_type, "Py_None"),
                    pybuffernd_struct))
        code.putln(code.error_goto(pos))
        code.put('} else {')
        # Unpack indices
        put_unpack_buffer_aux_into_scope(buf_entry, code)
        code.putln('}')

    code.putln("}") # Release stack

def put_buffer_lookup_code(entry, index_signeds, index_cnames, directives, pos, code):
    """
    Generates code to process indices and calculate an offset into
    a buffer. Returns a C string which gives a pointer which can be
    read from or written to at will (it is an expression so caller should
    store it in a temporary if it is used more than once).

    As the bounds checking can have any number of combinations of unsigned
    arguments, smart optimizations etc. we insert it directly in the function
    body. The lookup however is delegated to a inline function that is instantiated
    once per ndim (lookup with suboffsets tend to get quite complicated).

    """
    bufaux = entry.buffer_aux
    pybuffernd_struct = bufaux.buflocal_nd_var.cname
    # bufstruct = bufaux.buffer_info_var.cname
    negative_indices = directives['wraparound'] and entry.type.negative_indices

    if directives['boundscheck']:
        # Check bounds and fix negative indices.
        # We allocate a temporary which is initialized to -1, meaning OK (!).
        # If an error occurs, the temp is set to the dimension index the
        # error is occuring at.
        tmp_cname = code.funcstate.allocate_temp(PyrexTypes.c_int_type, manage_ref=False)
        code.putln("%s = -1;" % tmp_cname)
        for dim, (signed, cname, shape) in enumerate(zip(index_signeds, index_cnames,
                                                         get_buf_shapevars(entry))):
            if signed != 0:
                # not unsigned, deal with negative index
                code.putln("if (%s < 0) {" % cname)
                if negative_indices:
                    code.putln("%s += %s;" % (cname, shape))
                    code.putln("if (%s) %s = %d;" % (
                        code.unlikely("%s < 0" % cname), tmp_cname, dim))
                else:
                    code.putln("%s = %d;" % (tmp_cname, dim))
                code.put("} else ")
            # check bounds in positive direction
            code.putln("if (%s) %s = %d;" % (
                code.unlikely("%s >= %s" % (cname, shape)),
                tmp_cname, dim))
        code.globalstate.use_utility_code(raise_indexerror_code)
        code.putln("if (%s) {" % code.unlikely("%s != -1" % tmp_cname))
        code.putln('__Pyx_RaiseBufferIndexError(%s);' % tmp_cname)
        code.putln(code.error_goto(pos))
        code.putln('}')
        code.funcstate.release_temp(tmp_cname)
    elif negative_indices:
        # Only fix negative indices.
        for signed, cname, shape in zip(index_signeds, index_cnames,
                                        get_buf_shapevars(entry)):
            if signed != 0:
                code.putln("if (%s < 0) %s += %s;" % (cname, cname, shape))
        
    # Create buffer lookup and return it
    # This is done via utility macros/inline functions, which vary
    # according to the access mode used.
    params = []
    nd = entry.type.ndim
    mode = entry.type.mode
    if mode == 'full':
        for i, s, o in zip(index_cnames, get_buf_stridevars(entry), get_buf_suboffsetvars(entry)):
            params.append(i)
            params.append(s)
            params.append(o)
        funcname = "__Pyx_BufPtrFull%dd" % nd
        funcgen = buf_lookup_full_code
    else:
        if mode == 'strided':
            funcname = "__Pyx_BufPtrStrided%dd" % nd
            funcgen = buf_lookup_strided_code
        elif mode == 'c':
            funcname = "__Pyx_BufPtrCContig%dd" % nd
            funcgen = buf_lookup_c_code
        elif mode == 'fortran':
            funcname = "__Pyx_BufPtrFortranContig%dd" % nd
            funcgen = buf_lookup_fortran_code
        else:
            assert False
        for i, s in zip(index_cnames, get_buf_stridevars(entry)):
            params.append(i)
            params.append(s)
        
    # Make sure the utility code is available
    if funcname not in code.globalstate.utility_codes:
        code.globalstate.utility_codes.add(funcname)
        protocode = code.globalstate['utility_code_proto']
        defcode = code.globalstate['utility_code_def']
        funcgen(protocode, defcode, name=funcname, nd=nd)

    ptr_type = entry.type.buffer_ptr_type
    ptrcode = "%s(%s, %s.rcbuffer->pybuffer.buf, %s)" % (funcname,
                                      ptr_type.declaration_code(""),
                                      pybuffernd_struct,
                                      ", ".join(params))
    return ptrcode


def use_bufstruct_declare_code(env):
    env.use_utility_code(buffer_struct_declare_code)

def use_empty_bufstruct_code(env, max_ndim):
    code = dedent("""
        Py_ssize_t __Pyx_zeros[] = {%s};
        Py_ssize_t __Pyx_minusones[] = {%s};
    """) % (", ".join(["0"] * max_ndim), ", ".join(["-1"] * max_ndim))
    env.use_utility_code(UtilityCode(proto=code))


def buf_lookup_full_code(proto, defin, name, nd):
    """
    Generates a buffer lookup function for the right number
    of dimensions. The function gives back a void* at the right location.
    """
    # _i_ndex, _s_tride, sub_o_ffset
    macroargs = ", ".join(["i%d, s%d, o%d" % (i, i, i) for i in range(nd)])
    proto.putln("#define %s(type, buf, %s) (type)(%s_imp(buf, %s))" % (name, macroargs, name, macroargs))

    funcargs = ", ".join(["Py_ssize_t i%d, Py_ssize_t s%d, Py_ssize_t o%d" % (i, i, i) for i in range(nd)])
    proto.putln("static CYTHON_INLINE void* %s_imp(void* buf, %s);" % (name, funcargs))
    defin.putln(dedent("""
        static CYTHON_INLINE void* %s_imp(void* buf, %s) {
          char* ptr = (char*)buf;
        """) % (name, funcargs) + "".join([dedent("""\
          ptr += s%d * i%d;
          if (o%d >= 0) ptr = *((char**)ptr) + o%d; 
        """) % (i, i, i, i) for i in range(nd)]
        ) + "\nreturn ptr;\n}")

def buf_lookup_strided_code(proto, defin, name, nd):
    """
    Generates a buffer lookup function for the right number
    of dimensions. The function gives back a void* at the right location.
    """
    # _i_ndex, _s_tride
    args = ", ".join(["i%d, s%d" % (i, i) for i in range(nd)])
    offset = " + ".join(["i%d * s%d" % (i, i) for i in range(nd)])
    proto.putln("#define %s(type, buf, %s) (type)((char*)buf + %s)" % (name, args, offset))

def buf_lookup_c_code(proto, defin, name, nd):
    """
    Similar to strided lookup, but can assume that the last dimension
    doesn't need a multiplication as long as.
    Still we keep the same signature for now.
    """
    if nd == 1:
        proto.putln("#define %s(type, buf, i0, s0) ((type)buf + i0)" % name)
    else:
        args = ", ".join(["i%d, s%d" % (i, i) for i in range(nd)])
        offset = " + ".join(["i%d * s%d" % (i, i) for i in range(nd - 1)])
        proto.putln("#define %s(type, buf, %s) ((type)((char*)buf + %s) + i%d)" % (name, args, offset, nd - 1))

def buf_lookup_fortran_code(proto, defin, name, nd):
    """
    Like C lookup, but the first index is optimized instead.
    """
    if nd == 1:
        proto.putln("#define %s(type, buf, i0, s0) ((type)buf + i0)" % name)
    else:
        args = ", ".join(["i%d, s%d" % (i, i) for i in range(nd)])
        offset = " + ".join(["i%d * s%d" % (i, i) for i in range(1, nd)])
        proto.putln("#define %s(type, buf, %s) ((type)((char*)buf + %s) + i%d)" % (name, args, offset, 0))


def use_py2_buffer_functions(env):
    env.use_utility_code(GetAndReleaseBufferUtilityCode())

class GetAndReleaseBufferUtilityCode(object):
    # Emulation of PyObject_GetBuffer and PyBuffer_Release for Python 2.
    # For >= 2.6 we do double mode -- use the new buffer interface on objects
    # which has the right tp_flags set, but emulation otherwise.

    requires = None

    def __init__(self):
        pass

    def __eq__(self, other):
        return isinstance(other, GetAndReleaseBufferUtilityCode)

    def __hash__(self):
        return 24342342

    def get_tree(self): pass

    def put_code(self, output):
        code = output['utility_code_def']
        proto = output['utility_code_proto']
        env = output.module_node.scope
        cython_scope = env.context.cython_scope

        proto.put(dedent("""\
            #if PY_MAJOR_VERSION < 3
            static int __Pyx_GetBuffer(PyObject *obj, Py_buffer *view, int flags);
            static void __Pyx_ReleaseBuffer(Py_buffer *view);
            #else
            #define __Pyx_GetBuffer PyObject_GetBuffer
            #define __Pyx_ReleaseBuffer PyBuffer_Release
            #endif
        """))
        
        # Search all types for __getbuffer__ overloads
        types = []
        visited_scopes = set()
        def find_buffer_types(scope):
            if scope in visited_scopes:
                return
            visited_scopes.add(scope)
            for m in scope.cimported_modules:
                find_buffer_types(m)
            for e in scope.type_entries:
                t = e.type
                if t.is_extension_type:
                    if scope is cython_scope and not e.used:
                        continue
                    release = get = None
                    for x in t.scope.pyfunc_entries:
                        if x.name == u"__getbuffer__": get = x.func_cname
                        elif x.name == u"__releasebuffer__": release = x.func_cname
                    if get:
                        types.append((t.typeptr_cname, get, release))

        find_buffer_types(env)

        code.put(dedent("""
            #if PY_MAJOR_VERSION < 3
            static int __Pyx_GetBuffer(PyObject *obj, Py_buffer *view, int flags) {
              #if PY_VERSION_HEX >= 0x02060000
              if (Py_TYPE(obj)->tp_flags & Py_TPFLAGS_HAVE_NEWBUFFER)
                  return PyObject_GetBuffer(obj, view, flags);
              #endif
            """))
        
        if len(types) > 0:
            clause = "if"
            for t, get, release in types:
                code.putln("  %s (PyObject_TypeCheck(obj, %s)) return %s(obj, view, flags);" % (clause, t, get))
                clause = "else if"
            code.putln("  else {")
        code.put(dedent("""\
            PyErr_Format(PyExc_TypeError, "'%100s' does not have the buffer interface", Py_TYPE(obj)->tp_name);
            return -1;
            """, 2))
        if len(types) > 0:
            code.putln("  }")
        code.put(dedent("""\
             }

            static void __Pyx_ReleaseBuffer(Py_buffer *view) {
              PyObject* obj = view->obj;
              if (obj) {
        """))
                 
        if len(types) > 0:
            clause = "if"
            for t, get, release in types:
                if release:
                    code.putln("%s (PyObject_TypeCheck(obj, %s)) %s(obj, view);" % (clause, t, release))
                    clause = "else if"
        code.put(dedent("""
                Py_DECREF(obj);
                view->obj = NULL;
              }
            }

            #endif
        """))



def mangle_dtype_name(dtype):
    # Use prefixes to seperate user defined types from builtins
    # (consider "typedef float unsigned_int")
    if dtype.is_pyobject:
        return "object"
    elif dtype.is_ptr:
        return "ptr"
    else:
        if dtype.is_typedef or dtype.is_struct_or_union:
            prefix = "nn_"
        else:
            prefix = ""
        return prefix + dtype.declaration_code("").replace(" ", "_")

def get_type_information_cname(code, dtype, maxdepth=None):
    # Output the run-time type information (__Pyx_TypeInfo) for given dtype,
    # and return the name of the type info struct.
    #
    # Structs with two floats of the same size are encoded as complex numbers.
    # One can seperate between complex numbers declared as struct or with native
    # encoding by inspecting to see if the fields field of the type is
    # filled in.
    namesuffix = mangle_dtype_name(dtype)
    name = "__Pyx_TypeInfo_%s" % namesuffix
    structinfo_name = "__Pyx_StructFields_%s" % namesuffix

    if dtype.is_error: return "<error>"

    # It's critical that walking the type info doesn't use more stack
    # depth than dtype.struct_nesting_depth() returns, so use an assertion for this
    if maxdepth is None: maxdepth = dtype.struct_nesting_depth()
    if maxdepth <= 0:
        assert False

    if name not in code.globalstate.utility_codes:
        code.globalstate.utility_codes.add(name)
        typecode = code.globalstate['typeinfo']
        
        complex_possible = dtype.is_struct_or_union and dtype.can_be_complex()
        
        declcode = dtype.declaration_code("")
        if dtype.is_simple_buffer_dtype():
            structinfo_name = "NULL"
        elif dtype.is_struct:
            fields = dtype.scope.var_entries
            # Must pre-call all used types in order not to recurse utility code
            # writing.
            assert len(fields) > 0
            types = [get_type_information_cname(code, f.type, maxdepth - 1)
                     for f in fields]
            typecode.putln("static __Pyx_StructField %s[] = {" % structinfo_name, safe=True)
            for f, typeinfo in zip(fields, types):
                typecode.putln('  {&%s, "%s", offsetof(%s, %s)},' %
                           (typeinfo, f.name, dtype.declaration_code(""), f.cname), safe=True)
            typecode.putln('  {NULL, NULL, 0}', safe=True)
            typecode.putln("};", safe=True)
        else:
            assert False
            
        rep = str(dtype)
        if dtype.is_int:
            if dtype.signed == 0:
                typegroup = 'U'
            else:
                typegroup = 'I'
        elif complex_possible or dtype.is_complex:
            typegroup = 'C'
        elif dtype.is_float:
            typegroup = 'R'
        elif dtype.is_struct:
            typegroup = 'S'
        elif dtype.is_pyobject:
            typegroup = 'O'
        else:
            print dtype
            assert False

        typecode.putln(('static __Pyx_TypeInfo %s = { "%s", %s, sizeof(%s), \'%s\' };'
                        ) % (name,
                             rep,
                             structinfo_name,
                             declcode,
                             typegroup,
                        ), safe=True)
    return name

buffer_struct_declare_code = UtilityCode(proto="""

/* structs for buffer access */

typedef struct {
  Py_ssize_t shape, strides, suboffsets;
} __Pyx_Buf_DimInfo;

typedef struct {
  size_t refcount;
  Py_buffer pybuffer;
} __Pyx_Buffer;

typedef struct {
  __Pyx_Buffer *rcbuffer;
  char *data;
  __Pyx_Buf_DimInfo diminfo[%d];
} __Pyx_LocalBuf_ND;

""" % Options.buffer_max_dims)


# Utility function to set the right exception
# The caller should immediately goto_error
raise_indexerror_code = UtilityCode(
proto = """\
static void __Pyx_RaiseBufferIndexError(int axis); /*proto*/
""",
impl = """\
static void __Pyx_RaiseBufferIndexError(int axis) {
  PyErr_Format(PyExc_IndexError,
     "Out of bounds on buffer access (axis %d)", axis);
}

""")

parse_typestring_repeat_code = UtilityCode(
proto = """
""",
impl = """
""")

raise_buffer_fallback_code = UtilityCode(
proto = """
static void __Pyx_RaiseBufferFallbackError(void); /*proto*/
""",
impl = """
static void __Pyx_RaiseBufferFallbackError(void) {
  PyErr_Format(PyExc_ValueError,
     "Buffer acquisition failed on assignment; and then reacquiring the old buffer failed too!");
}

""")



#
# Buffer format string checking
#
# Buffer type checking. Utility code for checking that acquired
# buffers match our assumptions. We only need to check ndim and
# the format string; the access mode/flags is checked by the
# exporter.
#
# The alignment code is copied from _struct.c in Python.
acquire_utility_code = UtilityCode(proto="""
/* Run-time type information about structs used with buffers */
struct __Pyx_StructField_;

typedef struct {
  const char* name; /* for error messages only */
  struct __Pyx_StructField_* fields;
  size_t size;     /* sizeof(type) */
  char typegroup; /* _R_eal, _C_omplex, Signed _I_nt, _U_nsigned int, _S_truct, _P_ointer, _O_bject */
} __Pyx_TypeInfo;

typedef struct __Pyx_StructField_ {
  __Pyx_TypeInfo* type;
  const char* name;
  size_t offset;
} __Pyx_StructField;

typedef struct {
  __Pyx_StructField* field;
  size_t parent_offset;
} __Pyx_BufFmt_StackElem;

<<<<<<< HEAD

static CYTHON_INLINE void __Pyx_SafeReleaseBuffer(Py_buffer* info);
static int __Pyx_GetBufferAndValidate(Py_buffer* buf, PyObject* obj, __Pyx_TypeInfo* dtype, int flags, int nd, int cast, __Pyx_BufFmt_StackElem* stack);
""", impl="""
static CYTHON_INLINE int __Pyx_IsLittleEndian(void) {
  unsigned int n = 1;
  return *(unsigned char*)(&n) != 0;
}

=======
>>>>>>> 7dbc32ed
typedef struct {
  __Pyx_StructField root;
  __Pyx_BufFmt_StackElem* head;
  size_t fmt_offset;
  int new_count, enc_count;
  int is_complex;
  char enc_type;
  char packmode;
} __Pyx_BufFmt_Context;


static INLINE void __Pyx_SafeReleaseBuffer(Py_buffer* info);
static int __Pyx_GetBufferAndValidate(Py_buffer* buf, PyObject* obj, __Pyx_TypeInfo* dtype, int flags, int nd, int cast, __Pyx_BufFmt_StackElem* stack);
""", impl="""
static INLINE int __Pyx_IsLittleEndian(void) {
  unsigned int n = 1;
  return *(unsigned char*)(&n) != 0;
}


static void __Pyx_BufFmt_Init(__Pyx_BufFmt_Context* ctx,
                              __Pyx_BufFmt_StackElem* stack,
                              __Pyx_TypeInfo* type) {
  stack[0].field = &ctx->root;
  stack[0].parent_offset = 0;
  ctx->root.type = type;
  ctx->root.name = "buffer dtype";
  ctx->root.offset = 0;
  ctx->head = stack;
  ctx->head->field = &ctx->root;
  ctx->fmt_offset = 0;
  ctx->head->parent_offset = 0;
  ctx->packmode = '@';
  ctx->new_count = 1;
  ctx->enc_count = 0;
  ctx->enc_type = 0;
  ctx->is_complex = 0;
  while (type->typegroup == 'S') {
    ++ctx->head;
    ctx->head->field = type->fields;
    ctx->head->parent_offset = 0;
    type = type->fields->type;
  }
}

static int __Pyx_BufFmt_ParseNumber(const char** ts) {
    int count;
    const char* t = *ts;
    if (*t < '0' || *t > '9') {
      return -1;
    } else {
        count = *t++ - '0';
        while (*t >= '0' && *t < '9') {
            count *= 10;
            count += *t++ - '0';
        }
    }
    *ts = t;
    return count;
}

static void __Pyx_BufFmt_RaiseUnexpectedChar(char ch) {
  char msg[] = {ch, 0};
  PyErr_Format(PyExc_ValueError, "Unexpected format string character: '%s'", msg);
}

static const char* __Pyx_BufFmt_DescribeTypeChar(char ch, int is_complex) {
  switch (ch) {
    case 'b': return "'char'";
    case 'B': return "'unsigned char'";
    case 'h': return "'short'";
    case 'H': return "'unsigned short'";
    case 'i': return "'int'";
    case 'I': return "'unsigned int'";
    case 'l': return "'long'";
    case 'L': return "'unsigned long'";
    case 'q': return "'long long'";
    case 'Q': return "'unsigned long long'";
    case 'f': return (is_complex ? "'complex float'" : "'float'");
    case 'd': return (is_complex ? "'complex double'" : "'double'");
    case 'g': return (is_complex ? "'complex long double'" : "'long double'");
    case 'T': return "a struct";
    case 'O': return "Python object";
    case 'P': return "a pointer";
    case 0: return "end";
    default: return "unparseable format string";
  }
}

static size_t __Pyx_BufFmt_TypeCharToStandardSize(char ch, int is_complex) {
  switch (ch) {
    case '?': case 'c': case 'b': case 'B': return 1;
    case 'h': case 'H': return 2;
    case 'i': case 'I': case 'l': case 'L': return 4;
    case 'q': case 'Q': return 8;
    case 'f': return (is_complex ? 8 : 4);
    case 'd': return (is_complex ? 16 : 8);
    case 'g': {
      PyErr_SetString(PyExc_ValueError, "Python does not define a standard format string size for long double ('g')..");
      return 0;
    }
    case 'O': case 'P': return sizeof(void*);
    default:
      __Pyx_BufFmt_RaiseUnexpectedChar(ch);
      return 0;
    }
}

static size_t __Pyx_BufFmt_TypeCharToNativeSize(char ch, int is_complex) {
  switch (ch) {
    case 'c': case 'b': case 'B': return 1;
    case 'h': case 'H': return sizeof(short);
    case 'i': case 'I': return sizeof(int);
    case 'l': case 'L': return sizeof(long);
    #ifdef HAVE_LONG_LONG
    case 'q': case 'Q': return sizeof(PY_LONG_LONG);
    #endif
    case 'f': return sizeof(float) * (is_complex ? 2 : 1);
    case 'd': return sizeof(double) * (is_complex ? 2 : 1);
    case 'g': return sizeof(long double) * (is_complex ? 2 : 1);
    case 'O': case 'P': return sizeof(void*);
    default: {
      __Pyx_BufFmt_RaiseUnexpectedChar(ch);
      return 0;
    }    
  }
}

typedef struct { char c; short x; } __Pyx_st_short;
typedef struct { char c; int x; } __Pyx_st_int;
typedef struct { char c; long x; } __Pyx_st_long;
typedef struct { char c; float x; } __Pyx_st_float;
typedef struct { char c; double x; } __Pyx_st_double;
typedef struct { char c; long double x; } __Pyx_st_longdouble;
typedef struct { char c; void *x; } __Pyx_st_void_p;
#ifdef HAVE_LONG_LONG
typedef struct { char c; PY_LONG_LONG x; } __Pyx_s_long_long;
#endif

static size_t __Pyx_BufFmt_TypeCharToAlignment(char ch, int is_complex) {
  switch (ch) {
    case '?': case 'c': case 'b': case 'B': return 1;
    case 'h': case 'H': return sizeof(__Pyx_st_short) - sizeof(short);
    case 'i': case 'I': return sizeof(__Pyx_st_int) - sizeof(int);
    case 'l': case 'L': return sizeof(__Pyx_st_long) - sizeof(long);
#ifdef HAVE_LONG_LONG
    case 'q': case 'Q': return sizeof(__Pyx_s_long_long) - sizeof(PY_LONG_LONG);
#endif
    case 'f': return sizeof(__Pyx_st_float) - sizeof(float);
    case 'd': return sizeof(__Pyx_st_double) - sizeof(double);
    case 'g': return sizeof(__Pyx_st_longdouble) - sizeof(long double);
    case 'P': case 'O': return sizeof(__Pyx_st_void_p) - sizeof(void*);
    default:
      __Pyx_BufFmt_RaiseUnexpectedChar(ch);
      return 0;
    }
}

static size_t __Pyx_BufFmt_TypeCharToGroup(char ch, int is_complex) {
  switch (ch) {
    case 'c': case 'b': case 'h': case 'i': case 'l': case 'q': return 'I';
    case 'B': case 'H': case 'I': case 'L': case 'Q': return 'U';
    case 'f': case 'd': case 'g': return (is_complex ? 'C' : 'R');
    case 'O': return 'O';
    case 'P': return 'P';
    default: {
      __Pyx_BufFmt_RaiseUnexpectedChar(ch);
      return 0;
    }    
  }
}

static void __Pyx_BufFmt_RaiseExpected(__Pyx_BufFmt_Context* ctx) {
  if (ctx->head == NULL || ctx->head->field == &ctx->root) {
    const char* expected;
    const char* quote;
    if (ctx->head == NULL) {
      expected = "end";
      quote = "";
    } else {
      expected = ctx->head->field->type->name;
      quote = "'";
    }
    PyErr_Format(PyExc_ValueError,
                 "Buffer dtype mismatch, expected %s%s%s but got %s",
                 quote, expected, quote,
                 __Pyx_BufFmt_DescribeTypeChar(ctx->enc_type, ctx->is_complex));
  } else {
    __Pyx_StructField* field = ctx->head->field;
    __Pyx_StructField* parent = (ctx->head - 1)->field;
    PyErr_Format(PyExc_ValueError,
                 "Buffer dtype mismatch, expected '%s' but got %s in '%s.%s'",
                 field->type->name, __Pyx_BufFmt_DescribeTypeChar(ctx->enc_type, ctx->is_complex),
                 parent->type->name, field->name);
  }
}

static int __Pyx_BufFmt_ProcessTypeChunk(__Pyx_BufFmt_Context* ctx) {
  char group;
  size_t size, offset;
  if (ctx->enc_type == 0) return 0;
  group = __Pyx_BufFmt_TypeCharToGroup(ctx->enc_type, ctx->is_complex);
  do {
    __Pyx_StructField* field = ctx->head->field;
    __Pyx_TypeInfo* type = field->type;
  
    if (ctx->packmode == '@' || ctx->packmode == '^') {
      size = __Pyx_BufFmt_TypeCharToNativeSize(ctx->enc_type, ctx->is_complex);
    } else {
      size = __Pyx_BufFmt_TypeCharToStandardSize(ctx->enc_type, ctx->is_complex);
    }
    if (ctx->packmode == '@') {
      int align_at = __Pyx_BufFmt_TypeCharToAlignment(ctx->enc_type, ctx->is_complex);
      int align_mod_offset;
      if (align_at == 0) return -1;
      align_mod_offset = ctx->fmt_offset % align_at;
      if (align_mod_offset > 0) ctx->fmt_offset += align_at - align_mod_offset;
    }

    if (type->size != size || type->typegroup != group) {
      if (type->typegroup == 'C' && type->fields != NULL) {
        /* special case -- treat as struct rather than complex number */
        size_t parent_offset = ctx->head->parent_offset + field->offset;
        ++ctx->head;
        ctx->head->field = type->fields;
        ctx->head->parent_offset = parent_offset;
        continue;
      }
    
      __Pyx_BufFmt_RaiseExpected(ctx);
      return -1;
    }

    offset = ctx->head->parent_offset + field->offset;
    if (ctx->fmt_offset != offset) {
      PyErr_Format(PyExc_ValueError,
                   "Buffer dtype mismatch; next field is at offset %"PY_FORMAT_SIZE_T"d "
                   "but %"PY_FORMAT_SIZE_T"d expected", ctx->fmt_offset, offset);
      return -1;
    }

    ctx->fmt_offset += size;
  
    --ctx->enc_count; /* Consume from buffer string */

    /* Done checking, move to next field, pushing or popping struct stack if needed */
    while (1) {
      if (field == &ctx->root) {
        ctx->head = NULL;
        if (ctx->enc_count != 0) {
          __Pyx_BufFmt_RaiseExpected(ctx);
          return -1;
        }
        break; /* breaks both loops as ctx->enc_count == 0 */
      }
      ctx->head->field = ++field;
      if (field->type == NULL) {
        --ctx->head;
        field = ctx->head->field;
        continue;
      } else if (field->type->typegroup == 'S') {
        size_t parent_offset = ctx->head->parent_offset + field->offset;
        if (field->type->fields->type == NULL) continue; /* empty struct */
        field = field->type->fields;
        ++ctx->head;
        ctx->head->field = field;
        ctx->head->parent_offset = parent_offset;
        break;
      } else {
        break;
      }
    }
  } while (ctx->enc_count);
  ctx->enc_type = 0;
  ctx->is_complex = 0;
  return 0;    
}

static int __Pyx_BufFmt_FirstPack(__Pyx_BufFmt_Context* ctx) {
  if (ctx->enc_type != 0 || ctx->packmode != '@') {
    PyErr_SetString(PyExc_ValueError, "Buffer packing mode currently only allowed at beginning of format string (this is a defect)");
    return -1;
  }
  return 0;
}

static const char* __Pyx_BufFmt_CheckString(__Pyx_BufFmt_Context* ctx, const char* ts) {
  int got_Z = 0;
  while (1) {
    switch(*ts) {
      case 0:
        if (ctx->enc_type != 0 && ctx->head == NULL) {
          __Pyx_BufFmt_RaiseExpected(ctx);
          return NULL;
        }
        if (__Pyx_BufFmt_ProcessTypeChunk(ctx) == -1) return NULL;
        if (ctx->head != NULL) {
          __Pyx_BufFmt_RaiseExpected(ctx);
          return NULL;
        }
        return ts;
      case ' ':
      case 10:
      case 13:
        ++ts;
        break;
      case '<':
        if (!__Pyx_IsLittleEndian()) {
          PyErr_SetString(PyExc_ValueError, "Little-endian buffer not supported on big-endian compiler");
          return NULL;
        }
        if (__Pyx_BufFmt_FirstPack(ctx) == -1) return NULL;
        ctx->packmode = '=';
        ++ts;
        break;
      case '>':
      case '!':
        if (__Pyx_IsLittleEndian()) {
          PyErr_SetString(PyExc_ValueError, "Big-endian buffer not supported on little-endian compiler");
          return NULL;
        }
        if (__Pyx_BufFmt_FirstPack(ctx) == -1) return NULL;
        ctx->packmode = '=';
        ++ts;
        break;
      case '=':
      case '@':
      case '^':
        if (__Pyx_BufFmt_FirstPack(ctx) == -1) return NULL;
        ctx->packmode = *ts++;
        break;
      case 'T': /* substruct */
        {
          int i;
          const char* ts_after_sub;
          int struct_count = ctx->new_count;
          ctx->new_count = 1;
          ++ts;
          if (*ts != '{') {
            PyErr_SetString(PyExc_ValueError, "Buffer acquisition: Expected '{' after 'T'");
            return NULL;
          }
          ++ts;
          ts_after_sub = ts;
          for (i = 0; i != struct_count; ++i) {
            ts_after_sub = __Pyx_BufFmt_CheckString(ctx, ts);
            if (!ts_after_sub) return NULL;
          }
          ts = ts_after_sub;
        }
        break;
      case '}': /* end of substruct; either repeat or move on */
        ++ts;
        return ts;
      case 'x':
        if (__Pyx_BufFmt_ProcessTypeChunk(ctx) == -1) return NULL;
        ctx->fmt_offset += ctx->new_count;
        ctx->new_count = 1;
        ctx->enc_count = 0;
        ctx->enc_type = 0;
        ++ts;
        break;
      case 'Z':
        got_Z = 1;
        ++ts;
        if (*ts != 'f' && *ts != 'd' && *ts != 'g') {
          __Pyx_BufFmt_RaiseUnexpectedChar('Z');
          return NULL;
        }        /* fall through */
      case 'c': case 'b': case 'B': case 'h': case 'H': case 'i': case 'I':
      case 'l': case 'L': case 'q': case 'Q':
      case 'f': case 'd': case 'g':
      case 'O':
        if (ctx->enc_type == *ts && got_Z == ctx->is_complex) {
          /* Continue pooling same type */
          ctx->enc_count += ctx->new_count;
        } else {
          /* New type */
          if (__Pyx_BufFmt_ProcessTypeChunk(ctx) == -1) return NULL;
          ctx->enc_count = ctx->new_count;
          ctx->enc_type = *ts;
          ctx->is_complex = got_Z;
        }
        ++ts;
        ctx->new_count = 1;
        got_Z = 0;
        break;
      default:
        {
          ctx->new_count = __Pyx_BufFmt_ParseNumber(&ts);
          if (ctx->new_count == -1) { /* First char was not a digit */
            char msg[2] = { *ts, 0 };
            PyErr_Format(PyExc_ValueError,
                         "Does not understand character buffer dtype format string ('%s')", msg);
            return NULL;
          }
        }
      
    }
  }
}

static CYTHON_INLINE void __Pyx_ZeroBuffer(Py_buffer* buf) {
  buf->buf = NULL;
  buf->obj = NULL;
  buf->strides = __Pyx_zeros;
  buf->shape = __Pyx_zeros;
  buf->suboffsets = __Pyx_minusones;
}

static int __Pyx_GetBufferAndValidate(Py_buffer* buf, PyObject* obj, __Pyx_TypeInfo* dtype, int flags, int nd, int cast, __Pyx_BufFmt_StackElem* stack) {
  if (obj == Py_None) {
    __Pyx_ZeroBuffer(buf);
    return 0;
  }
  buf->buf = NULL;
  if (__Pyx_GetBuffer(obj, buf, flags) == -1) goto fail;
  if (buf->ndim != nd) {
    PyErr_Format(PyExc_ValueError,
                 "Buffer has wrong number of dimensions (expected %d, got %d)",
                 nd, buf->ndim);
    goto fail;
  }
  if (!cast) {
    __Pyx_BufFmt_Context ctx;
    __Pyx_BufFmt_Init(&ctx, stack, dtype);
    if (!__Pyx_BufFmt_CheckString(&ctx, buf->format)) goto fail;
  }
  if ((unsigned)buf->itemsize != dtype->size) {
    PyErr_Format(PyExc_ValueError,
      "Item size of buffer (%"PY_FORMAT_SIZE_T"d byte%s) does not match size of '%s' (%"PY_FORMAT_SIZE_T"d byte%s)",
      buf->itemsize, (buf->itemsize > 1) ? "s" : "",
      dtype->name,
      dtype->size, (dtype->size > 1) ? "s" : "");
    goto fail;
  }
  if (buf->suboffsets == NULL) buf->suboffsets = __Pyx_minusones;
  return 0;
fail:;
  __Pyx_ZeroBuffer(buf);
  return -1;
}

static CYTHON_INLINE void __Pyx_SafeReleaseBuffer(Py_buffer* info) {
  if (info->buf == NULL) return;
  if (info->suboffsets == __Pyx_minusones) info->suboffsets = NULL;
  __Pyx_ReleaseBuffer(info);
}
""")
<|MERGE_RESOLUTION|>--- conflicted
+++ resolved
@@ -804,18 +804,6 @@
   size_t parent_offset;
 } __Pyx_BufFmt_StackElem;
 
-<<<<<<< HEAD
-
-static CYTHON_INLINE void __Pyx_SafeReleaseBuffer(Py_buffer* info);
-static int __Pyx_GetBufferAndValidate(Py_buffer* buf, PyObject* obj, __Pyx_TypeInfo* dtype, int flags, int nd, int cast, __Pyx_BufFmt_StackElem* stack);
-""", impl="""
-static CYTHON_INLINE int __Pyx_IsLittleEndian(void) {
-  unsigned int n = 1;
-  return *(unsigned char*)(&n) != 0;
-}
-
-=======
->>>>>>> 7dbc32ed
 typedef struct {
   __Pyx_StructField root;
   __Pyx_BufFmt_StackElem* head;
@@ -827,10 +815,10 @@
 } __Pyx_BufFmt_Context;
 
 
-static INLINE void __Pyx_SafeReleaseBuffer(Py_buffer* info);
+static CYTHON_INLINE void __Pyx_SafeReleaseBuffer(Py_buffer* info);
 static int __Pyx_GetBufferAndValidate(Py_buffer* buf, PyObject* obj, __Pyx_TypeInfo* dtype, int flags, int nd, int cast, __Pyx_BufFmt_StackElem* stack);
 """, impl="""
-static INLINE int __Pyx_IsLittleEndian(void) {
+static CYTHON_INLINE int __Pyx_IsLittleEndian(void) {
   unsigned int n = 1;
   return *(unsigned char*)(&n) != 0;
 }
