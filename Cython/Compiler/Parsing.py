# cython: auto_cpdef=True, infer_types=True, language_level=3, py2_import=True
#
#   Parser
#

from __future__ import absolute_import
from ast import Expression

# This should be done automatically
import cython
cython.declare(Nodes=object, ExprNodes=object, EncodedString=object,
               bytes_literal=object, StringEncoding=object,
               FileSourceDescriptor=object, lookup_unicodechar=object, unicode_category=object,
               Future=object, Options=object, error=object, warning=object,
               Builtin=object, ModuleNode=object, Utils=object, _unicode=object, _bytes=object,
               re=object, sys=object, _parse_escape_sequences=object, _parse_escape_sequences_raw=object,
               partial=object, reduce=object, _IS_PY3=cython.bint, _IS_2BYTE_UNICODE=cython.bint,
               _CDEF_MODIFIERS=tuple, COMMON_BINOP_MISTAKES=dict)

from io import StringIO
import re
import sys
from unicodedata import lookup as lookup_unicodechar, category as unicode_category, name
from functools import partial, reduce

from .Scanning import PyrexScanner, FileSourceDescriptor, tentatively_scan
from . import Nodes
from . import ExprNodes
from . import MatchCaseNodes
from . import Builtin
from . import StringEncoding
from .StringEncoding import EncodedString, bytes_literal, _unicode, _bytes
from .ModuleNode import ModuleNode
from .Errors import error, warning
from .. import Utils
from . import Future
from . import Options

_IS_PY3 = sys.version_info[0] >= 3
_IS_2BYTE_UNICODE = sys.maxunicode == 0xffff
_CDEF_MODIFIERS = ('inline', 'nogil', 'api')


class Ctx(object):
    #  Parsing context
    level = 'other'
    visibility = 'private'
    cdef_flag = 0
    typedef_flag = 0
    api = 0
    overridable = 0
    nogil = 0
    namespace = None
    templates = None
    allow_struct_enum_decorator = False

    def __init__(self, **kwds):
        self.__dict__.update(kwds)

    def __call__(self, **kwds):
        ctx = Ctx()
        d = ctx.__dict__
        d.update(self.__dict__)
        d.update(kwds)
        return ctx


def p_ident(s, message="Expected an identifier"):
    if s.sy == 'IDENT':
        name = s.context.intern_ustring(s.systring)
        s.next()
        return name
    else:
        s.error(message)

def p_ident_list(s):
    names = []
    while s.sy == 'IDENT':
        names.append(s.context.intern_ustring(s.systring))
        s.next()
        if s.sy != ',':
            break
        s.next()
    return names

#------------------------------------------
#
#   Expressions
#
#------------------------------------------

def p_binop_operator(s):
    pos = s.position()
    op = s.sy
    s.next()
    return op, pos

def p_binop_expr(s, ops, p_sub_expr):
    n1 = p_sub_expr(s)
    while s.sy in ops:
        op, pos = p_binop_operator(s)
        n2 = p_sub_expr(s)
        n1 = ExprNodes.binop_node(pos, op, n1, n2)
        if op == '/':
            if Future.division in s.context.future_directives:
                n1.truedivision = True
            else:
                n1.truedivision = None  # unknown
    return n1

#lambdef: 'lambda' [varargslist] ':' test

def p_lambdef(s, allow_conditional=True):
    # s.sy == 'lambda'
    pos = s.position()
    s.next()
    if s.sy == ':':
        args = []
        star_arg = starstar_arg = None
    else:
        args, star_arg, starstar_arg = p_varargslist(
            s, terminator=':', annotated=False)
    s.expect(':')
    if allow_conditional:
        expr = p_test(s)
    else:
        expr = p_test_nocond(s)
    return ExprNodes.LambdaNode(
        pos, args = args,
        star_arg = star_arg, starstar_arg = starstar_arg,
        result_expr = expr)

#lambdef_nocond: 'lambda' [varargslist] ':' test_nocond

def p_lambdef_nocond(s):
    return p_lambdef(s)

#test: or_test ['if' or_test 'else' test] | lambdef

def p_test(s):
    # The check for a following ':=' is only for error reporting purposes.
    # It simply changes a
    #   expected ')', found ':='
    # message into something a bit more descriptive.
    # It is close to what the PEG parser does in CPython, where an expression has
    # a lookahead assertion that it isn't followed by ':='
    expr = p_test_allow_walrus_after(s)
    if s.sy == ':=':
        s.error("invalid syntax: assignment expression not allowed in this context")
    return expr

def p_test_allow_walrus_after(s):
    if s.sy == 'lambda':
        return p_lambdef(s)
    pos = s.position()
    expr = p_or_test(s)
    if s.sy == 'if':
        s.next()
        test = p_or_test(s)
        s.expect('else')
        other = p_test(s)
        return ExprNodes.CondExprNode(pos, test=test, true_val=expr, false_val=other)
    else:
        return expr


#test_nocond: or_test | lambdef_nocond

def p_test_nocond(s):
    if s.sy == 'lambda':
        return p_lambdef_nocond(s)
    else:
        return p_or_test(s)

def p_namedexpr_test(s):
    # defined in the LL parser as
    #  namedexpr_test: test [':=' test]
    # The requirement that the LHS is a name is not enforced in the grammar.
    # For comparison the PEG parser does:
    #  1. look for "name :=", if found it's definitely a named expression
    #     so look for expression
    #  2. Otherwise, look for expression
    lhs = p_test_allow_walrus_after(s)
    if s.sy == ':=':
        position = s.position()
        if not lhs.is_name:
            s.error("Left-hand side of assignment expression must be an identifier", fatal=False)
        s.next()
        rhs = p_test(s)
        return ExprNodes.AssignmentExpressionNode(position, lhs=lhs, rhs=rhs)
    return lhs


#or_test: and_test ('or' and_test)*

COMMON_BINOP_MISTAKES = {'||': 'or', '&&': 'and'}

def p_or_test(s):
    return p_rassoc_binop_expr(s, u'or', p_and_test)

def p_rassoc_binop_expr(s, op, p_subexpr):
    n1 = p_subexpr(s)
    if s.sy == op:
        pos = s.position()
        op = s.sy
        s.next()
        n2 = p_rassoc_binop_expr(s, op, p_subexpr)
        n1 = ExprNodes.binop_node(pos, op, n1, n2)
    elif s.sy in COMMON_BINOP_MISTAKES and COMMON_BINOP_MISTAKES[s.sy] == op:
        # Only report this for the current operator since we pass through here twice for 'and' and 'or'.
        warning(s.position(),
                "Found the C operator '%s', did you mean the Python operator '%s'?" % (s.sy, op),
                level=1)
    return n1

#and_test: not_test ('and' not_test)*

def p_and_test(s):
    #return p_binop_expr(s, ('and',), p_not_test)
    return p_rassoc_binop_expr(s, u'and', p_not_test)

#not_test: 'not' not_test | comparison

def p_not_test(s):
    if s.sy == 'not':
        pos = s.position()
        s.next()
        return ExprNodes.NotNode(pos, operand = p_not_test(s))
    else:
        return p_comparison(s)

#comparison: expr (comp_op expr)*
#comp_op: '<'|'>'|'=='|'>='|'<='|'<>'|'!='|'in'|'not' 'in'|'is'|'is' 'not'

def p_comparison(s):
    n1 = p_starred_expr(s)
    if s.sy in comparison_ops:
        pos = s.position()
        op = p_cmp_op(s)
        n2 = p_starred_expr(s)
        n1 = ExprNodes.PrimaryCmpNode(pos,
            operator = op, operand1 = n1, operand2 = n2)
        if s.sy in comparison_ops:
            n1.cascade = p_cascaded_cmp(s)
    return n1

def p_test_or_starred_expr(s):
    if s.sy == '*':
        return p_starred_expr(s)
    else:
        return p_test(s)

def p_namedexpr_test_or_starred_expr(s):
    if s.sy == '*':
        return p_starred_expr(s)
    else:
        return p_namedexpr_test(s)

def p_starred_expr(s):
    pos = s.position()
    if s.sy == '*':
        starred = True
        s.next()
    else:
        starred = False
    expr = p_bit_expr(s)
    if starred:
        expr = ExprNodes.StarredUnpackingNode(pos, expr)
    return expr

def p_cascaded_cmp(s):
    pos = s.position()
    op = p_cmp_op(s)
    n2 = p_starred_expr(s)
    result = ExprNodes.CascadedCmpNode(pos,
        operator = op, operand2 = n2)
    if s.sy in comparison_ops:
        result.cascade = p_cascaded_cmp(s)
    return result

def p_cmp_op(s):
    if s.sy == 'not':
        s.next()
        s.expect('in')
        op = 'not_in'
    elif s.sy == 'is':
        s.next()
        if s.sy == 'not':
            s.next()
            op = 'is_not'
        else:
            op = 'is'
    else:
        op = s.sy
        s.next()
    if op == '<>':
        op = '!='
    return op

comparison_ops = cython.declare(frozenset, frozenset((
    '<', '>', '==', '>=', '<=', '<>', '!=',
    'in', 'is', 'not'
)))

#expr: xor_expr ('|' xor_expr)*

def p_bit_expr(s):
    return p_binop_expr(s, ('|',), p_xor_expr)

#xor_expr: and_expr ('^' and_expr)*

def p_xor_expr(s):
    return p_binop_expr(s, ('^',), p_and_expr)

#and_expr: shift_expr ('&' shift_expr)*

def p_and_expr(s):
    return p_binop_expr(s, ('&',), p_shift_expr)

#shift_expr: arith_expr (('<<'|'>>') arith_expr)*

def p_shift_expr(s):
    return p_binop_expr(s, ('<<', '>>'), p_arith_expr)

#arith_expr: term (('+'|'-') term)*

def p_arith_expr(s):
    return p_binop_expr(s, ('+', '-'), p_term)

#term: factor (('*'|'@'|'/'|'%'|'//') factor)*

def p_term(s):
    return p_binop_expr(s, ('*', '@', '/', '%', '//'), p_factor)

#factor: ('+'|'-'|'~'|'&'|typecast|sizeof) factor | power

def p_factor(s):
    # little indirection for C-ification purposes
    return _p_factor(s)

def _p_factor(s):
    sy = s.sy
    if sy in ('+', '-', '~'):
        op = s.sy
        pos = s.position()
        s.next()
        return ExprNodes.unop_node(pos, op, p_factor(s))
    elif not s.in_python_file:
        if sy == '&':
            pos = s.position()
            s.next()
            arg = p_factor(s)
            return ExprNodes.AmpersandNode(pos, operand = arg)
        elif sy == "<":
            return p_typecast(s)
        elif sy == 'IDENT' and s.systring == "sizeof":
            return p_sizeof(s)
    return p_power(s)

def p_typecast(s):
    # s.sy == "<"
    pos = s.position()
    s.next()
    base_type = p_c_base_type(s)
    is_memslice = isinstance(base_type, Nodes.MemoryViewSliceTypeNode)
    is_other_unnamed_type = isinstance(base_type, (
        Nodes.TemplatedTypeNode,
        Nodes.CConstOrVolatileTypeNode,
        Nodes.CTupleBaseTypeNode,
    ))
    if not (is_memslice or is_other_unnamed_type) and base_type.name is None:
        s.error("Unknown type")
    declarator = p_c_declarator(s, empty = 1)
    if s.sy == '?':
        s.next()
        typecheck = 1
    else:
        typecheck = 0
    s.expect(">")
    operand = p_factor(s)
    if is_memslice:
        return ExprNodes.CythonArrayNode(pos, base_type_node=base_type, operand=operand)

    return ExprNodes.TypecastNode(pos,
        base_type = base_type,
        declarator = declarator,
        operand = operand,
        typecheck = typecheck)

def p_sizeof(s):
    # s.sy == ident "sizeof"
    pos = s.position()
    s.next()
    s.expect('(')
    # Here we decide if we are looking at an expression or type
    # If it is actually a type, but parsable as an expression,
    # we treat it as an expression here.
    if looking_at_expr(s):
        operand = p_test(s)
        node = ExprNodes.SizeofVarNode(pos, operand = operand)
    else:
        base_type = p_c_base_type(s)
        declarator = p_c_declarator(s, empty = 1)
        node = ExprNodes.SizeofTypeNode(pos,
            base_type = base_type, declarator = declarator)
    s.expect(')')
    return node


def p_yield_expression(s):
    # s.sy == "yield"
    pos = s.position()
    s.next()
    is_yield_from = False
    if s.sy == 'from':
        is_yield_from = True
        s.next()
    if s.sy != ')' and s.sy not in statement_terminators:
        # "yield from" does not support implicit tuples, but "yield" does ("yield 1,2")
        arg = p_test(s) if is_yield_from else p_testlist(s)
    else:
        if is_yield_from:
            s.error("'yield from' requires a source argument",
                    pos=pos, fatal=False)
        arg = None
    if is_yield_from:
        return ExprNodes.YieldFromExprNode(pos, arg=arg)
    else:
        return ExprNodes.YieldExprNode(pos, arg=arg)


def p_yield_statement(s):
    # s.sy == "yield"
    yield_expr = p_yield_expression(s)
    return Nodes.ExprStatNode(yield_expr.pos, expr=yield_expr)


def p_async_statement(s, ctx, decorators):
    # s.sy >> 'async' ...
    if s.sy == 'def':
        # 'async def' statements aren't allowed in pxd files
        if 'pxd' in ctx.level:
            s.error('def statement not allowed here')
        s.level = ctx.level
        return p_def_statement(s, decorators, is_async_def=True)
    elif decorators:
        s.error("Decorators can only be followed by functions or classes")
    elif s.sy == 'for':
        return p_for_statement(s, is_async=True)
    elif s.sy == 'with':
        s.next()
        return p_with_items(s, is_async=True)
    else:
        s.error("expected one of 'def', 'for', 'with' after 'async'")


#power: atom_expr ('**' factor)*
#atom_expr: ['await'] atom trailer*

def p_power(s):
    if s.systring == 'new' and s.peek()[0] == 'IDENT':
        return p_new_expr(s)
    await_pos = None
    if s.sy == 'await':
        await_pos = s.position()
        s.next()
    n1 = p_atom(s)
    while s.sy in ('(', '[', '.'):
        n1 = p_trailer(s, n1)
    if await_pos:
        n1 = ExprNodes.AwaitExprNode(await_pos, arg=n1)
    if s.sy == '**':
        pos = s.position()
        s.next()
        n2 = p_factor(s)
        n1 = ExprNodes.binop_node(pos, '**', n1, n2)
    return n1


def p_new_expr(s):
    # s.systring == 'new'.
    pos = s.position()
    s.next()
    cppclass = p_c_base_type(s)
    return p_call(s, ExprNodes.NewExprNode(pos, cppclass = cppclass))

#trailer: '(' [arglist] ')' | '[' subscriptlist ']' | '.' NAME

def p_trailer(s, node1):
    pos = s.position()
    if s.sy == '(':
        return p_call(s, node1)
    elif s.sy == '[':
        return p_index(s, node1)
    else:  # s.sy == '.'
        s.next()
        name = p_ident(s)
        return ExprNodes.AttributeNode(pos,
            obj=node1, attribute=name)


# arglist:  argument (',' argument)* [',']
# argument: [test '='] test       # Really [keyword '='] test

# since PEP 448:
# argument: ( test [comp_for] |
#             test '=' test |
#             '**' expr |
#             star_expr )

def p_call_parse_args(s, allow_genexp=True):
    # s.sy == '('
    pos = s.position()
    s.next()
    positional_args = []
    keyword_args = []
    starstar_seen = False
    last_was_tuple_unpack = False
    while s.sy != ')':
        if s.sy == '*':
            if starstar_seen:
                s.error("Non-keyword arg following keyword arg", pos=s.position())
            s.next()
            positional_args.append(p_test(s))
            last_was_tuple_unpack = True
        elif s.sy == '**':
            s.next()
            keyword_args.append(p_test(s))
            starstar_seen = True
        else:
            arg = p_namedexpr_test(s)
            if s.sy == '=':
                s.next()
                if not arg.is_name:
                    s.error("Expected an identifier before '='",
                            pos=arg.pos)
                encoded_name = s.context.intern_ustring(arg.name)
                keyword = ExprNodes.IdentifierStringNode(
                    arg.pos, value=encoded_name)
                arg = p_test(s)
                keyword_args.append((keyword, arg))
            else:
                if keyword_args:
                    s.error("Non-keyword arg following keyword arg", pos=arg.pos)
                if positional_args and not last_was_tuple_unpack:
                    positional_args[-1].append(arg)
                else:
                    positional_args.append([arg])
                last_was_tuple_unpack = False
        if s.sy != ',':
            break
        s.next()

    if s.sy in ('for', 'async'):
        if not keyword_args and not last_was_tuple_unpack:
            if len(positional_args) == 1 and len(positional_args[0]) == 1:
                positional_args = [[p_genexp(s, positional_args[0][0])]]
    s.expect(')')
    return positional_args or [[]], keyword_args


def p_call_build_packed_args(pos, positional_args, keyword_args):
    keyword_dict = None

    subtuples = [
        ExprNodes.TupleNode(pos, args=arg) if isinstance(arg, list) else ExprNodes.AsTupleNode(pos, arg=arg)
        for arg in positional_args
    ]
    # TODO: implement a faster way to join tuples than creating each one and adding them
    arg_tuple = reduce(partial(ExprNodes.binop_node, pos, '+'), subtuples)

    if keyword_args:
        kwargs = []
        dict_items = []
        for item in keyword_args:
            if isinstance(item, tuple):
                key, value = item
                dict_items.append(ExprNodes.DictItemNode(pos=key.pos, key=key, value=value))
            elif item.is_dict_literal:
                # unpack "**{a:b}" directly
                dict_items.extend(item.key_value_pairs)
            else:
                if dict_items:
                    kwargs.append(ExprNodes.DictNode(
                        dict_items[0].pos, key_value_pairs=dict_items, reject_duplicates=True))
                    dict_items = []
                kwargs.append(item)

        if dict_items:
            kwargs.append(ExprNodes.DictNode(
                dict_items[0].pos, key_value_pairs=dict_items, reject_duplicates=True))

        if kwargs:
            if len(kwargs) == 1 and kwargs[0].is_dict_literal:
                # only simple keyword arguments found -> one dict
                keyword_dict = kwargs[0]
            else:
                # at least one **kwargs
                keyword_dict = ExprNodes.MergedDictNode(pos, keyword_args=kwargs)

    return arg_tuple, keyword_dict


def p_call(s, function):
    # s.sy == '('
    pos = s.position()
    positional_args, keyword_args = p_call_parse_args(s)

    if not keyword_args and len(positional_args) == 1 and isinstance(positional_args[0], list):
        return ExprNodes.SimpleCallNode(pos, function=function, args=positional_args[0])
    else:
        arg_tuple, keyword_dict = p_call_build_packed_args(pos, positional_args, keyword_args)
        return ExprNodes.GeneralCallNode(
            pos, function=function, positional_args=arg_tuple, keyword_args=keyword_dict)


#lambdef: 'lambda' [varargslist] ':' test

#subscriptlist: subscript (',' subscript)* [',']

def p_index(s, base):
    # s.sy == '['
    pos = s.position()
    s.next()
    subscripts, is_single_value = p_subscript_list(s)
    if is_single_value and len(subscripts[0]) == 2:
        start, stop = subscripts[0]
        result = ExprNodes.SliceIndexNode(pos,
            base = base, start = start, stop = stop)
    else:
        indexes = make_slice_nodes(pos, subscripts)
        if is_single_value:
            index = indexes[0]
        else:
            index = ExprNodes.TupleNode(pos, args = indexes)
        result = ExprNodes.IndexNode(pos,
            base = base, index = index)
    s.expect(']')
    return result

def p_subscript_list(s):
    is_single_value = True
    items = [p_subscript(s)]
    while s.sy == ',':
        is_single_value = False
        s.next()
        if s.sy == ']':
            break
        items.append(p_subscript(s))
    return items, is_single_value

#subscript: '.' '.' '.' | test | [test] ':' [test] [':' [test]]

def p_subscript(s):
    # Parse a subscript and return a list of
    # 1, 2 or 3 ExprNodes, depending on how
    # many slice elements were encountered.
    pos = s.position()
    start = p_slice_element(s, (':',))
    if s.sy != ':':
        return [start]
    s.next()
    stop = p_slice_element(s, (':', ',', ']'))
    if s.sy != ':':
        return [start, stop]
    s.next()
    step = p_slice_element(s, (':', ',', ']'))
    return [start, stop, step]

def p_slice_element(s, follow_set):
    # Simple expression which may be missing iff
    # it is followed by something in follow_set.
    if s.sy not in follow_set:
        return p_test(s)
    else:
        return None

def expect_ellipsis(s):
    s.expect('...')

def make_slice_nodes(pos, subscripts):
    # Convert a list of subscripts as returned
    # by p_subscript_list into a list of ExprNodes,
    # creating SliceNodes for elements with 2 or
    # more components.
    result = []
    for subscript in subscripts:
        if len(subscript) == 1:
            result.append(subscript[0])
        else:
            result.append(make_slice_node(pos, *subscript))
    return result

def make_slice_node(pos, start, stop = None, step = None):
    if not start:
        start = ExprNodes.NoneNode(pos)
    if not stop:
        stop = ExprNodes.NoneNode(pos)
    if not step:
        step = ExprNodes.NoneNode(pos)
    return ExprNodes.SliceNode(pos,
        start = start, stop = stop, step = step)

#atom: '(' [yield_expr|testlist_comp] ')' | '[' [listmaker] ']' | '{' [dict_or_set_maker] '}' | '`' testlist '`' | NAME | NUMBER | STRING+

def p_atom(s):
    pos = s.position()
    sy = s.sy
    if sy == '(':
        s.next()
        if s.sy == ')':
            result = ExprNodes.TupleNode(pos, args = [])
        elif s.sy == 'yield':
            result = p_yield_expression(s)
        else:
            result = p_testlist_comp(s)
        s.expect(')')
        return result
    elif sy == '[':
        return p_list_maker(s)
    elif sy == '{':
        return p_dict_or_set_maker(s)
    elif sy == '`':
        return p_backquote_expr(s)
    elif sy == '...':
        expect_ellipsis(s)
        return ExprNodes.EllipsisNode(pos)
    elif sy == 'INT':
        return p_int_literal(s)
    elif sy == 'FLOAT':
        value = s.systring
        s.next()
        return ExprNodes.FloatNode(pos, value = value)
    elif sy == 'IMAG':
        value = s.systring[:-1]
        s.next()
        return ExprNodes.ImagNode(pos, value = value)
    elif sy == 'BEGIN_STRING':
        kind, bytes_value, unicode_value = p_cat_string_literal(s)
        if kind == 'c':
            return ExprNodes.CharNode(pos, value = bytes_value)
        elif kind == 'u':
            return ExprNodes.UnicodeNode(pos, value = unicode_value, bytes_value = bytes_value)
        elif kind == 'b':
            return ExprNodes.BytesNode(pos, value = bytes_value)
        elif kind == 'f':
            return ExprNodes.JoinedStrNode(pos, values = unicode_value)
        elif kind == '':
            return ExprNodes.StringNode(pos, value = bytes_value, unicode_value = unicode_value)
        else:
            s.error("invalid string kind '%s'" % kind)
    elif sy == 'IDENT':
        name = s.systring
        if name == "None":
            result = ExprNodes.NoneNode(pos)
        elif name == "True":
            result = ExprNodes.BoolNode(pos, value=True)
        elif name == "False":
            result = ExprNodes.BoolNode(pos, value=False)
        elif name == "NULL" and not s.in_python_file:
            result = ExprNodes.NullNode(pos)
        else:
            result = p_name(s, name)
        s.next()
        return result
    else:
        s.error("Expected an identifier or literal")

def p_int_literal(s):
    pos = s.position()
    value = s.systring
    s.next()
    unsigned = ""
    longness = ""
    while value[-1] in u"UuLl":
        if value[-1] in u"Ll":
            longness += "L"
        else:
            unsigned += "U"
        value = value[:-1]
    # '3L' is ambiguous in Py2 but not in Py3.  '3U' and '3LL' are
    # illegal in Py2 Python files.  All suffixes are illegal in Py3
    # Python files.
    is_c_literal = None
    if unsigned:
        is_c_literal = True
    elif longness:
        if longness == 'LL' or s.context.language_level >= 3:
            is_c_literal = True
    if s.in_python_file:
        if is_c_literal:
            error(pos, "illegal integer literal syntax in Python source file")
        is_c_literal = False
    return ExprNodes.IntNode(pos,
                             is_c_literal = is_c_literal,
                             value = value,
                             unsigned = unsigned,
                             longness = longness)


def p_name(s, name):
    pos = s.position()
    if not s.compile_time_expr and name in s.compile_time_env:
        value = s.compile_time_env.lookup_here(name)
        node = wrap_compile_time_constant(pos, value)
        if node is not None:
            return node
    return ExprNodes.NameNode(pos, name=name)


def wrap_compile_time_constant(pos, value):
    rep = repr(value)
    if value is None:
        return ExprNodes.NoneNode(pos)
    elif value is Ellipsis:
        return ExprNodes.EllipsisNode(pos)
    elif isinstance(value, bool):
        return ExprNodes.BoolNode(pos, value=value)
    elif isinstance(value, int):
        return ExprNodes.IntNode(pos, value=rep, constant_result=value)
    elif isinstance(value, float):
        return ExprNodes.FloatNode(pos, value=rep, constant_result=value)
    elif isinstance(value, complex):
        node = ExprNodes.ImagNode(pos, value=repr(value.imag), constant_result=complex(0.0, value.imag))
        if value.real:
            # FIXME: should we care about -0.0 ?
            # probably not worth using the '-' operator for negative imag values
            node = ExprNodes.binop_node(
                pos, '+', ExprNodes.FloatNode(pos, value=repr(value.real), constant_result=value.real), node,
                constant_result=value)
        return node
    elif isinstance(value, _unicode):
        return ExprNodes.UnicodeNode(pos, value=EncodedString(value))
    elif isinstance(value, _bytes):
        bvalue = bytes_literal(value, 'ascii')  # actually: unknown encoding, but BytesLiteral requires one
        return ExprNodes.BytesNode(pos, value=bvalue, constant_result=value)
    elif isinstance(value, tuple):
        args = [wrap_compile_time_constant(pos, arg)
                for arg in value]
        if None not in args:
            return ExprNodes.TupleNode(pos, args=args)
        else:
            # error already reported
            return None
    elif not _IS_PY3 and isinstance(value, long):
        return ExprNodes.IntNode(pos, value=rep.rstrip('L'), constant_result=value)
    error(pos, "Invalid type for compile-time constant: %r (type %s)"
               % (value, value.__class__.__name__))
    return None


def p_cat_string_literal(s):
    # A sequence of one or more adjacent string literals.
    # Returns (kind, bytes_value, unicode_value)
    # where kind in ('b', 'c', 'u', 'f', '')
    pos = s.position()
    kind, bytes_value, unicode_value = p_string_literal(s)
    if kind == 'c' or s.sy != 'BEGIN_STRING':
        return kind, bytes_value, unicode_value
    bstrings, ustrings, positions = [bytes_value], [unicode_value], [pos]
    bytes_value = unicode_value = None
    while s.sy == 'BEGIN_STRING':
        pos = s.position()
        next_kind, next_bytes_value, next_unicode_value = p_string_literal(s)
        if next_kind == 'c':
            error(pos, "Cannot concatenate char literal with another string or char literal")
            continue
        elif next_kind != kind:
            # concatenating f strings and normal strings is allowed and leads to an f string
            if {kind, next_kind} in ({'f', 'u'}, {'f', ''}):
                kind = 'f'
            else:
                error(pos, "Cannot mix string literals of different types, expected %s'', got %s''" % (
                    kind, next_kind))
                continue
        bstrings.append(next_bytes_value)
        ustrings.append(next_unicode_value)
        positions.append(pos)
    # join and rewrap the partial literals
    if kind in ('b', 'c', '') or kind == 'u' and None not in bstrings:
        # Py3 enforced unicode literals are parsed as bytes/unicode combination
        bytes_value = bytes_literal(StringEncoding.join_bytes(bstrings), s.source_encoding)
    if kind in ('u', ''):
        unicode_value = EncodedString(u''.join([u for u in ustrings if u is not None]))
    if kind == 'f':
        unicode_value = []
        for u, pos in zip(ustrings, positions):
            if isinstance(u, list):
                unicode_value += u
            else:
                # non-f-string concatenated into the f-string
                unicode_value.append(ExprNodes.UnicodeNode(pos, value=EncodedString(u)))
    return kind, bytes_value, unicode_value


def p_opt_string_literal(s, required_type='u'):
    if s.sy != 'BEGIN_STRING':
        return None
    pos = s.position()
    kind, bytes_value, unicode_value = p_string_literal(s, required_type)
    if required_type == 'u':
        if kind == 'f':
            s.error("f-string not allowed here", pos)
        return unicode_value
    elif required_type == 'b':
        return bytes_value
    else:
        s.error("internal parser configuration error")


def check_for_non_ascii_characters(string):
    for c in string:
        if c >= u'\x80':
            return True
    return False


def p_string_literal(s, kind_override=None):
    # A single string or char literal.  Returns (kind, bvalue, uvalue)
    # where kind in ('b', 'c', 'u', 'f', '').  The 'bvalue' is the source
    # code byte sequence of the string literal, 'uvalue' is the
    # decoded Unicode string.  Either of the two may be None depending
    # on the 'kind' of string, only unprefixed strings have both
    # representations. In f-strings, the uvalue is a list of the Unicode
    # strings and f-string expressions that make up the f-string.

    # s.sy == 'BEGIN_STRING'
    pos = s.position()
    is_python3_source = s.context.language_level >= 3
    has_non_ascii_literal_characters = False
    string_start_pos = (pos[0], pos[1], pos[2] + len(s.systring))
    kind_string = s.systring.rstrip('"\'').lower()
    if len(kind_string) > 1:
        if len(set(kind_string)) != len(kind_string):
            error(pos, 'Duplicate string prefix character')
        if 'b' in kind_string and 'u' in kind_string:
            error(pos, 'String prefixes b and u cannot be combined')
        if 'b' in kind_string and 'f' in kind_string:
            error(pos, 'String prefixes b and f cannot be combined')
        if 'u' in kind_string and 'f' in kind_string:
            error(pos, 'String prefixes u and f cannot be combined')

    is_raw = 'r' in kind_string

    if 'c' in kind_string:
        # this should never happen, since the lexer does not allow combining c
        # with other prefix characters
        if len(kind_string) != 1:
            error(pos, 'Invalid string prefix for character literal')
        kind = 'c'
    elif 'f' in kind_string:
        kind = 'f'     # u is ignored
        is_raw = True  # postpone the escape resolution
    elif 'b' in kind_string:
        kind = 'b'
    elif 'u' in kind_string:
        kind = 'u'
    else:
        kind = ''

    if kind == '' and kind_override is None and Future.unicode_literals in s.context.future_directives:
        chars = StringEncoding.StrLiteralBuilder(s.source_encoding)
        kind = 'u'
    else:
        if kind_override is not None and kind_override in 'ub':
            kind = kind_override
        if kind in ('u', 'f'):  # f-strings are scanned exactly like Unicode literals, but are parsed further later
            chars = StringEncoding.UnicodeLiteralBuilder()
        elif kind == '':
            chars = StringEncoding.StrLiteralBuilder(s.source_encoding)
        else:
            chars = StringEncoding.BytesLiteralBuilder(s.source_encoding)

    while 1:
        s.next()
        sy = s.sy
        systr = s.systring
        # print "p_string_literal: sy =", sy, repr(s.systring) ###
        if sy == 'CHARS':
            chars.append(systr)
            if is_python3_source and not has_non_ascii_literal_characters and check_for_non_ascii_characters(systr):
                has_non_ascii_literal_characters = True
        elif sy == 'ESCAPE':
            # in Py2, 'ur' raw unicode strings resolve unicode escapes but nothing else
            if is_raw and (is_python3_source or kind != 'u' or systr[1] not in u'Uu'):
                chars.append(systr)
                if is_python3_source and not has_non_ascii_literal_characters and check_for_non_ascii_characters(systr):
                    has_non_ascii_literal_characters = True
            else:
                _append_escape_sequence(kind, chars, systr, s)
        elif sy == 'NEWLINE':
            chars.append(u'\n')
        elif sy == 'END_STRING':
            break
        elif sy == 'EOF':
            s.error("Unclosed string literal", pos=pos)
        else:
            s.error("Unexpected token %r:%r in string literal" % (
                sy, s.systring))

    if kind == 'c':
        unicode_value = None
        bytes_value = chars.getchar()
        if len(bytes_value) != 1:
            error(pos, u"invalid character literal: %r" % bytes_value)
    else:
        bytes_value, unicode_value = chars.getstrings()
        if (has_non_ascii_literal_characters
                and is_python3_source and Future.unicode_literals in s.context.future_directives):
            # Python 3 forbids literal non-ASCII characters in byte strings
            if kind == 'b':
                s.error("bytes can only contain ASCII literal characters.", pos=pos)
            bytes_value = None
    if kind == 'f':
        unicode_value = p_f_string(s, unicode_value, string_start_pos, is_raw='r' in kind_string)
    s.next()
    return (kind, bytes_value, unicode_value)


def _append_escape_sequence(kind, builder, escape_sequence, s):
    c = escape_sequence[1]
    if c in u"01234567":
        builder.append_charval(int(escape_sequence[1:], 8))
    elif c in u"'\"\\":
        builder.append(c)
    elif c in u"abfnrtv":
        builder.append(StringEncoding.char_from_escape_sequence(escape_sequence))
    elif c == u'\n':
        pass  # line continuation
    elif c == u'x':  # \xXX
        if len(escape_sequence) == 4:
            builder.append_charval(int(escape_sequence[2:], 16))
        else:
            s.error("Invalid hex escape '%s'" % escape_sequence, fatal=False)
    elif c in u'NUu' and kind in ('u', 'f', ''):  # \uxxxx, \Uxxxxxxxx, \N{...}
        chrval = -1
        if c == u'N':
            uchar = None
            try:
                uchar = lookup_unicodechar(escape_sequence[3:-1])
                chrval = ord(uchar)
            except KeyError:
                s.error("Unknown Unicode character name %s" %
                        repr(escape_sequence[3:-1]).lstrip('u'), fatal=False)
            except TypeError:
                # 2-byte unicode build of CPython?
                if (uchar is not None and _IS_2BYTE_UNICODE and len(uchar) == 2 and
                        unicode_category(uchar[0]) == 'Cs' and unicode_category(uchar[1]) == 'Cs'):
                    # surrogate pair instead of single character
                    chrval = 0x10000 + (ord(uchar[0]) - 0xd800) >> 10 + (ord(uchar[1]) - 0xdc00)
                else:
                    raise
        elif len(escape_sequence) in (6, 10):
            chrval = int(escape_sequence[2:], 16)
            if chrval > 1114111:  # sys.maxunicode:
                s.error("Invalid unicode escape '%s'" % escape_sequence)
                chrval = -1
        else:
            s.error("Invalid unicode escape '%s'" % escape_sequence, fatal=False)
        if chrval >= 0:
            builder.append_uescape(chrval, escape_sequence)
    else:
        builder.append(escape_sequence)


_parse_escape_sequences_raw, _parse_escape_sequences = [re.compile((
    # escape sequences:
    br'(\\(?:' +
    (br'\\?' if is_raw else (
        br'[\\abfnrtv"\'{]|'
        br'[0-7]{2,3}|'
        br'N\{[^}]*\}|'
        br'x[0-9a-fA-F]{2}|'
        br'u[0-9a-fA-F]{4}|'
        br'U[0-9a-fA-F]{8}|'
        br'[NxuU]|'  # detect invalid escape sequences that do not match above
    )) +
    br')?|'
    # non-escape sequences:
    br'\{\{?|'
    br'\}\}?|'
    br'[^\\{}]+)'
    ).decode('us-ascii')).match
    for is_raw in (True, False)]


def _f_string_error_pos(pos, string, i):
    return (pos[0], pos[1], pos[2] + i + 1)  # FIXME: handle newlines in string


def p_f_string(s, unicode_value, pos, is_raw):
    # Parses a PEP 498 f-string literal into a list of nodes. Nodes are either UnicodeNodes
    # or FormattedValueNodes.
    values = []
    next_start = 0
    size = len(unicode_value)
    builder = StringEncoding.UnicodeLiteralBuilder()
    _parse_seq = _parse_escape_sequences_raw if is_raw else _parse_escape_sequences

    while next_start < size:
        end = next_start
        match = _parse_seq(unicode_value, next_start)
        if match is None:
            error(_f_string_error_pos(pos, unicode_value, next_start), "Invalid escape sequence")

        next_start = match.end()
        part = match.group()
        c = part[0]
        if c == '\\':
            if not is_raw and len(part) > 1:
                _append_escape_sequence('f', builder, part, s)
            else:
                builder.append(part)
        elif c == '{':
            if part == '{{':
                builder.append('{')
            else:
                # start of an expression
                if builder.chars:
                    values.append(ExprNodes.UnicodeNode(pos, value=builder.getstring()))
                    builder = StringEncoding.UnicodeLiteralBuilder()
                next_start, expr_nodes = p_f_string_expr(s, unicode_value, pos, next_start, is_raw)
                values.extend(expr_nodes)
        elif c == '}':
            if part == '}}':
                builder.append('}')
            else:
                error(_f_string_error_pos(pos, unicode_value, end),
                      "f-string: single '}' is not allowed")
        else:
            builder.append(part)

    if builder.chars:
        values.append(ExprNodes.UnicodeNode(pos, value=builder.getstring()))
    return values


def p_f_string_expr(s, unicode_value, pos, starting_index, is_raw):
    # Parses a {}-delimited expression inside an f-string. Returns a list of nodes
    # [UnicodeNode?, FormattedValueNode] and the index in the string that follows
    # the expression.
    #
    # ? = Optional
    i = starting_index
    size = len(unicode_value)
    conversion_char = terminal_char = format_spec = None
    format_spec_str = None
    expr_text = None
    NO_CHAR = 2**30

    nested_depth = 0
    quote_char = NO_CHAR
    in_triple_quotes = False
    backslash_reported = False

    while True:
        if i >= size:
            break  # error will be reported below
        c = unicode_value[i]

        if quote_char != NO_CHAR:
            if c == '\\':
                # avoid redundant error reports along '\' sequences
                if not backslash_reported:
                    error(_f_string_error_pos(pos, unicode_value, i),
                          "backslashes not allowed in f-strings")
                backslash_reported = True
            elif c == quote_char:
                if in_triple_quotes:
                    if i + 2 < size and unicode_value[i + 1] == c and unicode_value[i + 2] == c:
                        in_triple_quotes = False
                        quote_char = NO_CHAR
                        i += 2
                else:
                    quote_char = NO_CHAR
        elif c in '\'"':
            quote_char = c
            if i + 2 < size and unicode_value[i + 1] == c and unicode_value[i + 2] == c:
                in_triple_quotes = True
                i += 2
        elif c in '{[(':
            nested_depth += 1
        elif nested_depth != 0 and c in '}])':
            nested_depth -= 1
        elif c == '#':
            error(_f_string_error_pos(pos, unicode_value, i),
                  "format string cannot include #")
        elif nested_depth == 0 and c in '><=!:}':
            # allow special cases with '!' and '='
            if i + 1 < size and c in '!=><':
                if unicode_value[i + 1] == '=':
                    i += 2  # we checked 2, so we can skip 2: '!=', '==', '>=', '<='
                    continue
                elif c in '><':  # allow single '<' and '>'
                    i += 1
                    continue
            terminal_char = c
            break
        i += 1

    # normalise line endings as the parser expects that
    expr_str = unicode_value[starting_index:i].replace('\r\n', '\n').replace('\r', '\n')
    expr_pos = (pos[0], pos[1], pos[2] + starting_index + 2)  # TODO: find exact code position (concat, multi-line, ...)

    if not expr_str.strip():
        error(_f_string_error_pos(pos, unicode_value, starting_index),
              "empty expression not allowed in f-string")

    if terminal_char == '=':
        i += 1
        while i < size and unicode_value[i].isspace():
            i += 1

        if i < size:
            terminal_char = unicode_value[i]
            expr_text = unicode_value[starting_index:i]
        # otherwise: error will be reported below

    if terminal_char == '!':
        i += 1
        if i + 2 > size:
            pass  # error will be reported below
        else:
            conversion_char = unicode_value[i]
            i += 1
            terminal_char = unicode_value[i]

    if terminal_char == ':':
        in_triple_quotes = False
        in_string = False
        nested_depth = 0
        start_format_spec = i + 1
        while True:
            if i >= size:
                break  # error will be reported below
            c = unicode_value[i]
            if not in_triple_quotes and not in_string:
                if c == '{':
                    nested_depth += 1
                elif c == '}':
                    if nested_depth > 0:
                        nested_depth -= 1
                    else:
                        terminal_char = c
                        break
            if c in '\'"':
                if not in_string and i + 2 < size and unicode_value[i + 1] == c and unicode_value[i + 2] == c:
                    in_triple_quotes = not in_triple_quotes
                    i += 2
                elif not in_triple_quotes:
                    in_string = not in_string
            i += 1

        format_spec_str = unicode_value[start_format_spec:i]

    if expr_text and conversion_char is None and format_spec_str is None:
        conversion_char = 'r'

    if terminal_char != '}':
        error(_f_string_error_pos(pos, unicode_value, i),
              "missing '}' in format string expression" + (
                  ", found '%s'" % terminal_char if terminal_char else ""))

    # parse the expression as if it was surrounded by parentheses
    buf = StringIO('(%s)' % expr_str)
    scanner = PyrexScanner(buf, expr_pos[0], parent_scanner=s, source_encoding=s.source_encoding, initial_pos=expr_pos)
    expr = p_testlist(scanner)  # TODO is testlist right here?

    # validate the conversion char
    if conversion_char is not None and not ExprNodes.FormattedValueNode.find_conversion_func(conversion_char):
        error(expr_pos, "invalid conversion character '%s'" % conversion_char)

    # the format spec is itself treated like an f-string
    if format_spec_str:
        format_spec = ExprNodes.JoinedStrNode(pos, values=p_f_string(s, format_spec_str, pos, is_raw))

    nodes = []
    if expr_text:
        nodes.append(ExprNodes.UnicodeNode(pos, value=StringEncoding.EncodedString(expr_text)))
    nodes.append(ExprNodes.FormattedValueNode(pos, value=expr, conversion_char=conversion_char, format_spec=format_spec))

    return i + 1, nodes


# since PEP 448:
# list_display  ::=     "[" [listmaker] "]"
# listmaker     ::=     (named_test|star_expr) ( comp_for | (',' (named_test|star_expr))* [','] )
# comp_iter     ::=     comp_for | comp_if
# comp_for      ::=     ["async"] "for" expression_list "in" testlist [comp_iter]
# comp_if       ::=     "if" test [comp_iter]

def p_list_maker(s):
    # s.sy == '['
    pos = s.position()
    s.next()
    if s.sy == ']':
        s.expect(']')
        return ExprNodes.ListNode(pos, args=[])

    expr = p_namedexpr_test_or_starred_expr(s)
    if s.sy in ('for', 'async'):
        if expr.is_starred:
            s.error("iterable unpacking cannot be used in comprehension")
        append = ExprNodes.ComprehensionAppendNode(pos, expr=expr)
        loop = p_comp_for(s, append)
        s.expect(']')
        return ExprNodes.ComprehensionNode(
            pos, loop=loop, append=append, type=Builtin.list_type,
            # list comprehensions leak their loop variable in Py2
            has_local_scope=s.context.language_level >= 3)

    # (merged) list literal
    if s.sy == ',':
        s.next()
        exprs = p_namedexpr_test_or_starred_expr_list(s, expr)
    else:
        exprs = [expr]
    s.expect(']')
    return ExprNodes.ListNode(pos, args=exprs)


def p_comp_iter(s, body):
    if s.sy in ('for', 'async'):
        return p_comp_for(s, body)
    elif s.sy == 'if':
        return p_comp_if(s, body)
    else:
        # insert the 'append' operation into the loop
        return body

def p_comp_for(s, body):
    pos = s.position()
    # [async] for ...
    is_async = False
    if s.sy == 'async':
        is_async = True
        s.next()

    # s.sy == 'for'
    s.expect('for')
    kw = p_for_bounds(s, allow_testlist=False, is_async=is_async)
    kw.update(else_clause=None, body=p_comp_iter(s, body), is_async=is_async)
    return Nodes.ForStatNode(pos, **kw)

def p_comp_if(s, body):
    # s.sy == 'if'
    pos = s.position()
    s.next()
    test = p_test_nocond(s)
    return Nodes.IfStatNode(pos,
        if_clauses = [Nodes.IfClauseNode(pos, condition = test,
                                         body = p_comp_iter(s, body))],
        else_clause = None )


# since PEP 448:
#dictorsetmaker: ( ((test ':' test | '**' expr)
#                   (comp_for | (',' (test ':' test | '**' expr))* [','])) |
#                  ((test | star_expr)
#                   (comp_for | (',' (test | star_expr))* [','])) )

def p_dict_or_set_maker(s):
    # s.sy == '{'
    pos = s.position()
    s.next()
    if s.sy == '}':
        s.next()
        return ExprNodes.DictNode(pos, key_value_pairs=[])

    parts = []
    target_type = 0
    last_was_simple_item = False
    while True:
        if s.sy in ('*', '**'):
            # merged set/dict literal
            if target_type == 0:
                target_type = 1 if s.sy == '*' else 2  # 'stars'
            elif target_type != len(s.sy):
                s.error("unexpected %sitem found in %s literal" % (
                    s.sy, 'set' if target_type == 1 else 'dict'))
            s.next()
            if s.sy == '*':
                s.error("expected expression, found '*'")
            item = p_starred_expr(s)
            parts.append(item)
            last_was_simple_item = False
        else:
            item = p_test(s)
            if target_type == 0:
                target_type = 2 if s.sy == ':' else 1  # dict vs. set
            if target_type == 2:
                # dict literal
                s.expect(':')
                key = item
                value = p_test(s)
                item = ExprNodes.DictItemNode(key.pos, key=key, value=value)
            if last_was_simple_item:
                parts[-1].append(item)
            else:
                parts.append([item])
                last_was_simple_item = True

        if s.sy == ',':
            s.next()
            if s.sy == '}':
                break
        else:
            break

    if s.sy in ('for', 'async'):
        # dict/set comprehension
        if len(parts) == 1 and isinstance(parts[0], list) and len(parts[0]) == 1:
            item = parts[0][0]
            if target_type == 2:
                assert isinstance(item, ExprNodes.DictItemNode), type(item)
                comprehension_type = Builtin.dict_type
                append = ExprNodes.DictComprehensionAppendNode(
                    item.pos, key_expr=item.key, value_expr=item.value)
            else:
                comprehension_type = Builtin.set_type
                append = ExprNodes.ComprehensionAppendNode(item.pos, expr=item)
            loop = p_comp_for(s, append)
            s.expect('}')
            return ExprNodes.ComprehensionNode(pos, loop=loop, append=append, type=comprehension_type)
        else:
            # syntax error, try to find a good error message
            if len(parts) == 1 and not isinstance(parts[0], list):
                s.error("iterable unpacking cannot be used in comprehension")
            else:
                # e.g. "{1,2,3 for ..."
                s.expect('}')
            return ExprNodes.DictNode(pos, key_value_pairs=[])

    s.expect('}')
    if target_type == 1:
        # (merged) set literal
        items = []
        set_items = []
        for part in parts:
            if isinstance(part, list):
                set_items.extend(part)
            else:
                if set_items:
                    items.append(ExprNodes.SetNode(set_items[0].pos, args=set_items))
                    set_items = []
                items.append(part)
        if set_items:
            items.append(ExprNodes.SetNode(set_items[0].pos, args=set_items))
        if len(items) == 1 and items[0].is_set_literal:
            return items[0]
        return ExprNodes.MergedSequenceNode(pos, args=items, type=Builtin.set_type)
    else:
        # (merged) dict literal
        items = []
        dict_items = []
        for part in parts:
            if isinstance(part, list):
                dict_items.extend(part)
            else:
                if dict_items:
                    items.append(ExprNodes.DictNode(dict_items[0].pos, key_value_pairs=dict_items))
                    dict_items = []
                items.append(part)
        if dict_items:
            items.append(ExprNodes.DictNode(dict_items[0].pos, key_value_pairs=dict_items))
        if len(items) == 1 and items[0].is_dict_literal:
            return items[0]
        return ExprNodes.MergedDictNode(pos, keyword_args=items, reject_duplicates=False)


# NOTE: no longer in Py3 :)
def p_backquote_expr(s):
    # s.sy == '`'
    pos = s.position()
    s.next()
    args = [p_test(s)]
    while s.sy == ',':
        s.next()
        args.append(p_test(s))
    s.expect('`')
    if len(args) == 1:
        arg = args[0]
    else:
        arg = ExprNodes.TupleNode(pos, args = args)
    return ExprNodes.BackquoteNode(pos, arg = arg)

def p_simple_expr_list(s, expr=None):
    exprs = expr is not None and [expr] or []
    while s.sy not in expr_terminators:
        exprs.append( p_test(s) )
        if s.sy != ',':
            break
        s.next()
    return exprs


def p_test_or_starred_expr_list(s, expr=None):
    exprs = expr is not None and [expr] or []
    while s.sy not in expr_terminators:
        exprs.append(p_test_or_starred_expr(s))
        if s.sy != ',':
            break
        s.next()
    return exprs

def p_namedexpr_test_or_starred_expr_list(s, expr=None):
    exprs = expr is not None and [expr] or []
    while s.sy not in expr_terminators:
        exprs.append(p_namedexpr_test_or_starred_expr(s))
        if s.sy != ',':
            break
        s.next()
    return exprs


#testlist: test (',' test)* [',']

def p_testlist(s):
    pos = s.position()
    expr = p_test(s)
    if s.sy == ',':
        s.next()
        exprs = p_simple_expr_list(s, expr)
        return ExprNodes.TupleNode(pos, args = exprs)
    else:
        return expr

# testlist_star_expr: (test|star_expr) ( comp_for | (',' (test|star_expr))* [','] )

def p_testlist_star_expr(s):
    pos = s.position()
    expr = p_test_or_starred_expr(s)
    if s.sy == ',':
        s.next()
        exprs = p_test_or_starred_expr_list(s, expr)
        return ExprNodes.TupleNode(pos, args = exprs)
    else:
        return expr

# testlist_comp: (test|star_expr) ( comp_for | (',' (test|star_expr))* [','] )

def p_testlist_comp(s):
    pos = s.position()
    expr = p_namedexpr_test_or_starred_expr(s)
    if s.sy == ',':
        s.next()
        exprs = p_namedexpr_test_or_starred_expr_list(s, expr)
        return ExprNodes.TupleNode(pos, args = exprs)
    elif s.sy in ('for', 'async'):
        return p_genexp(s, expr)
    else:
        return expr

def p_genexp(s, expr):
    # s.sy == 'async' | 'for'
    loop = p_comp_for(s, Nodes.ExprStatNode(
        expr.pos, expr = ExprNodes.YieldExprNode(expr.pos, arg=expr)))
    return ExprNodes.GeneratorExpressionNode(expr.pos, loop=loop)

expr_terminators = cython.declare(frozenset, frozenset((
    ')', ']', '}', ':', '=', 'NEWLINE')))


#-------------------------------------------------------
#
#   Statements
#
#-------------------------------------------------------

def p_global_statement(s):
    # assume s.sy == 'global'
    pos = s.position()
    s.next()
    names = p_ident_list(s)
    return Nodes.GlobalNode(pos, names = names)


def p_nonlocal_statement(s):
    pos = s.position()
    s.next()
    names = p_ident_list(s)
    return Nodes.NonlocalNode(pos, names = names)


def p_expression_or_assignment(s):
    expr = p_testlist_star_expr(s)
    has_annotation = False
    if s.sy == ':' and (expr.is_name or expr.is_subscript or expr.is_attribute):
        has_annotation = True
        s.next()
        expr.annotation = p_annotation(s)

    if s.sy == '=' and expr.is_starred:
        # This is a common enough error to make when learning Cython to let
        # it fail as early as possible and give a very clear error message.
        s.error("a starred assignment target must be in a list or tuple"
                " - maybe you meant to use an index assignment: var[0] = ...",
                pos=expr.pos)

    expr_list = [expr]
    while s.sy == '=':
        s.next()
        if s.sy == 'yield':
            expr = p_yield_expression(s)
        else:
            expr = p_testlist_star_expr(s)
        expr_list.append(expr)
    if len(expr_list) == 1:
        if re.match(r"([-+*/%^&|]|<<|>>|\*\*|//|@)=", s.sy):
            lhs = expr_list[0]
            if isinstance(lhs, ExprNodes.SliceIndexNode):
                # implementation requires IndexNode
                lhs = ExprNodes.IndexNode(
                    lhs.pos,
                    base=lhs.base,
                    index=make_slice_node(lhs.pos, lhs.start, lhs.stop))
            elif not isinstance(lhs, (ExprNodes.AttributeNode, ExprNodes.IndexNode, ExprNodes.NameNode)):
                error(lhs.pos, "Illegal operand for inplace operation.")
            operator = s.sy[:-1]
            s.next()
            if s.sy == 'yield':
                rhs = p_yield_expression(s)
            else:
                rhs = p_testlist(s)
            return Nodes.InPlaceAssignmentNode(lhs.pos, operator=operator, lhs=lhs, rhs=rhs)
        expr = expr_list[0]
        return Nodes.ExprStatNode(expr.pos, expr=expr)

    rhs = expr_list[-1]
    if len(expr_list) == 2:
        return Nodes.SingleAssignmentNode(rhs.pos, lhs=expr_list[0], rhs=rhs, first=has_annotation)
    else:
        return Nodes.CascadedAssignmentNode(rhs.pos, lhs_list=expr_list[:-1], rhs=rhs)


def p_print_statement(s):
    # s.sy == 'print'
    pos = s.position()
    ends_with_comma = 0
    s.next()
    if s.sy == '>>':
        s.next()
        stream = p_test(s)
        if s.sy == ',':
            s.next()
            ends_with_comma = s.sy in ('NEWLINE', 'EOF')
    else:
        stream = None
    args = []
    if s.sy not in ('NEWLINE', 'EOF'):
        args.append(p_test(s))
        while s.sy == ',':
            s.next()
            if s.sy in ('NEWLINE', 'EOF'):
                ends_with_comma = 1
                break
            args.append(p_test(s))
    arg_tuple = ExprNodes.TupleNode(pos, args=args)
    return Nodes.PrintStatNode(pos,
        arg_tuple=arg_tuple, stream=stream,
        append_newline=not ends_with_comma)


def p_exec_statement(s):
    # s.sy == 'exec'
    pos = s.position()
    s.next()
    code = p_bit_expr(s)
    if isinstance(code, ExprNodes.TupleNode):
        # Py3 compatibility syntax
        tuple_variant = True
        args = code.args
        if len(args) not in (2, 3):
            s.error("expected tuple of length 2 or 3, got length %d" % len(args),
                    pos=pos, fatal=False)
            args = [code]
    else:
        tuple_variant = False
        args = [code]
    if s.sy == 'in':
        if tuple_variant:
            s.error("tuple variant of exec does not support additional 'in' arguments",
                    fatal=False)
        s.next()
        args.append(p_test(s))
        if s.sy == ',':
            s.next()
            args.append(p_test(s))
    return Nodes.ExecStatNode(pos, args=args)

def p_del_statement(s):
    # s.sy == 'del'
    pos = s.position()
    s.next()
    # FIXME: 'exprlist' in Python
    args = p_simple_expr_list(s)
    return Nodes.DelStatNode(pos, args = args)

def p_pass_statement(s, with_newline = 0):
    pos = s.position()
    s.expect('pass')
    if with_newline:
        s.expect_newline("Expected a newline", ignore_semicolon=True)
    return Nodes.PassStatNode(pos)

def p_break_statement(s):
    # s.sy == 'break'
    pos = s.position()
    s.next()
    return Nodes.BreakStatNode(pos)

def p_continue_statement(s):
    # s.sy == 'continue'
    pos = s.position()
    s.next()
    return Nodes.ContinueStatNode(pos)

def p_return_statement(s):
    # s.sy == 'return'
    pos = s.position()
    s.next()
    if s.sy not in statement_terminators:
        value = p_testlist(s)
    else:
        value = None
    return Nodes.ReturnStatNode(pos, value = value)

def p_raise_statement(s):
    # s.sy == 'raise'
    pos = s.position()
    s.next()
    exc_type = None
    exc_value = None
    exc_tb = None
    cause = None
    if s.sy not in statement_terminators:
        exc_type = p_test(s)
        if s.sy == ',':
            s.next()
            exc_value = p_test(s)
            if s.sy == ',':
                s.next()
                exc_tb = p_test(s)
        elif s.sy == 'from':
            s.next()
            cause = p_test(s)
    if exc_type or exc_value or exc_tb:
        return Nodes.RaiseStatNode(pos,
            exc_type = exc_type,
            exc_value = exc_value,
            exc_tb = exc_tb,
            cause = cause)
    else:
        return Nodes.ReraiseStatNode(pos)


def p_import_statement(s):
    # s.sy in ('import', 'cimport')
    pos = s.position()
    kind = s.sy
    s.next()
    items = [p_dotted_name(s, as_allowed=1)]
    while s.sy == ',':
        s.next()
        items.append(p_dotted_name(s, as_allowed=1))
    stats = []
    is_absolute = Future.absolute_import in s.context.future_directives
    for pos, target_name, dotted_name, as_name in items:
        if kind == 'cimport':
            stat = Nodes.CImportStatNode(
                pos,
                module_name=dotted_name,
                as_name=as_name,
                is_absolute=is_absolute)
        else:
            stat = Nodes.SingleAssignmentNode(
                pos,
                lhs=ExprNodes.NameNode(pos, name=as_name or target_name),
                rhs=ExprNodes.ImportNode(
                    pos,
                    module_name=ExprNodes.IdentifierStringNode(pos, value=dotted_name),
                    level=0 if is_absolute else None,
                    get_top_level_module='.' in dotted_name and as_name is None,
                    name_list=None))
        stats.append(stat)
    return Nodes.StatListNode(pos, stats=stats)


def p_from_import_statement(s, first_statement = 0):
    # s.sy == 'from'
    pos = s.position()
    s.next()
    if s.sy in ('.', '...'):
        # count relative import level
        level = 0
        while s.sy in ('.', '...'):
            level += len(s.sy)
            s.next()
    else:
        level = None
    if level is not None and s.sy in ('import', 'cimport'):
        # we are dealing with "from .. import foo, bar"
        dotted_name_pos, dotted_name = s.position(), s.context.intern_ustring('')
    else:
        if level is None and Future.absolute_import in s.context.future_directives:
            level = 0
        (dotted_name_pos, _, dotted_name, _) = p_dotted_name(s, as_allowed=False)
    if s.sy not in ('import', 'cimport'):
        s.error("Expected 'import' or 'cimport'")
    kind = s.sy
    s.next()

    is_cimport = kind == 'cimport'
    is_parenthesized = False
    if s.sy == '*':
        imported_names = [(s.position(), s.context.intern_ustring("*"), None, None)]
        s.next()
    else:
        if s.sy == '(':
            is_parenthesized = True
            s.next()
        imported_names = [p_imported_name(s, is_cimport)]
    while s.sy == ',':
        s.next()
        if is_parenthesized and s.sy == ')':
            break
        imported_names.append(p_imported_name(s, is_cimport))
    if is_parenthesized:
        s.expect(')')
    if dotted_name == '__future__':
        if not first_statement:
            s.error("from __future__ imports must occur at the beginning of the file")
        elif level:
            s.error("invalid syntax")
        else:
            for (name_pos, name, as_name, kind) in imported_names:
                if name == "braces":
                    s.error("not a chance", name_pos)
                    break
                try:
                    directive = getattr(Future, name)
                except AttributeError:
                    s.error("future feature %s is not defined" % name, name_pos)
                    break
                s.context.future_directives.add(directive)
        return Nodes.PassStatNode(pos)
    elif kind == 'cimport':
        return Nodes.FromCImportStatNode(
            pos, module_name=dotted_name,
            relative_level=level,
            imported_names=imported_names)
    else:
        imported_name_strings = []
        items = []
        for (name_pos, name, as_name, kind) in imported_names:
            imported_name_strings.append(
                ExprNodes.IdentifierStringNode(name_pos, value=name))
            items.append(
                (name, ExprNodes.NameNode(name_pos, name=as_name or name)))
        import_list = ExprNodes.ListNode(
            imported_names[0][0], args=imported_name_strings)
        return Nodes.FromImportStatNode(pos,
            module = ExprNodes.ImportNode(dotted_name_pos,
                module_name = ExprNodes.IdentifierStringNode(pos, value = dotted_name),
                level = level,
                name_list = import_list),
            items = items)


imported_name_kinds = cython.declare(frozenset, frozenset((
    'class', 'struct', 'union')))

def p_imported_name(s, is_cimport):
    pos = s.position()
    kind = None
    if is_cimport and s.systring in imported_name_kinds:
        kind = s.systring
        s.next()
    name = p_ident(s)
    as_name = p_as_name(s)
    return (pos, name, as_name, kind)


def p_dotted_name(s, as_allowed):
    pos = s.position()
    target_name = p_ident(s)
    as_name = None
    names = [target_name]
    while s.sy == '.':
        s.next()
        names.append(p_ident(s))
    if as_allowed:
        as_name = p_as_name(s)
    return (pos, target_name, s.context.intern_ustring(u'.'.join(names)), as_name)


def p_as_name(s):
    if s.sy == 'IDENT' and s.systring == 'as':
        s.next()
        return p_ident(s)
    else:
        return None


def p_assert_statement(s):
    # s.sy == 'assert'
    pos = s.position()
    s.next()
    cond = p_test(s)
    if s.sy == ',':
        s.next()
        value = p_test(s)
    else:
        value = None
    return Nodes.AssertStatNode(pos, condition=cond, value=value)


statement_terminators = cython.declare(frozenset, frozenset((
    ';', 'NEWLINE', 'EOF')))

def p_if_statement(s):
    # s.sy == 'if'
    pos = s.position()
    s.next()
    if_clauses = [p_if_clause(s)]
    while s.sy == 'elif':
        s.next()
        if_clauses.append(p_if_clause(s))
    else_clause = p_else_clause(s)
    return Nodes.IfStatNode(pos,
        if_clauses = if_clauses, else_clause = else_clause)

def p_if_clause(s):
    pos = s.position()
    test = p_namedexpr_test(s)
    body = p_suite(s)
    return Nodes.IfClauseNode(pos,
        condition = test, body = body)

def p_else_clause(s):
    if s.sy == 'else':
        s.next()
        return p_suite(s)
    else:
        return None

def p_while_statement(s):
    # s.sy == 'while'
    pos = s.position()
    s.next()
    test = p_namedexpr_test(s)
    body = p_suite(s)
    else_clause = p_else_clause(s)
    return Nodes.WhileStatNode(pos,
        condition = test, body = body,
        else_clause = else_clause)


def p_for_statement(s, is_async=False):
    # s.sy == 'for'
    pos = s.position()
    s.next()
    kw = p_for_bounds(s, allow_testlist=True, is_async=is_async)
    body = p_suite(s)
    else_clause = p_else_clause(s)
    kw.update(body=body, else_clause=else_clause, is_async=is_async)
    return Nodes.ForStatNode(pos, **kw)


def p_for_bounds(s, allow_testlist=True, is_async=False):
    target = p_for_target(s)
    if s.sy == 'in':
        s.next()
        iterator = p_for_iterator(s, allow_testlist, is_async=is_async)
        return dict(target=target, iterator=iterator)
    elif not s.in_python_file and not is_async:
        if s.sy == 'from':
            s.next()
            bound1 = p_bit_expr(s)
        else:
            # Support shorter "for a <= x < b" syntax
            bound1, target = target, None
        rel1 = p_for_from_relation(s)
        name2_pos = s.position()
        name2 = p_ident(s)
        rel2_pos = s.position()
        rel2 = p_for_from_relation(s)
        bound2 = p_bit_expr(s)
        step = p_for_from_step(s)
        if target is None:
            target = ExprNodes.NameNode(name2_pos, name = name2)
        else:
            if not target.is_name:
                error(target.pos,
                    "Target of for-from statement must be a variable name")
            elif name2 != target.name:
                error(name2_pos,
                    "Variable name in for-from range does not match target")
        if rel1[0] != rel2[0]:
            error(rel2_pos,
                "Relation directions in for-from do not match")
        return dict(target = target,
                    bound1 = bound1,
                    relation1 = rel1,
                    relation2 = rel2,
                    bound2 = bound2,
                    step = step,
                    )
    else:
        s.expect('in')
        return {}

def p_for_from_relation(s):
    if s.sy in inequality_relations:
        op = s.sy
        s.next()
        return op
    else:
        s.error("Expected one of '<', '<=', '>' '>='")

def p_for_from_step(s):
    if s.sy == 'IDENT' and s.systring == 'by':
        s.next()
        step = p_bit_expr(s)
        return step
    else:
        return None

inequality_relations = cython.declare(frozenset, frozenset((
    '<', '<=', '>', '>=')))

def p_target(s, terminator):
    pos = s.position()
    expr = p_starred_expr(s)
    if s.sy == ',':
        s.next()
        exprs = [expr]
        while s.sy != terminator:
            exprs.append(p_starred_expr(s))
            if s.sy != ',':
                break
            s.next()
        return ExprNodes.TupleNode(pos, args = exprs)
    else:
        return expr


def p_for_target(s):
    return p_target(s, 'in')


def p_for_iterator(s, allow_testlist=True, is_async=False):
    pos = s.position()
    if allow_testlist:
        expr = p_testlist(s)
    else:
        expr = p_or_test(s)
    return (ExprNodes.AsyncIteratorNode if is_async else ExprNodes.IteratorNode)(pos, sequence=expr)


def p_try_statement(s):
    # s.sy == 'try'
    pos = s.position()
    s.next()
    body = p_suite(s)
    except_clauses = []
    else_clause = None
    if s.sy in ('except', 'else'):
        while s.sy == 'except':
            except_clauses.append(p_except_clause(s))
        if s.sy == 'else':
            s.next()
            else_clause = p_suite(s)
        body = Nodes.TryExceptStatNode(pos,
            body = body, except_clauses = except_clauses,
            else_clause = else_clause)
        if s.sy != 'finally':
            return body
        # try-except-finally is equivalent to nested try-except/try-finally
    if s.sy == 'finally':
        s.next()
        finally_clause = p_suite(s)
        return Nodes.TryFinallyStatNode(pos,
            body = body, finally_clause = finally_clause)
    else:
        s.error("Expected 'except' or 'finally'")

def p_except_clause(s):
    # s.sy == 'except'
    pos = s.position()
    s.next()
    exc_type = None
    exc_value = None
    is_except_as = False
    if s.sy != ':':
        exc_type = p_test(s)
        # normalise into list of single exception tests
        if isinstance(exc_type, ExprNodes.TupleNode):
            exc_type = exc_type.args
        else:
            exc_type = [exc_type]
        if s.sy == ',' or (s.sy == 'IDENT' and s.systring == 'as'
                           and s.context.language_level == 2):
            s.next()
            exc_value = p_test(s)
        elif s.sy == 'IDENT' and s.systring == 'as':
            # Py3 syntax requires a name here
            s.next()
            pos2 = s.position()
            name = p_ident(s)
            exc_value = ExprNodes.NameNode(pos2, name = name)
            is_except_as = True
    body = p_suite(s)
    return Nodes.ExceptClauseNode(pos,
        pattern = exc_type, target = exc_value,
        body = body, is_except_as=is_except_as)

def p_include_statement(s, ctx):
    pos = s.position()
    s.next()  # 'include'
    unicode_include_file_name = p_string_literal(s, 'u')[2]
    s.expect_newline("Syntax error in include statement")
    if s.compile_time_eval:
        include_file_name = unicode_include_file_name
        include_file_path = s.context.find_include_file(include_file_name, pos)
        if include_file_path:
            s.included_files.append(include_file_name)
            with Utils.open_source_file(include_file_path) as f:
                source_desc = FileSourceDescriptor(include_file_path)
                s2 = PyrexScanner(f, source_desc, s, source_encoding=f.encoding, parse_comments=s.parse_comments)
                tree = p_statement_list(s2, ctx)
            return tree
        else:
            return None
    else:
        return Nodes.PassStatNode(pos)


def p_with_statement(s):
    s.next()  # 'with'
    if s.systring == 'template' and not s.in_python_file:
        node = p_with_template(s)
    else:
        node = p_with_items(s)
    return node


def p_with_items(s, is_async=False):
    pos = s.position()
    if not s.in_python_file and s.sy == 'IDENT' and s.systring in ('nogil', 'gil'):
        if is_async:
            s.error("with gil/nogil cannot be async")
        state = s.systring
        s.next()

        # support conditional gil/nogil
        condition = None
        if s.sy == '(':
            s.next()
            condition = p_test(s)
            s.expect(')')

        if s.sy == ',':
            s.next()
            body = p_with_items(s)
        else:
            body = p_suite(s)
        return Nodes.GILStatNode(pos, state=state, body=body, condition=condition)
    else:
        manager = p_test(s)
        target = None
        if s.sy == 'IDENT' and s.systring == 'as':
            s.next()
            target = p_starred_expr(s)
        if s.sy == ',':
            s.next()
            body = p_with_items(s, is_async=is_async)
        else:
            body = p_suite(s)
    return Nodes.WithStatNode(pos, manager=manager, target=target, body=body, is_async=is_async)


def p_with_template(s):
    pos = s.position()
    templates = []
    s.next()
    s.expect('[')
    templates.append(s.systring)
    s.next()
    while s.systring == ',':
        s.next()
        templates.append(s.systring)
        s.next()
    s.expect(']')
    if s.sy == ':':
        s.next()
        s.expect_newline("Syntax error in template function declaration")
        s.expect_indent()
        body_ctx = Ctx()
        body_ctx.templates = templates
        func_or_var = p_c_func_or_var_declaration(s, pos, body_ctx)
        s.expect_dedent()
        return func_or_var
    else:
        error(pos, "Syntax error in template function declaration")

def p_simple_statement(s, first_statement = 0):
    #print "p_simple_statement:", s.sy, s.systring ###
    if s.sy == 'global':
        node = p_global_statement(s)
    elif s.sy == 'nonlocal':
        node = p_nonlocal_statement(s)
    elif s.sy == 'print':
        node = p_print_statement(s)
    elif s.sy == 'exec':
        node = p_exec_statement(s)
    elif s.sy == 'del':
        node = p_del_statement(s)
    elif s.sy == 'break':
        node = p_break_statement(s)
    elif s.sy == 'continue':
        node = p_continue_statement(s)
    elif s.sy == 'return':
        node = p_return_statement(s)
    elif s.sy == 'raise':
        node = p_raise_statement(s)
    elif s.sy in ('import', 'cimport'):
        node = p_import_statement(s)
    elif s.sy == 'from':
        node = p_from_import_statement(s, first_statement = first_statement)
    elif s.sy == 'yield':
        node = p_yield_statement(s)
    elif s.sy == 'assert':
        node = p_assert_statement(s)
    elif s.sy == 'pass':
        node = p_pass_statement(s)
    else:
        node = p_expression_or_assignment(s)
    return node

def p_simple_statement_list(s, ctx, first_statement = 0):
    # Parse a series of simple statements on one line
    # separated by semicolons.
    stat = p_simple_statement(s, first_statement = first_statement)
    pos = stat.pos
    stats = []
    if not isinstance(stat, Nodes.PassStatNode):
        stats.append(stat)
    while s.sy == ';':
        #print "p_simple_statement_list: maybe more to follow" ###
        s.next()
        if s.sy in ('NEWLINE', 'EOF'):
            break
        stat = p_simple_statement(s, first_statement = first_statement)
        if isinstance(stat, Nodes.PassStatNode):
            continue
        stats.append(stat)
        first_statement = False

    if not stats:
        stat = Nodes.PassStatNode(pos)
    elif len(stats) == 1:
        stat = stats[0]
    else:
        stat = Nodes.StatListNode(pos, stats = stats)

    if s.sy not in ('NEWLINE', 'EOF'):
        # provide a better error message for users who accidentally write Cython code in .py files
        if isinstance(stat, Nodes.ExprStatNode):
            if stat.expr.is_name and stat.expr.name == 'cdef':
                s.error("The 'cdef' keyword is only allowed in Cython files (pyx/pxi/pxd)", pos)
    s.expect_newline("Syntax error in simple statement list")

    return stat

def p_compile_time_expr(s):
    old = s.compile_time_expr
    s.compile_time_expr = 1
    expr = p_testlist(s)
    s.compile_time_expr = old
    return expr

def p_DEF_statement(s):
    pos = s.position()
    denv = s.compile_time_env
    s.next()  # 'DEF'
    name = p_ident(s)
    s.expect('=')
    expr = p_compile_time_expr(s)
    if s.compile_time_eval:
        value = expr.compile_time_value(denv)
        #print "p_DEF_statement: %s = %r" % (name, value) ###
        denv.declare(name, value)
    s.expect_newline("Expected a newline", ignore_semicolon=True)
    return Nodes.PassStatNode(pos)

def p_IF_statement(s, ctx):
    pos = s.position()
    saved_eval = s.compile_time_eval
    current_eval = saved_eval
    denv = s.compile_time_env
    result = None
    while 1:
        s.next()  # 'IF' or 'ELIF'
        expr = p_compile_time_expr(s)
        s.compile_time_eval = current_eval and bool(expr.compile_time_value(denv))
        body = p_suite(s, ctx)
        if s.compile_time_eval:
            result = body
            current_eval = 0
        if s.sy != 'ELIF':
            break
    if s.sy == 'ELSE':
        s.next()
        s.compile_time_eval = current_eval
        body = p_suite(s, ctx)
        if current_eval:
            result = body
    if not result:
        result = Nodes.PassStatNode(pos)
    s.compile_time_eval = saved_eval
    return result

def p_statement(s, ctx, first_statement = 0):
    cdef_flag = ctx.cdef_flag
    decorators = None
    if s.sy == 'ctypedef':
        if ctx.level not in ('module', 'module_pxd'):
            s.error("ctypedef statement not allowed here")
        #if ctx.api:
        #    error(s.position(), "'api' not allowed with 'ctypedef'")
        return p_ctypedef_statement(s, ctx)
    elif s.sy == 'DEF':
        warning(s.position(),
                "The 'DEF' statement is deprecated and will be removed in a future Cython version. "
                "Consider using global variables, constants, and in-place literals instead. "
                "See https://github.com/cython/cython/issues/4310", level=1)
        return p_DEF_statement(s)
    elif s.sy == 'IF':
        warning(s.position(),
                "The 'IF' statement is deprecated and will be removed in a future Cython version. "
                "Consider using runtime conditions or C macros instead. "
                "See https://github.com/cython/cython/issues/4310", level=1)
        return p_IF_statement(s, ctx)
    elif s.sy == '@':
        if ctx.level not in ('module', 'class', 'c_class', 'function', 'property', 'module_pxd', 'c_class_pxd', 'other'):
            s.error('decorator not allowed here')
        s.level = ctx.level
        decorators = p_decorators(s)
        if not ctx.allow_struct_enum_decorator and s.sy not in ('def', 'cdef', 'cpdef', 'class', 'async'):
            if s.sy == 'IDENT' and s.systring == 'async':
                pass  # handled below
            else:
                s.error("Decorators can only be followed by functions or classes")
    elif s.sy == 'pass' and cdef_flag:
        # empty cdef block
        return p_pass_statement(s, with_newline=1)

    overridable = 0
    if s.sy == 'cdef':
        cdef_flag = 1
        s.next()
    elif s.sy == 'cpdef':
        cdef_flag = 1
        overridable = 1
        s.next()
    if cdef_flag:
        if ctx.level not in ('module', 'module_pxd', 'function', 'c_class', 'c_class_pxd'):
            s.error('cdef statement not allowed here')
        s.level = ctx.level
        node = p_cdef_statement(s, ctx(overridable=overridable))
        if decorators is not None:
            tup = (Nodes.CFuncDefNode, Nodes.CVarDefNode, Nodes.CClassDefNode)
            if ctx.allow_struct_enum_decorator:
                tup += (Nodes.CStructOrUnionDefNode, Nodes.CEnumDefNode)
            if not isinstance(node, tup):
                s.error("Decorators can only be followed by functions or classes")
            node.decorators = decorators
        return node
    else:
        if ctx.api:
            s.error("'api' not allowed with this statement", fatal=False)
        elif s.sy == 'def':
            # def statements aren't allowed in pxd files, except
            # as part of a cdef class
            if ('pxd' in ctx.level) and (ctx.level != 'c_class_pxd'):
                s.error('def statement not allowed here')
            s.level = ctx.level
            return p_def_statement(s, decorators)
        elif s.sy == 'class':
            if ctx.level not in ('module', 'function', 'class', 'other'):
                s.error("class definition not allowed here")
            return p_class_statement(s, decorators)
        elif s.sy == 'include':
            if ctx.level not in ('module', 'module_pxd'):
                s.error("include statement not allowed here")
            return p_include_statement(s, ctx)
        elif ctx.level == 'c_class' and s.sy == 'IDENT' and s.systring == 'property':
            return p_property_decl(s)
        elif s.sy == 'pass' and ctx.level != 'property':
            return p_pass_statement(s, with_newline=True)
        else:
            if ctx.level in ('c_class_pxd', 'property'):
                node = p_ignorable_statement(s)
                if node is not None:
                    return node
                s.error("Executable statement not allowed here")
            if s.sy == 'if':
                return p_if_statement(s)
            elif s.sy == 'while':
                return p_while_statement(s)
            elif s.sy == 'for':
                return p_for_statement(s)
            elif s.sy == 'try':
                return p_try_statement(s)
            elif s.sy == 'with':
                return p_with_statement(s)
            elif s.sy == 'async':
                s.next()
                return p_async_statement(s, ctx, decorators)
            else:
                if s.sy == 'IDENT' and s.systring == 'async':
                    ident_name = s.systring
                    ident_pos = s.position()
                    # PEP 492 enables the async/await keywords when it spots "async def ..."
                    s.next()
                    if s.sy == 'def':
                        return p_async_statement(s, ctx, decorators)
                    elif decorators:
                        s.error("Decorators can only be followed by functions or classes")
                    s.put_back(u'IDENT', ident_name, ident_pos)  # re-insert original token
<<<<<<< HEAD
                if s.sy == 'IDENT' and s.systring == 'match':
                    # p_match_statement returns None on a "soft" initial failure
                    match_statement = p_match_statement(s, ctx)
                    if match_statement:
                        return match_statement
=======
>>>>>>> 1777f134
                return p_simple_statement_list(s, ctx, first_statement=first_statement)


def p_statement_list(s, ctx, first_statement = 0):
    # Parse a series of statements separated by newlines.
    pos = s.position()
    stats = []
    while s.sy not in ('DEDENT', 'EOF'):
        stat = p_statement(s, ctx, first_statement = first_statement)
        if isinstance(stat, Nodes.PassStatNode):
            continue
        stats.append(stat)
        first_statement = False
    if not stats:
        return Nodes.PassStatNode(pos)
    elif len(stats) == 1:
        return stats[0]
    else:
        return Nodes.StatListNode(pos, stats = stats)


def p_suite(s, ctx=Ctx()):
    return p_suite_with_docstring(s, ctx, with_doc_only=False)[1]


def p_suite_with_docstring(s, ctx, with_doc_only=False):
    s.expect(':')
    doc = None
    if s.sy == 'NEWLINE':
        s.next()
        s.expect_indent()
        if with_doc_only:
            doc = p_doc_string(s)
        body = p_statement_list(s, ctx)
        s.expect_dedent()
    else:
        if ctx.api:
            s.error("'api' not allowed with this statement", fatal=False)
        if ctx.level in ('module', 'class', 'function', 'other'):
            body = p_simple_statement_list(s, ctx)
        else:
            body = p_pass_statement(s)
            s.expect_newline("Syntax error in declarations", ignore_semicolon=True)
    if not with_doc_only:
        doc, body = _extract_docstring(body)
    return doc, body


def p_positional_and_keyword_args(s, end_sy_set, templates = None):
    """
    Parses positional and keyword arguments. end_sy_set
    should contain any s.sy that terminate the argument list.
    Argument expansion (* and **) are not allowed.

    Returns: (positional_args, keyword_args)
    """
    positional_args = []
    keyword_args = []
    pos_idx = 0

    while s.sy not in end_sy_set:
        if s.sy == '*' or s.sy == '**':
            s.error('Argument expansion not allowed here.', fatal=False)

        parsed_type = False
        if s.sy == 'IDENT' and s.peek()[0] == '=':
            ident = s.systring
            s.next()  # s.sy is '='
            s.next()
            if looking_at_expr(s):
                arg = p_test(s)
            else:
                base_type = p_c_base_type(s, templates = templates)
                declarator = p_c_declarator(s, empty = 1)
                arg = Nodes.CComplexBaseTypeNode(base_type.pos,
                    base_type = base_type, declarator = declarator)
                parsed_type = True
            keyword_node = ExprNodes.IdentifierStringNode(arg.pos, value=ident)
            keyword_args.append((keyword_node, arg))
            was_keyword = True

        else:
            if looking_at_expr(s):
                arg = p_test(s)
            else:
                base_type = p_c_base_type(s, templates = templates)
                declarator = p_c_declarator(s, empty = 1)
                arg = Nodes.CComplexBaseTypeNode(base_type.pos,
                    base_type = base_type, declarator = declarator)
                parsed_type = True
            positional_args.append(arg)
            pos_idx += 1
            if len(keyword_args) > 0:
                s.error("Non-keyword arg following keyword arg",
                        pos=arg.pos)

        if s.sy != ',':
            if s.sy not in end_sy_set:
                if parsed_type:
                    s.error("Unmatched %s" % " or ".join(end_sy_set))
            break
        s.next()
    return positional_args, keyword_args

def p_c_base_type(s, nonempty=False, templates=None):
    if s.sy == '(':
        return p_c_complex_base_type(s, templates = templates)
    else:
        return p_c_simple_base_type(s, nonempty=nonempty, templates=templates)

def p_calling_convention(s):
    if s.sy == 'IDENT' and s.systring in calling_convention_words:
        result = s.systring
        s.next()
        return result
    else:
        return ""


calling_convention_words = cython.declare(frozenset, frozenset((
    "__stdcall", "__cdecl", "__fastcall")))


def p_c_complex_base_type(s, templates = None):
    # s.sy == '('
    pos = s.position()
    s.next()
    base_type = p_c_base_type(s, templates=templates)
    declarator = p_c_declarator(s, empty=True)
    type_node = Nodes.CComplexBaseTypeNode(
        pos, base_type=base_type, declarator=declarator)
    if s.sy == ',':
        components = [type_node]
        while s.sy == ',':
            s.next()
            if s.sy == ')':
                break
            base_type = p_c_base_type(s, templates=templates)
            declarator = p_c_declarator(s, empty=True)
            components.append(Nodes.CComplexBaseTypeNode(
                pos, base_type=base_type, declarator=declarator))
        type_node = Nodes.CTupleBaseTypeNode(pos, components = components)

    s.expect(')')
    if s.sy == '[':
        if is_memoryviewslice_access(s):
            type_node = p_memoryviewslice_access(s, type_node)
        else:
            type_node = p_buffer_or_template(s, type_node, templates)
    return type_node


def p_c_simple_base_type(s, nonempty, templates=None):
    is_basic = 0
    signed = 1
    longness = 0
    complex = 0
    module_path = []
    pos = s.position()

    # Handle const/volatile
    is_const = is_volatile = 0
    while s.sy == 'IDENT':
        if s.systring == 'const':
            if is_const: error(pos, "Duplicate 'const'")
            is_const = 1
        elif s.systring == 'volatile':
            if is_volatile: error(pos, "Duplicate 'volatile'")
            is_volatile = 1
        else:
            break
        s.next()
    if is_const or is_volatile:
        base_type = p_c_base_type(s, nonempty=nonempty, templates=templates)
        if isinstance(base_type, Nodes.MemoryViewSliceTypeNode):
            # reverse order to avoid having to write "(const int)[:]"
            base_type.base_type_node = Nodes.CConstOrVolatileTypeNode(pos,
                base_type=base_type.base_type_node, is_const=is_const, is_volatile=is_volatile)
            return base_type
        return Nodes.CConstOrVolatileTypeNode(pos,
            base_type=base_type, is_const=is_const, is_volatile=is_volatile)

    if s.sy != 'IDENT':
        error(pos, "Expected an identifier, found '%s'" % s.sy)
    if looking_at_base_type(s):
        #print "p_c_simple_base_type: looking_at_base_type at", s.position()
        is_basic = 1
        if s.sy == 'IDENT' and s.systring in special_basic_c_types:
            signed, longness = special_basic_c_types[s.systring]
            name = s.systring
            s.next()
        else:
            signed, longness = p_sign_and_longness(s)
            if s.sy == 'IDENT' and s.systring in basic_c_type_names:
                name = s.systring
                s.next()
            else:
                name = 'int'  # long [int], short [int], long [int] complex, etc.
        if s.sy == 'IDENT' and s.systring == 'complex':
            complex = 1
            s.next()
    elif looking_at_dotted_name(s):
        #print "p_c_simple_base_type: looking_at_type_name at", s.position()
        name = s.systring
        s.next()
        while s.sy == '.':
            module_path.append(name)
            s.next()
            name = p_ident(s)
    else:
        name = s.systring
        name_pos = s.position()
        s.next()
        if nonempty and s.sy != 'IDENT':
            # Make sure this is not a declaration of a variable or function.
            if s.sy == '(':
                old_pos = s.position()
                s.next()
                if (s.sy == '*' or s.sy == '**' or s.sy == '&'
                        or (s.sy == 'IDENT' and s.systring in calling_convention_words)):
                    s.put_back(u'(', u'(', old_pos)
                else:
                    s.put_back(u'(', u'(', old_pos)
                    s.put_back(u'IDENT', name, name_pos)
                    name = None
            elif s.sy not in ('*', '**', '[', '&'):
                s.put_back(u'IDENT', name, name_pos)
                name = None

    type_node = Nodes.CSimpleBaseTypeNode(pos,
        name = name, module_path = module_path,
        is_basic_c_type = is_basic, signed = signed,
        complex = complex, longness = longness,
        templates = templates)

    #    declarations here.
    if s.sy == '[':
        if is_memoryviewslice_access(s):
            type_node = p_memoryviewslice_access(s, type_node)
        else:
            type_node = p_buffer_or_template(s, type_node, templates)

    if s.sy == '.':
        s.next()
        name = p_ident(s)
        type_node = Nodes.CNestedBaseTypeNode(pos, base_type = type_node, name = name)

    return type_node

def p_buffer_or_template(s, base_type_node, templates):
    # s.sy == '['
    pos = s.position()
    s.next()
    # Note that buffer_positional_options_count=1, so the only positional argument is dtype.
    # For templated types, all parameters are types.
    positional_args, keyword_args = (
        p_positional_and_keyword_args(s, (']',), templates)
    )
    s.expect(']')

    if s.sy == '[':
        base_type_node = p_buffer_or_template(s, base_type_node, templates)

    keyword_dict = ExprNodes.DictNode(pos,
        key_value_pairs = [
            ExprNodes.DictItemNode(pos=key.pos, key=key, value=value)
            for key, value in keyword_args
        ])
    result = Nodes.TemplatedTypeNode(pos,
        positional_args = positional_args,
        keyword_args = keyword_dict,
        base_type_node = base_type_node)
    return result

def p_bracketed_base_type(s, base_type_node, nonempty, empty):
    # s.sy == '['
    if empty and not nonempty:
        # sizeof-like thing.  Only anonymous C arrays allowed (int[SIZE]).
        return base_type_node
    elif not empty and nonempty:
        # declaration of either memoryview slice or buffer.
        if is_memoryviewslice_access(s):
            return p_memoryviewslice_access(s, base_type_node)
        else:
            return p_buffer_or_template(s, base_type_node, None)
            # return p_buffer_access(s, base_type_node)
    elif not empty and not nonempty:
        # only anonymous C arrays and memoryview slice arrays here.  We
        # disallow buffer declarations for now, due to ambiguity with anonymous
        # C arrays.
        if is_memoryviewslice_access(s):
            return p_memoryviewslice_access(s, base_type_node)
        else:
            return base_type_node

def is_memoryviewslice_access(s):
    # s.sy == '['
    # a memoryview slice declaration is distinguishable from a buffer access
    # declaration by the first entry in the bracketed list.  The buffer will
    # not have an unnested colon in the first entry; the memoryview slice will.
    saved = [(s.sy, s.systring, s.position())]
    s.next()
    retval = False
    if s.systring == ':':
        retval = True
    elif s.sy == 'INT':
        saved.append((s.sy, s.systring, s.position()))
        s.next()
        if s.sy == ':':
            retval = True

    for sv in saved[::-1]:
        s.put_back(*sv)

    return retval

def p_memoryviewslice_access(s, base_type_node):
    # s.sy == '['
    pos = s.position()
    s.next()
    subscripts, _ = p_subscript_list(s)
    # make sure each entry in subscripts is a slice
    for subscript in subscripts:
        if len(subscript) < 2:
            s.error("An axis specification in memoryview declaration does not have a ':'.")
    s.expect(']')
    indexes = make_slice_nodes(pos, subscripts)
    result = Nodes.MemoryViewSliceTypeNode(pos,
            base_type_node = base_type_node,
            axes = indexes)
    return result

def looking_at_name(s):
    return s.sy == 'IDENT' and s.systring not in calling_convention_words

def looking_at_expr(s):
    if s.systring in base_type_start_words:
        return False
    elif s.sy == 'IDENT':
        is_type = False
        name = s.systring
        name_pos = s.position()
        dotted_path = []
        s.next()

        while s.sy == '.':
            s.next()
            dotted_path.append((s.systring, s.position()))
            s.expect('IDENT')

        saved = s.sy, s.systring, s.position()
        if s.sy == 'IDENT':
            is_type = True
        elif s.sy == '*' or s.sy == '**':
            s.next()
            is_type = s.sy in (')', ']')
            s.put_back(*saved)
        elif s.sy == '(':
            s.next()
            is_type = s.sy == '*'
            s.put_back(*saved)
        elif s.sy == '[':
            s.next()
            is_type = s.sy == ']' or not looking_at_expr(s)  # could be a nested template type
            s.put_back(*saved)

        dotted_path.reverse()
        for p in dotted_path:
            s.put_back(u'IDENT', *p)
            s.put_back(u'.', u'.', p[1])  # gets the position slightly wrong

        s.put_back(u'IDENT', name, name_pos)
        return not is_type and saved[0]
    else:
        return True

def looking_at_base_type(s):
    #print "looking_at_base_type?", s.sy, s.systring, s.position()
    return s.sy == 'IDENT' and s.systring in base_type_start_words

def looking_at_dotted_name(s):
    if s.sy == 'IDENT':
        name = s.systring
        name_pos = s.position()
        s.next()
        result = s.sy == '.'
        s.put_back(u'IDENT', name, name_pos)
        return result
    else:
        return 0

def looking_at_call(s):
    "See if we're looking at a.b.c("
    # Don't mess up the original position, so save and restore it.
    # Unfortunately there's no good way to handle this, as a subsequent call
    # to next() will not advance the position until it reads a new token.
    position = s.start_line, s.start_col
    result = looking_at_expr(s) == u'('
    if not result:
        s.start_line, s.start_col = position
    return result

basic_c_type_names = cython.declare(frozenset, frozenset((
    "void", "char", "int", "float", "double", "bint")))

special_basic_c_types = cython.declare(dict, {
    # name : (signed, longness)
    "Py_UNICODE" : (0, 0),
    "Py_UCS4"    : (0, 0),
    "Py_hash_t"  : (2, 0),
    "Py_ssize_t" : (2, 0),
    "ssize_t"    : (2, 0),
    "size_t"     : (0, 0),
    "ptrdiff_t"  : (2, 0),
    "Py_tss_t"   : (1, 0),
})

sign_and_longness_words = cython.declare(frozenset, frozenset((
    "short", "long", "signed", "unsigned")))

base_type_start_words = cython.declare(
    frozenset,
    basic_c_type_names
    | sign_and_longness_words
    | frozenset(special_basic_c_types))

struct_enum_union = cython.declare(frozenset, frozenset((
    "struct", "union", "enum", "packed")))

def p_sign_and_longness(s):
    signed = 1
    longness = 0
    while s.sy == 'IDENT' and s.systring in sign_and_longness_words:
        if s.systring == 'unsigned':
            signed = 0
        elif s.systring == 'signed':
            signed = 2
        elif s.systring == 'short':
            longness = -1
        elif s.systring == 'long':
            longness += 1
        s.next()
    return signed, longness

def p_opt_cname(s):
    literal = p_opt_string_literal(s, 'u')
    if literal is not None:
        cname = EncodedString(literal)
        cname.encoding = s.source_encoding
    else:
        cname = None
    return cname

def p_c_declarator(s, ctx = Ctx(), empty = 0, is_type = 0, cmethod_flag = 0,
                   assignable = 0, nonempty = 0,
                   calling_convention_allowed = 0):
    # If empty is true, the declarator must be empty. If nonempty is true,
    # the declarator must be nonempty. Otherwise we don't care.
    # If cmethod_flag is true, then if this declarator declares
    # a function, it's a C method of an extension type.
    pos = s.position()
    if s.sy == '(':
        s.next()
        if s.sy == ')' or looking_at_name(s):
            base = Nodes.CNameDeclaratorNode(pos, name=s.context.intern_ustring(u""), cname=None)
            result = p_c_func_declarator(s, pos, ctx, base, cmethod_flag)
        else:
            result = p_c_declarator(s, ctx, empty = empty, is_type = is_type,
                                    cmethod_flag = cmethod_flag,
                                    nonempty = nonempty,
                                    calling_convention_allowed = 1)
            s.expect(')')
    else:
        result = p_c_simple_declarator(s, ctx, empty, is_type, cmethod_flag,
                                       assignable, nonempty)
    if not calling_convention_allowed and result.calling_convention and s.sy != '(':
        error(s.position(), "%s on something that is not a function"
            % result.calling_convention)
    while s.sy in ('[', '('):
        pos = s.position()
        if s.sy == '[':
            result = p_c_array_declarator(s, result)
        else:  # sy == '('
            s.next()
            result = p_c_func_declarator(s, pos, ctx, result, cmethod_flag)
        cmethod_flag = 0
    return result

def p_c_array_declarator(s, base):
    pos = s.position()
    s.next()  # '['
    if s.sy != ']':
        dim = p_testlist(s)
    else:
        dim = None
    s.expect(']')
    return Nodes.CArrayDeclaratorNode(pos, base = base, dimension = dim)

def p_c_func_declarator(s, pos, ctx, base, cmethod_flag):
    # Opening paren has already been skipped
    args = p_c_arg_list(s, ctx, cmethod_flag = cmethod_flag,
                        nonempty_declarators = 0)
    ellipsis = p_optional_ellipsis(s)
    s.expect(')')
    nogil = p_nogil(s)
    exc_val, exc_check = p_exception_value_clause(s)
    with_gil = p_with_gil(s)
    return Nodes.CFuncDeclaratorNode(pos,
        base = base, args = args, has_varargs = ellipsis,
        exception_value = exc_val, exception_check = exc_check,
        nogil = nogil or ctx.nogil or with_gil, with_gil = with_gil)

supported_overloaded_operators = cython.declare(frozenset, frozenset((
    '+', '-', '*', '/', '%',
    '++', '--', '~', '|', '&', '^', '<<', '>>', ',',
    '==', '!=', '>=', '>', '<=', '<',
    '[]', '()', '!', '=',
    'bool',
)))

def p_c_simple_declarator(s, ctx, empty, is_type, cmethod_flag,
                          assignable, nonempty):
    pos = s.position()
    calling_convention = p_calling_convention(s)
    if s.sy in ('*', '**'):
        # scanner returns '**' as a single token
        is_ptrptr = s.sy == '**'
        s.next()

        const_pos = s.position()
        is_const = s.systring == 'const' and s.sy == 'IDENT'
        if is_const:
            s.next()

        base = p_c_declarator(s, ctx, empty=empty, is_type=is_type,
                              cmethod_flag=cmethod_flag,
                              assignable=assignable, nonempty=nonempty)
        if is_const:
            base = Nodes.CConstDeclaratorNode(const_pos, base=base)
        if is_ptrptr:
            base = Nodes.CPtrDeclaratorNode(pos, base=base)
        result = Nodes.CPtrDeclaratorNode(pos, base=base)
    elif s.sy == '&' or (s.sy == '&&' and s.context.cpp):
        node_class = Nodes.CppRvalueReferenceDeclaratorNode if s.sy == '&&' else Nodes.CReferenceDeclaratorNode
        s.next()
        base = p_c_declarator(s, ctx, empty=empty, is_type=is_type,
                              cmethod_flag=cmethod_flag,
                              assignable=assignable, nonempty=nonempty)
        result = node_class(pos, base=base)
    else:
        rhs = None
        if s.sy == 'IDENT':
            name = s.systring
            if empty:
                error(s.position(), "Declarator should be empty")
            s.next()
            cname = p_opt_cname(s)
            if name != 'operator' and s.sy == '=' and assignable:
                s.next()
                rhs = p_test(s)
        else:
            if nonempty:
                error(s.position(), "Empty declarator")
            name = ""
            cname = None
        if cname is None and ctx.namespace is not None and nonempty:
            cname = ctx.namespace + "::" + name
        if name == 'operator' and ctx.visibility == 'extern' and nonempty:
            op = s.sy
            if [1 for c in op if c in '+-*/<=>!%&|([^~,']:
                s.next()
                # Handle diphthong operators.
                if op == '(':
                    s.expect(')')
                    op = '()'
                elif op == '[':
                    s.expect(']')
                    op = '[]'
                elif op in ('-', '+', '|', '&') and s.sy == op:
                    op *= 2       # ++, --, ...
                    s.next()
                elif s.sy == '=':
                    op += s.sy    # +=, -=, ...
                    s.next()
                if op not in supported_overloaded_operators:
                    s.error("Overloading operator '%s' not yet supported." % op,
                            fatal=False)
                name += op
            elif op == 'IDENT':
                op = s.systring
                if op not in supported_overloaded_operators:
                    s.error("Overloading operator '%s' not yet supported." % op,
                            fatal=False)
                name = name + ' ' + op
                s.next()
        result = Nodes.CNameDeclaratorNode(pos,
            name = name, cname = cname, default = rhs)
    result.calling_convention = calling_convention
    return result

def p_nogil(s):
    if s.sy == 'IDENT' and s.systring == 'nogil':
        s.next()
        return 1
    else:
        return 0

def p_with_gil(s):
    if s.sy == 'with':
        s.next()
        s.expect_keyword('gil')
        return 1
    else:
        return 0

def p_exception_value_clause(s):
    exc_val = None
    exc_check = 0
    if s.sy == 'except':
        s.next()
        if s.sy == '*':
            exc_check = 1
            s.next()
        elif s.sy == '+':
            exc_check = '+'
            s.next()
            if s.sy == 'IDENT':
                name = s.systring
                s.next()
                exc_val = p_name(s, name)
            elif s.sy == '*':
                exc_val = ExprNodes.CharNode(s.position(), value=u'*')
                s.next()
        else:
            if s.sy == '?':
                exc_check = 1
                s.next()
            exc_val = p_test(s)
    return exc_val, exc_check

c_arg_list_terminators = cython.declare(frozenset, frozenset((
    '*', '**', '...', ')', ':', '/')))

def p_c_arg_list(s, ctx = Ctx(), in_pyfunc = 0, cmethod_flag = 0,
                 nonempty_declarators = 0, kw_only = 0, annotated = 1):
    #  Comma-separated list of C argument declarations, possibly empty.
    #  May have a trailing comma.
    args = []
    is_self_arg = cmethod_flag
    while s.sy not in c_arg_list_terminators:
        args.append(p_c_arg_decl(s, ctx, in_pyfunc, is_self_arg,
            nonempty = nonempty_declarators, kw_only = kw_only,
            annotated = annotated))
        if s.sy != ',':
            break
        s.next()
        is_self_arg = 0
    return args

def p_optional_ellipsis(s):
    if s.sy == '...':
        expect_ellipsis(s)
        return 1
    else:
        return 0

def p_c_arg_decl(s, ctx, in_pyfunc, cmethod_flag = 0, nonempty = 0,
                 kw_only = 0, annotated = 1):
    pos = s.position()
    not_none = or_none = 0
    default = None
    annotation = None
    if s.in_python_file:
        # empty type declaration
        base_type = Nodes.CSimpleBaseTypeNode(pos,
            name = None, module_path = [],
            is_basic_c_type = 0, signed = 0,
            complex = 0, longness = 0,
            is_self_arg = cmethod_flag, templates = None)
    else:
        base_type = p_c_base_type(s, nonempty=nonempty)
    declarator = p_c_declarator(s, ctx, nonempty = nonempty)
    if s.sy in ('not', 'or') and not s.in_python_file:
        kind = s.sy
        s.next()
        if s.sy == 'IDENT' and s.systring == 'None':
            s.next()
        else:
            s.error("Expected 'None'")
        if not in_pyfunc:
            error(pos, "'%s None' only allowed in Python functions" % kind)
        or_none = kind == 'or'
        not_none = kind == 'not'
    if annotated and s.sy == ':':
        s.next()
        annotation = p_annotation(s)
    if s.sy == '=':
        s.next()
        if 'pxd' in ctx.level:
            if s.sy in ['*', '?']:
                # TODO(github/1736): Make this an error for inline declarations.
                default = ExprNodes.NoneNode(pos)
                s.next()
            elif 'inline' in ctx.modifiers:
                default = p_test(s)
            else:
                error(pos, "default values cannot be specified in pxd files, use ? or *")
        else:
            default = p_test(s)
    return Nodes.CArgDeclNode(pos,
        base_type = base_type,
        declarator = declarator,
        not_none = not_none,
        or_none = or_none,
        default = default,
        annotation = annotation,
        kw_only = kw_only)

def p_api(s):
    if s.sy == 'IDENT' and s.systring == 'api':
        s.next()
        return 1
    else:
        return 0

def p_cdef_statement(s, ctx):
    pos = s.position()
    ctx.visibility = p_visibility(s, ctx.visibility)
    ctx.api = ctx.api or p_api(s)
    if ctx.api:
        if ctx.visibility not in ('private', 'public'):
            error(pos, "Cannot combine 'api' with '%s'" % ctx.visibility)
    if (ctx.visibility == 'extern') and s.sy == 'from':
        return p_cdef_extern_block(s, pos, ctx)
    elif s.sy == 'import':
        s.next()
        return p_cdef_extern_block(s, pos, ctx)
    elif p_nogil(s):
        ctx.nogil = 1
        if ctx.overridable:
            error(pos, "cdef blocks cannot be declared cpdef")
        return p_cdef_block(s, ctx)
    elif s.sy == ':':
        if ctx.overridable:
            error(pos, "cdef blocks cannot be declared cpdef")
        return p_cdef_block(s, ctx)
    elif s.sy == 'class':
        if ctx.level not in ('module', 'module_pxd'):
            error(pos, "Extension type definition not allowed here")
        if ctx.overridable:
            error(pos, "Extension types cannot be declared cpdef")
        return p_c_class_definition(s, pos, ctx)
    elif s.sy == 'IDENT' and s.systring == 'cppclass':
        return p_cpp_class_definition(s, pos, ctx)
    elif s.sy == 'IDENT' and s.systring in struct_enum_union:
        if ctx.level not in ('module', 'module_pxd'):
            error(pos, "C struct/union/enum definition not allowed here")
        if ctx.overridable:
            if s.systring != 'enum':
                error(pos, "C struct/union cannot be declared cpdef")
        return p_struct_enum(s, pos, ctx)
    elif s.sy == 'IDENT' and s.systring == 'fused':
        return p_fused_definition(s, pos, ctx)
    else:
        return p_c_func_or_var_declaration(s, pos, ctx)

def p_cdef_block(s, ctx):
    return p_suite(s, ctx(cdef_flag = 1))

def p_cdef_extern_block(s, pos, ctx):
    if ctx.overridable:
        error(pos, "cdef extern blocks cannot be declared cpdef")
    include_file = None
    s.expect('from')
    if s.sy == '*':
        s.next()
    else:
        include_file = p_string_literal(s, 'u')[2]
    ctx = ctx(cdef_flag = 1, visibility = 'extern')
    if s.systring == "namespace":
        s.next()
        ctx.namespace = p_string_literal(s, 'u')[2]
    if p_nogil(s):
        ctx.nogil = 1

    # Use "docstring" as verbatim string to include
    verbatim_include, body = p_suite_with_docstring(s, ctx, True)

    return Nodes.CDefExternNode(pos,
        include_file = include_file,
        verbatim_include = verbatim_include,
        body = body,
        namespace = ctx.namespace)

def p_c_enum_definition(s, pos, ctx):
    # s.sy == ident 'enum'
    s.next()

    scoped = False
    if s.context.cpp and (s.sy == 'class' or (s.sy == 'IDENT' and s.systring == 'struct')):
        scoped = True
        s.next()

    if s.sy == 'IDENT':
        name = s.systring
        s.next()
        cname = p_opt_cname(s)
        if cname is None and ctx.namespace is not None:
            cname = ctx.namespace + "::" + name
    else:
        name = cname = None
        if scoped:
            s.error("Unnamed scoped enum not allowed")

    if scoped and s.sy == '(':
        s.next()
        underlying_type = p_c_base_type(s)
        s.expect(')')
    else:
        underlying_type = Nodes.CSimpleBaseTypeNode(
            pos,
            name="int",
            module_path = [],
            is_basic_c_type = True,
            signed = 1,
            complex = 0,
            longness = 0
        )

    s.expect(':')
    items = []

    doc = None
    if s.sy != 'NEWLINE':
        p_c_enum_line(s, ctx, items)
    else:
        s.next()  # 'NEWLINE'
        s.expect_indent()
        doc = p_doc_string(s)

        while s.sy not in ('DEDENT', 'EOF'):
            p_c_enum_line(s, ctx, items)

        s.expect_dedent()

    if not items and ctx.visibility != "extern":
        error(pos, "Empty enum definition not allowed outside a 'cdef extern from' block")

    return Nodes.CEnumDefNode(
        pos, name=name, cname=cname,
        scoped=scoped, items=items,
        underlying_type=underlying_type,
        typedef_flag=ctx.typedef_flag, visibility=ctx.visibility,
        create_wrapper=ctx.overridable,
        api=ctx.api, in_pxd=ctx.level == 'module_pxd', doc=doc)

def p_c_enum_line(s, ctx, items):
    if s.sy != 'pass':
        p_c_enum_item(s, ctx, items)
        while s.sy == ',':
            s.next()
            if s.sy in ('NEWLINE', 'EOF'):
                break
            p_c_enum_item(s, ctx, items)
    else:
        s.next()
    s.expect_newline("Syntax error in enum item list")

def p_c_enum_item(s, ctx, items):
    pos = s.position()
    name = p_ident(s)
    cname = p_opt_cname(s)
    if cname is None and ctx.namespace is not None:
        cname = ctx.namespace + "::" + name
    value = None
    if s.sy == '=':
        s.next()
        value = p_test(s)
    items.append(Nodes.CEnumDefItemNode(pos,
        name = name, cname = cname, value = value))

def p_c_struct_or_union_definition(s, pos, ctx):
    packed = False
    if s.systring == 'packed':
        packed = True
        s.next()
        if s.sy != 'IDENT' or s.systring != 'struct':
            s.expected('struct')
    # s.sy == ident 'struct' or 'union'
    kind = s.systring
    s.next()
    name = p_ident(s)
    cname = p_opt_cname(s)
    if cname is None and ctx.namespace is not None:
        cname = ctx.namespace + "::" + name
    attributes = None
    if s.sy == ':':
        s.next()
        attributes = []
        if s.sy == 'pass':
            s.next()
            s.expect_newline("Expected a newline", ignore_semicolon=True)
        else:
            s.expect('NEWLINE')
            s.expect_indent()
            body_ctx = Ctx()
            while s.sy != 'DEDENT':
                if s.sy != 'pass':
                    attributes.append(
                        p_c_func_or_var_declaration(s, s.position(), body_ctx))
                else:
                    s.next()
                    s.expect_newline("Expected a newline")
            s.expect_dedent()

        if not attributes and ctx.visibility != "extern":
            error(pos, "Empty struct or union definition not allowed outside a 'cdef extern from' block")
    else:
        s.expect_newline("Syntax error in struct or union definition")

    return Nodes.CStructOrUnionDefNode(pos,
        name = name, cname = cname, kind = kind, attributes = attributes,
        typedef_flag = ctx.typedef_flag, visibility = ctx.visibility,
        api = ctx.api, in_pxd = ctx.level == 'module_pxd', packed = packed)

def p_fused_definition(s, pos, ctx):
    """
    c(type)def fused my_fused_type:
        ...
    """
    # s.systring == 'fused'

    if ctx.level not in ('module', 'module_pxd'):
        error(pos, "Fused type definition not allowed here")

    s.next()
    name = p_ident(s)

    s.expect(":")
    s.expect_newline()
    s.expect_indent()

    types = []
    while s.sy != 'DEDENT':
        if s.sy != 'pass':
            #types.append(p_c_declarator(s))
            types.append(p_c_base_type(s))  #, nonempty=1))
        else:
            s.next()

        s.expect_newline()

    s.expect_dedent()

    if not types:
        error(pos, "Need at least one type")

    return Nodes.FusedTypeNode(pos, name=name, types=types)

def p_struct_enum(s, pos, ctx):
    if s.systring == 'enum':
        return p_c_enum_definition(s, pos, ctx)
    else:
        return p_c_struct_or_union_definition(s, pos, ctx)

def p_visibility(s, prev_visibility):
    pos = s.position()
    visibility = prev_visibility
    if s.sy == 'IDENT' and s.systring in ('extern', 'public', 'readonly'):
        visibility = s.systring
        if prev_visibility != 'private' and visibility != prev_visibility:
            s.error("Conflicting visibility options '%s' and '%s'"
                % (prev_visibility, visibility), fatal=False)
        s.next()
    return visibility

def p_c_modifiers(s):
    if s.sy == 'IDENT' and s.systring in ('inline',):
        modifier = s.systring
        s.next()
        return [modifier] + p_c_modifiers(s)
    return []

def p_c_func_or_var_declaration(s, pos, ctx):
    cmethod_flag = ctx.level in ('c_class', 'c_class_pxd')
    modifiers = p_c_modifiers(s)
    base_type = p_c_base_type(s, nonempty = 1, templates = ctx.templates)
    declarator = p_c_declarator(s, ctx(modifiers=modifiers), cmethod_flag = cmethod_flag,
                                assignable = 1, nonempty = 1)
    declarator.overridable = ctx.overridable
    if s.sy == 'IDENT' and s.systring == 'const' and ctx.level == 'cpp_class':
        s.next()
        is_const_method = 1
    else:
        is_const_method = 0
    if s.sy == '->':
        # Special enough to give a better error message and keep going.
        s.error(
            "Return type annotation is not allowed in cdef/cpdef signatures. "
            "Please define it before the function name, as in C signatures.",
            fatal=False)
        s.next()
        p_test(s)  # Keep going, but ignore result.
    if s.sy == ':':
        if ctx.level not in ('module', 'c_class', 'module_pxd', 'c_class_pxd', 'cpp_class') and not ctx.templates:
            s.error("C function definition not allowed here")
        doc, suite = p_suite_with_docstring(s, Ctx(level='function'))
        result = Nodes.CFuncDefNode(pos,
            visibility = ctx.visibility,
            base_type = base_type,
            declarator = declarator,
            body = suite,
            doc = doc,
            modifiers = modifiers,
            api = ctx.api,
            overridable = ctx.overridable,
            is_const_method = is_const_method)
    else:
        #if api:
        #    s.error("'api' not allowed with variable declaration")
        if is_const_method:
            declarator.is_const_method = is_const_method
        declarators = [declarator]
        while s.sy == ',':
            s.next()
            if s.sy == 'NEWLINE':
                break
            declarator = p_c_declarator(s, ctx, cmethod_flag = cmethod_flag,
                                        assignable = 1, nonempty = 1)
            declarators.append(declarator)
        doc_line = s.start_line + 1
        s.expect_newline("Syntax error in C variable declaration", ignore_semicolon=True)
        if ctx.level in ('c_class', 'c_class_pxd') and s.start_line == doc_line:
            doc = p_doc_string(s)
        else:
            doc = None
        result = Nodes.CVarDefNode(pos,
            visibility = ctx.visibility,
            base_type = base_type,
            declarators = declarators,
            in_pxd = ctx.level in ('module_pxd', 'c_class_pxd'),
            doc = doc,
            api = ctx.api,
            modifiers = modifiers,
            overridable = ctx.overridable)
    return result

def p_ctypedef_statement(s, ctx):
    # s.sy == 'ctypedef'
    pos = s.position()
    s.next()
    visibility = p_visibility(s, ctx.visibility)
    api = p_api(s)
    ctx = ctx(typedef_flag = 1, visibility = visibility)
    if api:
        ctx.api = 1
    if s.sy == 'class':
        return p_c_class_definition(s, pos, ctx)
    elif s.sy == 'IDENT' and s.systring in struct_enum_union:
        return p_struct_enum(s, pos, ctx)
    elif s.sy == 'IDENT' and s.systring == 'fused':
        return p_fused_definition(s, pos, ctx)
    else:
        base_type = p_c_base_type(s, nonempty = 1)
        declarator = p_c_declarator(s, ctx, is_type = 1, nonempty = 1)
        s.expect_newline("Syntax error in ctypedef statement", ignore_semicolon=True)
        return Nodes.CTypeDefNode(
            pos, base_type = base_type,
            declarator = declarator,
            visibility = visibility, api = api,
            in_pxd = ctx.level == 'module_pxd')

def p_decorators(s):
    decorators = []
    while s.sy == '@':
        pos = s.position()
        s.next()
        decstring = p_dotted_name(s, as_allowed=0)[2]
        names = decstring.split('.')
        decorator = ExprNodes.NameNode(pos, name=s.context.intern_ustring(names[0]))
        for name in names[1:]:
            decorator = ExprNodes.AttributeNode(
                pos, attribute=s.context.intern_ustring(name), obj=decorator)
        if s.sy == '(':
            decorator = p_call(s, decorator)
        decorators.append(Nodes.DecoratorNode(pos, decorator=decorator))
        s.expect_newline("Expected a newline after decorator")
    return decorators


def _reject_cdef_modifier_in_py(s, name):
    """Step over incorrectly placed cdef modifiers (@see _CDEF_MODIFIERS) to provide a good error message for them.
    """
    if s.sy == 'IDENT' and name in _CDEF_MODIFIERS:
        # Special enough to provide a good error message.
        s.error("Cannot use cdef modifier '%s' in Python function signature. Use a decorator instead." % name, fatal=False)
        return p_ident(s)  # Keep going, in case there are other errors.
    return name


def p_def_statement(s, decorators=None, is_async_def=False):
    # s.sy == 'def'
    pos = decorators[0].pos if decorators else s.position()
    # PEP 492 switches the async/await keywords on in "async def" functions
    if is_async_def:
        s.enter_async()
    s.next()
    name = _reject_cdef_modifier_in_py(s, p_ident(s))
    s.expect(
        '(',
        "Expected '(', found '%s'. Did you use cdef syntax in a Python declaration? "
        "Use decorators and Python type annotations instead." % (
            s.systring if s.sy == 'IDENT' else s.sy))
    args, star_arg, starstar_arg = p_varargslist(s, terminator=')')
    s.expect(')')
    _reject_cdef_modifier_in_py(s, s.systring)
    return_type_annotation = None
    if s.sy == '->':
        s.next()
        return_type_annotation = p_annotation(s)
        _reject_cdef_modifier_in_py(s, s.systring)

    doc, body = p_suite_with_docstring(s, Ctx(level='function'))
    if is_async_def:
        s.exit_async()

    return Nodes.DefNode(
        pos, name=name, args=args, star_arg=star_arg, starstar_arg=starstar_arg,
        doc=doc, body=body, decorators=decorators, is_async_def=is_async_def,
        return_type_annotation=return_type_annotation)


def p_varargslist(s, terminator=')', annotated=1):
    args = p_c_arg_list(s, in_pyfunc = 1, nonempty_declarators = 1,
                        annotated = annotated)
    star_arg = None
    starstar_arg = None
    if s.sy == '/':
        if len(args) == 0:
            s.error("Got zero positional-only arguments despite presence of "
                    "positional-only specifier '/'")
        s.next()
        # Mark all args to the left as pos only
        for arg in args:
            arg.pos_only = 1
        if s.sy == ',':
            s.next()
            args.extend(p_c_arg_list(s, in_pyfunc = 1,
                nonempty_declarators = 1, annotated = annotated))
        elif s.sy != terminator:
            s.error("Syntax error in Python function argument list")
    if s.sy == '*':
        s.next()
        if s.sy == 'IDENT':
            star_arg = p_py_arg_decl(s, annotated=annotated)
        if s.sy == ',':
            s.next()
            args.extend(p_c_arg_list(s, in_pyfunc = 1,
                nonempty_declarators = 1, kw_only = 1, annotated = annotated))
        elif s.sy != terminator:
            s.error("Syntax error in Python function argument list")
    if s.sy == '**':
        s.next()
        starstar_arg = p_py_arg_decl(s, annotated=annotated)
    if s.sy == ',':
        s.next()
    return (args, star_arg, starstar_arg)

def p_py_arg_decl(s, annotated = 1):
    pos = s.position()
    name = p_ident(s)
    annotation = None
    if annotated and s.sy == ':':
        s.next()
        annotation = p_annotation(s)
    return Nodes.PyArgDeclNode(pos, name = name, annotation = annotation)


def p_class_statement(s, decorators):
    # s.sy == 'class'
    pos = s.position()
    s.next()
    class_name = EncodedString(p_ident(s))
    class_name.encoding = s.source_encoding  # FIXME: why is this needed?
    arg_tuple = None
    keyword_dict = None
    if s.sy == '(':
        positional_args, keyword_args = p_call_parse_args(s, allow_genexp=False)
        arg_tuple, keyword_dict = p_call_build_packed_args(pos, positional_args, keyword_args)
    if arg_tuple is None:
        # XXX: empty arg_tuple
        arg_tuple = ExprNodes.TupleNode(pos, args=[])
    doc, body = p_suite_with_docstring(s, Ctx(level='class'))
    return Nodes.PyClassDefNode(
        pos, name=class_name,
        bases=arg_tuple,
        keyword_args=keyword_dict,
        doc=doc, body=body, decorators=decorators,
        force_py3_semantics=s.context.language_level >= 3)


def p_c_class_definition(s, pos,  ctx):
    # s.sy == 'class'
    s.next()
    module_path = []
    class_name = p_ident(s)
    while s.sy == '.':
        s.next()
        module_path.append(class_name)
        class_name = p_ident(s)
    if module_path and ctx.visibility != 'extern':
        error(pos, "Qualified class name only allowed for 'extern' C class")
    if module_path and s.sy == 'IDENT' and s.systring == 'as':
        s.next()
        as_name = p_ident(s)
    else:
        as_name = class_name
    objstruct_name = None
    typeobj_name = None
    bases = None
    check_size = None
    if s.sy == '(':
        positional_args, keyword_args = p_call_parse_args(s, allow_genexp=False)
        if keyword_args:
            s.error("C classes cannot take keyword bases.")
        bases, _ = p_call_build_packed_args(pos, positional_args, keyword_args)
    if bases is None:
        bases = ExprNodes.TupleNode(pos, args=[])

    if s.sy == '[':
        if ctx.visibility not in ('public', 'extern') and not ctx.api:
            error(s.position(), "Name options only allowed for 'public', 'api', or 'extern' C class")
        objstruct_name, typeobj_name, check_size = p_c_class_options(s)
    if s.sy == ':':
        if ctx.level == 'module_pxd':
            body_level = 'c_class_pxd'
        else:
            body_level = 'c_class'
        doc, body = p_suite_with_docstring(s, Ctx(level=body_level))
    else:
        s.expect_newline("Syntax error in C class definition")
        doc = None
        body = None
    if ctx.visibility == 'extern':
        if not module_path:
            error(pos, "Module name required for 'extern' C class")
        if typeobj_name:
            error(pos, "Type object name specification not allowed for 'extern' C class")
    elif ctx.visibility == 'public':
        if not objstruct_name:
            error(pos, "Object struct name specification required for 'public' C class")
        if not typeobj_name:
            error(pos, "Type object name specification required for 'public' C class")
    elif ctx.visibility == 'private':
        if ctx.api:
            if not objstruct_name:
                error(pos, "Object struct name specification required for 'api' C class")
            if not typeobj_name:
                error(pos, "Type object name specification required for 'api' C class")
    else:
        error(pos, "Invalid class visibility '%s'" % ctx.visibility)
    return Nodes.CClassDefNode(pos,
        visibility = ctx.visibility,
        typedef_flag = ctx.typedef_flag,
        api = ctx.api,
        module_name = ".".join(module_path),
        class_name = class_name,
        as_name = as_name,
        bases = bases,
        objstruct_name = objstruct_name,
        typeobj_name = typeobj_name,
        check_size = check_size,
        in_pxd = ctx.level == 'module_pxd',
        doc = doc,
        body = body)


def p_c_class_options(s):
    objstruct_name = None
    typeobj_name = None
    check_size = None
    s.expect('[')
    while 1:
        if s.sy != 'IDENT':
            break
        if s.systring == 'object':
            s.next()
            objstruct_name = p_ident(s)
        elif s.systring == 'type':
            s.next()
            typeobj_name = p_ident(s)
        elif s.systring == 'check_size':
            s.next()
            check_size = p_ident(s)
            if check_size not in ('ignore', 'warn', 'error'):
                s.error("Expected one of ignore, warn or error, found %r" % check_size)
        if s.sy != ',':
            break
        s.next()
    s.expect(']', "Expected 'object', 'type' or 'check_size'")
    return objstruct_name, typeobj_name, check_size


def p_property_decl(s):
    pos = s.position()
    s.next()  # 'property'
    name = p_ident(s)
    doc, body = p_suite_with_docstring(
        s, Ctx(level='property'), with_doc_only=True)
    return Nodes.PropertyNode(pos, name=name, doc=doc, body=body)


def p_ignorable_statement(s):
    """
    Parses any kind of ignorable statement that is allowed in .pxd files.
    """
    if s.sy == 'BEGIN_STRING':
        pos = s.position()
        string_node = p_atom(s)
        s.expect_newline("Syntax error in string", ignore_semicolon=True)
        return Nodes.ExprStatNode(pos, expr=string_node)
    return None


def p_doc_string(s):
    if s.sy == 'BEGIN_STRING':
        pos = s.position()
        kind, bytes_result, unicode_result = p_cat_string_literal(s)
        s.expect_newline("Syntax error in doc string", ignore_semicolon=True)
        if kind in ('u', ''):
            return unicode_result
        warning(pos, "Python 3 requires docstrings to be unicode strings")
        return bytes_result
    else:
        return None


def _extract_docstring(node):
    """
    Extract a docstring from a statement or from the first statement
    in a list.  Remove the statement if found.  Return a tuple
    (plain-docstring or None, node).
    """
    doc_node = None
    if node is None:
        pass
    elif isinstance(node, Nodes.ExprStatNode):
        if node.expr.is_string_literal:
            doc_node = node.expr
            node = Nodes.StatListNode(node.pos, stats=[])
    elif isinstance(node, Nodes.StatListNode) and node.stats:
        stats = node.stats
        if isinstance(stats[0], Nodes.ExprStatNode):
            if stats[0].expr.is_string_literal:
                doc_node = stats[0].expr
                del stats[0]

    if doc_node is None:
        doc = None
    elif isinstance(doc_node, ExprNodes.BytesNode):
        warning(node.pos,
                "Python 3 requires docstrings to be unicode strings")
        doc = doc_node.value
    elif isinstance(doc_node, ExprNodes.StringNode):
        doc = doc_node.unicode_value
        if doc is None:
            doc = doc_node.value
    else:
        doc = doc_node.value
    return doc, node


def p_code(s, level=None, ctx=Ctx):
    body = p_statement_list(s, ctx(level = level), first_statement = 1)
    if s.sy != 'EOF':
        s.error("Syntax error in statement [%s,%s]" % (
            repr(s.sy), repr(s.systring)))
    return body


_match_compiler_directive_comment = cython.declare(object, re.compile(
    r"^#\s*cython\s*:\s*((\w|[.])+\s*=.*)$").match)


def p_compiler_directive_comments(s):
    result = {}
    while s.sy == 'commentline':
        pos = s.position()
        m = _match_compiler_directive_comment(s.systring)
        if m:
            directives_string = m.group(1).strip()
            try:
                new_directives = Options.parse_directive_list(directives_string, ignore_unknown=True)
            except ValueError as e:
                s.error(e.args[0], fatal=False)
                s.next()
                continue

            for name in new_directives:
                if name not in result:
                    pass
                elif new_directives[name] == result[name]:
                    warning(pos, "Duplicate directive found: %s" % (name,))
                else:
                    s.error("Conflicting settings found for top-level directive %s: %r and %r" % (
                        name, result[name], new_directives[name]), pos=pos)

            if 'language_level' in new_directives:
                # Make sure we apply the language level already to the first token that follows the comments.
                s.context.set_language_level(new_directives['language_level'])

            result.update(new_directives)

        s.next()
    return result


def p_module(s, pxd, full_module_name, ctx=Ctx):
    pos = s.position()

    directive_comments = p_compiler_directive_comments(s)
    s.parse_comments = False

    if s.context.language_level is None:
        s.context.set_language_level('3str')
        if pos[0].filename:
            import warnings
            warnings.warn(
                "Cython directive 'language_level' not set, using '3str' for now (Py3). "
                "This has changed from earlier releases! File: %s" % pos[0].filename,
                FutureWarning,
                stacklevel=1 if cython.compiled else 2,
            )

    level = 'module_pxd' if pxd else 'module'
    doc = p_doc_string(s)
    body = p_statement_list(s, ctx(level=level), first_statement = 1)
    if s.sy != 'EOF':
        s.error("Syntax error in statement [%s,%s]" % (
            repr(s.sy), repr(s.systring)))
    return ModuleNode(pos, doc = doc, body = body,
                      full_module_name = full_module_name,
                      directive_comments = directive_comments)

def p_template_definition(s):
    name = p_ident(s)
    if s.sy == '=':
        s.expect('=')
        s.expect('*')
        required = False
    else:
        required = True
    return name, required

def p_cpp_class_definition(s, pos,  ctx):
    # s.sy == 'cppclass'
    s.next()
    class_name = p_ident(s)
    cname = p_opt_cname(s)
    if cname is None and ctx.namespace is not None:
        cname = ctx.namespace + "::" + class_name
    if s.sy == '.':
        error(pos, "Qualified class name not allowed C++ class")
    if s.sy == '[':
        s.next()
        templates = [p_template_definition(s)]
        while s.sy == ',':
            s.next()
            templates.append(p_template_definition(s))
        s.expect(']')
        template_names = [name for name, required in templates]
    else:
        templates = None
        template_names = None
    if s.sy == '(':
        s.next()
        base_classes = [p_c_base_type(s, templates = template_names)]
        while s.sy == ',':
            s.next()
            base_classes.append(p_c_base_type(s, templates = template_names))
        s.expect(')')
    else:
        base_classes = []
    if s.sy == '[':
        error(s.position(), "Name options not allowed for C++ class")
    nogil = p_nogil(s)
    if s.sy == ':':
        s.next()
        s.expect('NEWLINE')
        s.expect_indent()
        # Allow a cppclass to have docstrings. It will be discarded as comment.
        # The goal of this is consistency: we can make docstrings inside cppclass methods,
        # so why not on the cppclass itself ?
        p_doc_string(s)
        attributes = []
        body_ctx = Ctx(visibility = ctx.visibility, level='cpp_class', nogil=nogil or ctx.nogil)
        body_ctx.templates = template_names
        while s.sy != 'DEDENT':
            if s.sy != 'pass':
                attributes.append(p_cpp_class_attribute(s, body_ctx))
            else:
                s.next()
                s.expect_newline("Expected a newline")
        s.expect_dedent()
    else:
        attributes = None
        s.expect_newline("Syntax error in C++ class definition")
    return Nodes.CppClassNode(pos,
        name = class_name,
        cname = cname,
        base_classes = base_classes,
        visibility = ctx.visibility,
        in_pxd = ctx.level == 'module_pxd',
        attributes = attributes,
        templates = templates)

def p_cpp_class_attribute(s, ctx):
    decorators = None
    if s.sy == '@':
        decorators = p_decorators(s)
    if s.systring == 'cppclass':
        return p_cpp_class_definition(s, s.position(), ctx)
    elif s.systring == 'ctypedef':
        return p_ctypedef_statement(s, ctx)
    elif s.sy == 'IDENT' and s.systring in struct_enum_union:
        if s.systring != 'enum':
            return p_cpp_class_definition(s, s.position(), ctx)
        else:
            return p_struct_enum(s, s.position(), ctx)
    else:
        node = p_c_func_or_var_declaration(s, s.position(), ctx)
        if decorators is not None:
            tup = Nodes.CFuncDefNode, Nodes.CVarDefNode, Nodes.CClassDefNode
            if ctx.allow_struct_enum_decorator:
                tup += Nodes.CStructOrUnionDefNode, Nodes.CEnumDefNode
            if not isinstance(node, tup):
                s.error("Decorators can only be followed by functions or classes")
            node.decorators = decorators
        return node

def p_match_statement(s, ctx):
    assert s.sy == "IDENT" and s.systring == "match"
    pos = s.position()
    with tentatively_scan(s) as errors:
        s.next()
        subject = p_test(s)
        subjects = None
        if s.sy == ",":
            subjects = [subject]
        while s.sy == ",":
            s.next()
            if s.sy == ":":
                break
            subjects.append(p_test(s))
        if subjects is not None:
            subject = ExprNodes.TupleNode(pos, args=subjects)
        s.expect(":")
    if errors:
        return None
    # at this stage were commited to it being a match block so continue
    # outside "with tentatively_scan"
    # (I think this deviates from the PEG parser slightly, and it'd
    # backtrack on the whole thing)
    s.expect_newline()
    s.expect_indent()
    cases = []
    while s.sy != "DEDENT":
        cases.append(p_case_block(s, ctx))
    s.expect_dedent()
    return MatchCaseNodes.MatchNode(pos, subject = subject, cases = cases)

def p_case_block(s, ctx):
    if not (s.sy=="IDENT" and s.systring == "case"):
        s.error("Expected 'case'")
    s.next()
    pos = s.position()
    pattern = p_patterns(s)
    guard = None
    if s.sy == 'if':
        s.next()
        guard = p_test(s)
    body = p_suite(s, ctx)

    return MatchCaseNodes.MatchCaseNode(pos, pattern=pattern, body=body, guard=guard)

def p_patterns(s):
    # note - in slight contrast to the name, returns a single pattern
    patterns = []
    seq = False
    pos = s.position()
    while True:
        with tentatively_scan(s) as errors:
            pattern = p_maybe_star_pattern(s)
        if errors:
            if patterns:
                break  # all is good provided we have at least 1 pattern
            else:
                e = errors[0]
                s.error(e.args[1], pos = e.args[0])
        patterns.append(pattern)

        if s.sy == ",":
            seq = True
            s.next()
            if s.sy in [":", "if"]:
                break  # common reasons to break
        else:
            break
    if seq:
        return MatchCaseNodes.MatchSequencePatternNode(pos, patterns = patterns)
    else:
        return patterns[0]

def p_maybe_star_pattern(s):
    # For match case. Either star_pattern or pattern
    if s.sy == "*":
        # star pattern
        s.next()
        target = None
        if s.systring != "_":  # for match-case '_' is treated as a special wildcard
            target = p_pattern_capture_target(s)
        else:
            s.next()
        pattern = MatchCaseNodes.MatchAndAssignPatternNode(
            s.position(), target = target, is_star = True
        )
        return pattern
    else:
        p = p_pattern(s)
        return p

def p_pattern(s):
    # try "as_pattern" then "or_pattern"
    # (but practically "as_pattern" starts with "or_pattern" too)
    patterns = []
    pos = s.position()
    while True:
        patterns.append(p_closed_pattern(s))
        if s.sy == "|":
            s.next()
        else:
            break
    if len(patterns) > 1:
        pattern = MatchCaseNodes.OrPatternNode(
            pos,
            alternatives = patterns
        )
    else:
        pattern = patterns[0]
    if s.sy == 'IDENT' and s.systring == 'as':
        s.next()
        with tentatively_scan(s) as errors:
            pattern.as_targets.append(p_pattern_capture_target(s))
        if errors and s.sy == "_":
            s.next()
            # make this a specific error
            return Nodes.ErrorNode(errors[0].args[0], what = errors[0].args[1])
        elif errors:
            with tentatively_scan(s):
                expr = p_test(s)
                return Nodes.ErrorNode(expr.pos, what = "Invalid pattern target")
            s.error(errors[0])
    return pattern


def p_closed_pattern(s):
    """
    The PEG parser specifies it as
    | literal_pattern
    | capture_pattern
    | wildcard_pattern
    | value_pattern
    | group_pattern
    | sequence_pattern
    | mapping_pattern
    | class_pattern

    For the sake avoiding too much backtracking, we know:
    * starts with "{" is a sequence_pattern
    * starts with "[" is a mapping_pattern
    * starts with "(" is a group_pattern or sequence_pattern
    * wildcard pattern is just identifier=='_'
    The rest are then tried in order with backtracking
    """
    if s.sy == 'IDENT' and s.systring == '_':
        pos = s.position()
        s.next()
        return MatchCaseNodes.MatchAndAssignPatternNode(pos)
    elif s.sy == '{':
        return p_mapping_pattern(s)
    elif s.sy == '[':
        return p_sequence_pattern(s)
    elif s.sy == '(':
        with tentatively_scan(s) as errors:
            result = p_group_pattern(s)
        if not errors:
            return result
        return p_sequence_pattern(s)

    with tentatively_scan(s) as errors:
        result = p_literal_pattern(s)
    if not errors:
        return result
    with tentatively_scan(s) as errors:
        result = p_capture_pattern(s)
    if not errors:
        return result
    with tentatively_scan(s) as errors:
        result = p_value_pattern(s)
    if not errors:
        return result
    return p_class_pattern(s)

def p_literal_pattern(s):
    # a lot of duplication in this function with "p_atom"
    next_must_be_a_number = False
    sign = ''
    if s.sy == '-':
        sign = s.sy
        sign_pos = s.position()
        s.next()
        next_must_be_a_number = True

    sy = s.sy
    pos = s.position()

    res = None
    if sy == 'INT':
        res = p_int_literal(s)
    elif sy == 'FLOAT':
        value = s.systring
        s.next()
        res = ExprNodes.FloatNode(pos, value = value)
    if res and sign == "-":
        res = ExprNodes.UnaryMinusNode(sign_pos, operand=res)
    if res and s.sy in ['+', '-']:
        sign = s.sy
        s.next()
        if s.sy != 'IMAG':
            s.error("Expected imaginary number")
        else:
            add_pos = s.position()
            value = s.systring[:-1]
            s.next()
            res = ExprNodes.binop_node(
                add_pos,
                sign,
                operand1 = res,
                operand2 = ExprNodes.ImagNode(s.position(), value = value)
            )

    if not res and sy == 'IMAG':
        value = s.systring[:-1]
        s.next()
        res = ExprNodes.ImagNode(pos, value = sign+value)
        if sign == "-":
            res = ExprNodes.UnaryMinusNode(sign_pos, operand=res)

    if res:
        return MatchCaseNodes.MatchValuePatternNode(pos, value = res)

    if sy == 'BEGIN_STRING':
        if next_must_be_a_number:
            s.error("Expected a number")
        kind, bytes_value, unicode_value = p_cat_string_literal(s)
        if kind == 'c':
            res = ExprNodes.CharNode(pos, value = bytes_value)
        elif kind == 'u':
            res = ExprNodes.UnicodeNode(pos, value = unicode_value, bytes_value = bytes_value)
        elif kind == 'b':
            res = ExprNodes.BytesNode(pos, value = bytes_value)
        elif kind == 'f':
            res = Nodes.ErrorNode(pos, what = "f-strings are not accepted for pattern matching")
        elif kind == '':
            res = ExprNodes.StringNode(pos, value = bytes_value, unicode_value = unicode_value)
        else:
            s.error("invalid string kind '%s'" % kind)
        return MatchCaseNodes.MatchValuePatternNode(pos, value = res)
    elif sy == 'IDENT':
        name = s.systring
        result = None
        if name == "None":
            result = ExprNodes.NoneNode(pos)
        elif name == "True":
            result = ExprNodes.BoolNode(pos, value=True)
        elif name == "False":
            result = ExprNodes.BoolNode(pos, value=False)
        elif name == "NULL" and not s.in_python_file:
            # Included Null as an exactly matched constant here
            result = ExprNodes.NullNode(pos)
        if result:
            s.next()
            return MatchCaseNodes.MatchValuePatternNode(pos, value = result, is_is_check = True)

    s.error("Failed to match literal")

def p_capture_pattern(s):
    return MatchCaseNodes.MatchAndAssignPatternNode(
        s.position(),
        target = p_pattern_capture_target(s)
    )

def p_value_pattern(s):
    if s.sy != "IDENT":
        s.error("Expected identifier")
    pos = s.position()
    res = p_name(s, s.systring)
    s.next()
    if s.sy != '.':
        s.error("Expected '.'")
    while s.sy == '.':
        attr_pos = s.position()
        s.next()
        attr = p_ident(s)
        res = ExprNodes.AttributeNode(attr_pos, obj = res, attribute=attr)
    if s.sy in ['(', '=']:
        s.error("Unexpected symbol '%s'" % s.sy)
    return MatchCaseNodes.MatchValuePatternNode(pos, value = res)

def p_group_pattern(s):
    s.expect("(")
    pattern = p_pattern(s)
    s.expect(")")
    return pattern

def p_sequence_pattern(s):
    opener = s.sy
    pos = s.position()
    if opener in ['[', '(']:
        closer = ']' if opener == '[' else ')'
        s.next()
        # maybe_sequence_pattern and open_sequence_pattern
        patterns = []
        if s.sy == closer:
            s.next()
        else:
            while True:
                patterns.append(p_maybe_star_pattern(s))
                if s.sy == ",":
                    s.next()
                    if s.sy == closer:
                        break
                else:
                    if opener == ')' and len(patterns)==1:
                        s.error("tuple-like pattern of length 1 must finish with ','")
                    break
            s.expect(closer)
        return MatchCaseNodes.MatchSequencePatternNode(pos, patterns=patterns)
    else:
        s.error("Expected '[' or '('")

def p_mapping_pattern(s):
    pos = s.position()
    s.expect('{')
    if s.sy == '}':
        s.next()
        return MatchCaseNodes.MatchMappingPatternNode(pos)
    double_star_capture_target = None
    items_patterns = []
    double_star_set_twice = None
    while True:
        if s.sy == '**':
            if double_star_capture_target:
                double_star_set_twice = s.position()
            s.next()
            double_star_capture_target = p_pattern_capture_target(s)
        else:
            # key=(literal_expr | attr)
            with tentatively_scan(s) as errors:
                pattern = p_literal_pattern(s)
                key = pattern.value
            if errors:
                pattern = p_value_pattern(s)
                key = pattern.value
            s.expect(':')
            value = p_pattern(s)
            items_patterns.append((key, value))
        if s.sy==',':
            s.next()
        else:
            break
        if s.sy=='}':
            break
    if s.sy != '}':
        s.error("Expected '}'")
    s.next()
    if double_star_set_twice is not None:
        return Nodes.ErrorNode(double_star_set_twice, what = "Double star capture set twice")
    return MatchCaseNodes.MatchMappingPatternNode(
        pos,
        keys = [kv[0] for kv in items_patterns],
        value_patterns = [kv[1] for kv in items_patterns],
        double_star_capture_target = double_star_capture_target
    )

def p_class_pattern(s):
    # name_or_attr
    pos = s.position()
    res = p_name(s, s.systring)
    s.next()
    while s.sy == '.':
        attr_pos = s.position()
        s.next()
        attr = p_ident(s)
        res = ExprNodes.AttributeNode(attr_pos, obj = res, attribute=attr)
    class_ = res
    s.expect("(")
    if s.sy == ")":
        s.next()
        return MatchCaseNodes.ClassPatternNode(pos, class_=class_)
    positional_patterns = []
    keyword_patterns = []
    keyword_patterns_error = None
    while True:
        with tentatively_scan(s) as errors:
            positional_patterns.append(p_pattern(s))
        if not errors:
            if keyword_patterns:
                keyword_patterns_error = s.position()
        else:
            with tentatively_scan(s) as errors:
                keyword_patterns.append(p_keyword_pattern(s))
        if s.sy == ",":
            s.next()
            if s.sy == ")":
                break
        else:
            break
    s.expect(")")
    if keyword_patterns_error is not None:
        return Nodes.ErrorNode(
            keyword_patterns_error,
            what = "Positional patterns follow keyword patterns"
        )
    return MatchCaseNodes.ClassPatternNode(
        pos, class_ = class_,
        positional_patterns = positional_patterns,
        keyword_pattern_names = [kv[0] for kv in keyword_patterns],
        keyword_pattern_patterns = [kv[1] for kv in keyword_patterns],
    )

def p_keyword_pattern(s):
    if s.sy != "IDENT":
        s.error("Expected identifier")
    arg = p_name(s, s.systring)
    s.next()
    s.expect("=")
    value = p_pattern(s)
    return arg, value

def p_pattern_capture_target(s):
    # any name but '_', and with some constraints on what follows
    if s.sy != 'IDENT':
        s.error("Expected identifier")
    if s.systring == '_':
        s.error("Pattern capture target cannot be '_'")
    target = p_name(s, s.systring)
    s.next()
    if s.sy in ['.', '(', '=']:
        s.error("Illegal next symbol '%s'" % s.sy)
    return target



#----------------------------------------------
#
#   Debugging
#
#----------------------------------------------

def print_parse_tree(f, node, level, key = None):
    ind = "  " * level
    if node:
        f.write(ind)
        if key:
            f.write("%s: " % key)
        t = type(node)
        if t is tuple:
            f.write("(%s @ %s\n" % (node[0], node[1]))
            for i in range(2, len(node)):
                print_parse_tree(f, node[i], level+1)
            f.write("%s)\n" % ind)
            return
        elif isinstance(node, Nodes.Node):
            try:
                tag = node.tag
            except AttributeError:
                tag = node.__class__.__name__
            f.write("%s @ %s\n" % (tag, node.pos))
            for name, value in node.__dict__.items():
                if name != 'tag' and name != 'pos':
                    print_parse_tree(f, value, level+1, name)
            return
        elif t is list:
            f.write("[\n")
            for i in range(len(node)):
                print_parse_tree(f, node[i], level+1)
            f.write("%s]\n" % ind)
            return
    f.write("%s%s\n" % (ind, node))

def p_annotation(s):
    """An annotation just has the "test" syntax, but also stores the string it came from

    Note that the string is *allowed* to be changed/processed (although isn't here)
    so may not exactly match the string generated by Python, and if it doesn't
    then it is not a bug.
    """
    pos = s.position()
    expr = p_test(s)
    return ExprNodes.AnnotationNode(pos, expr=expr)<|MERGE_RESOLUTION|>--- conflicted
+++ resolved
@@ -2429,14 +2429,11 @@
                     elif decorators:
                         s.error("Decorators can only be followed by functions or classes")
                     s.put_back(u'IDENT', ident_name, ident_pos)  # re-insert original token
-<<<<<<< HEAD
                 if s.sy == 'IDENT' and s.systring == 'match':
                     # p_match_statement returns None on a "soft" initial failure
                     match_statement = p_match_statement(s, ctx)
                     if match_statement:
                         return match_statement
-=======
->>>>>>> 1777f134
                 return p_simple_statement_list(s, ctx, first_statement=first_statement)
 
 
