--- conflicted
+++ resolved
@@ -4284,23 +4284,9 @@
         # f-strings not being accepted is validated in PostParse
         return MatchCaseNodes.MatchValuePatternNode(pos, value=res)
     elif sy == 'IDENT':
-<<<<<<< HEAD
-        name = s.systring
-        result = None
-        if name == "None":
-            result = ExprNodes.NoneNode(pos)
-        elif name == "True":
-            result = ExprNodes.BoolNode(pos, value=True, type=Builtin.bool_type)
-        elif name == "False":
-            result = ExprNodes.BoolNode(pos, value=False, type=Builtin.bool_type)
-        elif name == "NULL" and not s.in_python_file:
-            # Included Null as an exactly matched constant here
-            result = ExprNodes.NullNode(pos)
-=======
         # Note that p_atom_ident_constants includes NULL.
         # This is a deliberate Cython addition to the pattern matching specification
         result = p_atom_ident_constants(s)
->>>>>>> 82f7e9bf
         if result:
             return MatchCaseNodes.MatchValuePatternNode(pos, value=result, is_is_check=True)
 
