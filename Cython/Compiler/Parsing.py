--- conflicted
+++ resolved
@@ -1770,29 +1770,15 @@
     starstar_arg = None
     if s.sy == '*':
         s.next()
-<<<<<<< HEAD
-=======
         if s.sy == 'IDENT':
             star_arg = p_py_arg_decl(s)
->>>>>>> 286b89f3
         if s.sy == ',':
             s.next()
             if s.sy == 'IDENT':
                 args.extend(p_c_arg_list(s, in_pyfunc = 1, kw_only = 1))
-<<<<<<< HEAD
-        else:
-            star_arg = p_py_arg_decl(s)
-            if s.sy == ',':
-=======
             if s.sy == '**':
->>>>>>> 286b89f3
                 s.next()
-                if s.sy == '**':
-                    s.next()
-                    starstar_arg = p_py_arg_decl(s)
-                elif s.sy == 'IDENT':
-                    args.extend(p_c_arg_list(s, in_pyfunc = 1,
-                                             kw_only = 1))
+                starstar_arg = p_py_arg_decl(s)
     elif s.sy == '**':
         s.next()
         starstar_arg = p_py_arg_decl(s)
