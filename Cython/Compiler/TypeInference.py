--- conflicted
+++ resolved
@@ -442,13 +442,10 @@
     result_type = reduce(find_spanning_type, types)
     if result_type.is_reference:
         result_type = result_type.ref_base_type
-<<<<<<< HEAD
     if result_type.is_const:
         result_type = result_type.const_base_type
-=======
     if result_type.is_cpp_class:
         result_type.check_nullary_constructor(pos)
->>>>>>> 15dce275
     return result_type
 
 def safe_spanning_type(types, might_overflow, pos):
