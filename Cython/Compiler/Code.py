# cython: language_level=3str
# cython: auto_pickle=False
#
#   Code output module
#

from __future__ import absolute_import

import cython
cython.declare(os=object, re=object, operator=object, textwrap=object,
               Template=object, Naming=object, Options=object, StringEncoding=object,
               Utils=object, SourceDescriptor=object, StringIOTree=object,
               DebugFlags=object, basestring=object, defaultdict=object,
               closing=object, partial=object)

import hashlib
import operator
import os
import re
import shutil
import textwrap
from string import Template
from functools import partial
from contextlib import closing, contextmanager
from collections import defaultdict

from . import Naming
from . import Options
from . import DebugFlags
from . import StringEncoding
from .. import Utils
from .Scanning import SourceDescriptor
from ..StringIOTree import StringIOTree

try:
    from __builtin__ import basestring
except ImportError:
    from builtins import str as basestring


non_portable_builtins_map = {
    # builtins that have different names in different Python versions
    'bytes'         : ('PY_MAJOR_VERSION < 3',  'str'),
    'unicode'       : ('PY_MAJOR_VERSION >= 3', 'str'),
    'basestring'    : ('PY_MAJOR_VERSION >= 3', 'str'),
    'xrange'        : ('PY_MAJOR_VERSION >= 3', 'range'),
    'raw_input'     : ('PY_MAJOR_VERSION >= 3', 'input'),
}

ctypedef_builtins_map = {
    # types of builtins in "ctypedef class" statements which we don't
    # import either because the names conflict with C types or because
    # the type simply is not exposed.
    'py_int'             : '&PyInt_Type',
    'py_long'            : '&PyLong_Type',
    'py_float'           : '&PyFloat_Type',
    'wrapper_descriptor' : '&PyWrapperDescr_Type',
}

basicsize_builtins_map = {
    # builtins whose type has a different tp_basicsize than sizeof(...)
    'PyTypeObject': 'PyHeapTypeObject',
}

uncachable_builtins = [
    # Global/builtin names that cannot be cached because they may or may not
    # be available at import time, for various reasons:
    ## - Py3.7+
    'breakpoint',  # might deserve an implementation in Cython
    ## - Py3.4+
    '__loader__',
    '__spec__',
    ## - Py3+
    'BlockingIOError',
    'BrokenPipeError',
    'ChildProcessError',
    'ConnectionAbortedError',
    'ConnectionError',
    'ConnectionRefusedError',
    'ConnectionResetError',
    'FileExistsError',
    'FileNotFoundError',
    'InterruptedError',
    'IsADirectoryError',
    'ModuleNotFoundError',
    'NotADirectoryError',
    'PermissionError',
    'ProcessLookupError',
    'RecursionError',
    'ResourceWarning',
    #'StopAsyncIteration',  # backported
    'TimeoutError',
    '__build_class__',
    'ascii',  # might deserve an implementation in Cython
    #'exec',  # implemented in Cython
    ## - platform specific
    'WindowsError',
    ## - others
    '_',  # e.g. used by gettext
]

special_py_methods = cython.declare(frozenset, frozenset((
    '__cinit__', '__dealloc__', '__richcmp__', '__next__',
    '__await__', '__aiter__', '__anext__',
    '__getreadbuffer__', '__getwritebuffer__', '__getsegcount__',
    '__getcharbuffer__', '__getbuffer__', '__releasebuffer__',
)))

modifier_output_mapper = {
    'inline': 'CYTHON_INLINE'
}.get


class IncludeCode(object):
    """
    An include file and/or verbatim C code to be included in the
    generated sources.
    """
    # attributes:
    #
    #  pieces    {order: unicode}: pieces of C code to be generated.
    #            For the included file, the key "order" is zero.
    #            For verbatim include code, the "order" is the "order"
    #            attribute of the original IncludeCode where this piece
    #            of C code was first added. This is needed to prevent
    #            duplication if the same include code is found through
    #            multiple cimports.
    #  location  int: where to put this include in the C sources, one
    #            of the constants INITIAL, EARLY, LATE
    #  order     int: sorting order (automatically set by increasing counter)

    # Constants for location. If the same include occurs with different
    # locations, the earliest one takes precedense.
    INITIAL = 0
    EARLY = 1
    LATE = 2

    counter = 1   # Counter for "order"

    def __init__(self, include=None, verbatim=None, late=True, initial=False):
        self.order = self.counter
        type(self).counter += 1
        self.pieces = {}

        if include:
            if include[0] == '<' and include[-1] == '>':
                self.pieces[0] = u'#include {0}'.format(include)
                late = False  # system include is never late
            else:
                self.pieces[0] = u'#include "{0}"'.format(include)

        if verbatim:
            self.pieces[self.order] = verbatim

        if initial:
            self.location = self.INITIAL
        elif late:
            self.location = self.LATE
        else:
            self.location = self.EARLY

    def dict_update(self, d, key):
        """
        Insert `self` in dict `d` with key `key`. If that key already
        exists, update the attributes of the existing value with `self`.
        """
        if key in d:
            other = d[key]
            other.location = min(self.location, other.location)
            other.pieces.update(self.pieces)
        else:
            d[key] = self

    def sortkey(self):
        return self.order

    def mainpiece(self):
        """
        Return the main piece of C code, corresponding to the include
        file. If there was no include file, return None.
        """
        return self.pieces.get(0)

    def write(self, code):
        # Write values of self.pieces dict, sorted by the keys
        for k in sorted(self.pieces):
            code.putln(self.pieces[k])


def get_utility_dir():
    # make this a function and not global variables:
    # http://trac.cython.org/cython_trac/ticket/475
    Cython_dir = os.path.dirname(os.path.dirname(os.path.abspath(__file__)))
    return os.path.join(Cython_dir, "Utility")

read_utilities_hook = None
"""
Override the hook for reading a utilities file that contains code fragments used
by the codegen.

The hook functions takes the path of the utilities file, and returns a list
of strings, one per line.

The default behavior is to open a file relative to get_utility_dir().
"""

def read_utilities_from_utility_dir(path):
    """
    Read all lines of the file at the provided path from a path relative
    to get_utility_dir().
    """
    filename = os.path.join(get_utility_dir(), path)
    with closing(Utils.open_source_file(filename, encoding='UTF-8')) as f:
        return f.readlines()

# by default, read utilities from the utility directory.
read_utilities_hook = read_utilities_from_utility_dir

class UtilityCodeBase(object):
    """
    Support for loading utility code from a file.

    Code sections in the file can be specified as follows:

        ##### MyUtility.proto #####

        [proto declarations]

        ##### MyUtility.init #####

        [code run at module initialization]

        ##### MyUtility #####
        #@requires: MyOtherUtility
        #@substitute: naming

        [definitions]

        ##### MyUtility #####
        #@subsitute: tempita

        [requires tempita substitution
         - context can't be specified here though so only
           tempita utility that requires no external context
           will benefit from this tag
         - only necessary when @required from non-tempita code]

    for prototypes and implementation respectively.  For non-python or
    -cython files backslashes should be used instead.  5 to 30 comment
    characters may be used on either side.

    If the @cname decorator is not used and this is a CythonUtilityCode,
    one should pass in the 'name' keyword argument to be used for name
    mangling of such entries.
    """

    is_cython_utility = False
    _utility_cache = {}

    @classmethod
    def _add_utility(cls, utility, type, lines, begin_lineno, tags=None):
        if utility is None:
            return

        code = '\n'.join(lines)
        if tags and 'substitute' in tags and 'naming' in tags['substitute']:
            try:
                code = Template(code).substitute(vars(Naming))
            except (KeyError, ValueError) as e:
                raise RuntimeError("Error parsing templated utility code of type '%s' at line %d: %s" % (
                    type, begin_lineno, e))

        # remember correct line numbers at least until after templating
        code = '\n' * begin_lineno + code

        if type == 'proto':
            utility[0] = code
        elif type == 'impl':
            utility[1] = code
        else:
            all_tags = utility[2]
            all_tags[type] = code

        if tags:
            all_tags = utility[2]
            for name, values in tags.items():
                all_tags.setdefault(name, set()).update(values)

    @classmethod
    def load_utilities_from_file(cls, path):
        utilities = cls._utility_cache.get(path)
        if utilities:
            return utilities

        _, ext = os.path.splitext(path)
        if ext in ('.pyx', '.py', '.pxd', '.pxi'):
            comment = '#'
            strip_comments = partial(re.compile(r'^\s*#(?!\s*cython\s*:).*').sub, '')
            rstrip = StringEncoding._unicode.rstrip
        else:
            comment = '/'
            strip_comments = partial(re.compile(r'^\s*//.*|/\*[^*]*\*/').sub, '')
            rstrip = partial(re.compile(r'\s+(\\?)$').sub, r'\1')
        match_special = re.compile(
            (r'^%(C)s{5,30}\s*(?P<name>(?:\w|\.)+)\s*%(C)s{5,30}|'
             r'^%(C)s+@(?P<tag>\w+)\s*:\s*(?P<value>(?:\w|[.:])+)') %
            {'C': comment}).match
        match_type = re.compile(r'(.+)[.](proto(?:[.]\S+)?|impl|init|cleanup)$').match

        all_lines = read_utilities_hook(path)

        utilities = defaultdict(lambda: [None, None, {}])
        lines = []
        tags = defaultdict(set)
        utility = type = None
        begin_lineno = 0

        for lineno, line in enumerate(all_lines):
            m = match_special(line)
            if m:
                if m.group('name'):
                    cls._add_utility(utility, type, lines, begin_lineno, tags)

                    begin_lineno = lineno + 1
                    del lines[:]
                    tags.clear()

                    name = m.group('name')
                    mtype = match_type(name)
                    if mtype:
                        name, type = mtype.groups()
                    else:
                        type = 'impl'
                    utility = utilities[name]
                else:
                    tags[m.group('tag')].add(m.group('value'))
                    lines.append('')  # keep line number correct
            else:
                lines.append(rstrip(strip_comments(line)))

        if utility is None:
            raise ValueError("Empty utility code file")

        # Don't forget to add the last utility code
        cls._add_utility(utility, type, lines, begin_lineno, tags)

        utilities = dict(utilities)  # un-defaultdict-ify
        cls._utility_cache[path] = utilities
        return utilities

    @classmethod
    def load(cls, util_code_name, from_file, **kwargs):
        """
        Load utility code from a file specified by from_file (relative to
        Cython/Utility) and name util_code_name.
        """

        if '::' in util_code_name:
            from_file, util_code_name = util_code_name.rsplit('::', 1)
        assert from_file
        utilities = cls.load_utilities_from_file(from_file)
        proto, impl, tags = utilities[util_code_name]

        if tags:
            if "substitute" in tags and "tempita" in tags["substitute"]:
                if not issubclass(cls, TempitaUtilityCode):
                    return TempitaUtilityCode.load(util_code_name, from_file, **kwargs)
            orig_kwargs = kwargs.copy()
            for name, values in tags.items():
                if name in kwargs:
                    continue
                # only pass lists when we have to: most argument expect one value or None
                if name == 'requires':
                    if orig_kwargs:
                        values = [cls.load(dep, from_file, **orig_kwargs)
                                  for dep in sorted(values)]
                    else:
                        # dependencies are rarely unique, so use load_cached() when we can
                        values = [cls.load_cached(dep, from_file)
                                  for dep in sorted(values)]
                elif name == 'substitute':
                    # don't want to pass "naming" or "tempita" to the constructor
                    # since these will have been handled
                    values = values - {'naming', 'tempita'}
                    if not values:
                        continue
                elif not values:
                    values = None
                elif len(values) == 1:
                    values = list(values)[0]
                kwargs[name] = values

        if proto is not None:
            kwargs['proto'] = proto
        if impl is not None:
            kwargs['impl'] = impl

        if 'name' not in kwargs:
            kwargs['name'] = util_code_name

        if 'file' not in kwargs and from_file:
            kwargs['file'] = from_file
        return cls(**kwargs)

    @classmethod
    def load_cached(cls, utility_code_name, from_file, __cache={}):
        """
        Calls .load(), but using a per-type cache based on utility name and file name.
        """
        key = (utility_code_name, from_file, cls)
        try:
            return __cache[key]
        except KeyError:
            pass
        code = __cache[key] = cls.load(utility_code_name, from_file)
        return code

    @classmethod
    def load_as_string(cls, util_code_name, from_file, **kwargs):
        """
        Load a utility code as a string. Returns (proto, implementation)
        """
        util = cls.load(util_code_name, from_file, **kwargs)
        proto, impl = util.proto, util.impl
        return util.format_code(proto), util.format_code(impl)

    def format_code(self, code_string, replace_empty_lines=re.compile(r'\n\n+').sub):
        """
        Format a code section for output.
        """
        if code_string:
            code_string = replace_empty_lines('\n', code_string.strip()) + '\n\n'
        return code_string

    def __str__(self):
        return "<%s(%s)>" % (type(self).__name__, self.name)

    def get_tree(self, **kwargs):
        return None

    def __deepcopy__(self, memodict=None):
        # No need to deep-copy utility code since it's essentially immutable.
        return self


class UtilityCode(UtilityCodeBase):
    """
    Stores utility code to add during code generation.

    See GlobalState.put_utility_code.

    hashes/equals by instance

    proto           C prototypes
    impl            implementation code
    init            code to call on module initialization
    requires        utility code dependencies
    proto_block     the place in the resulting file where the prototype should
                    end up
    name            name of the utility code (or None)
    file            filename of the utility code file this utility was loaded
                    from (or None)
    """

    def __init__(self, proto=None, impl=None, init=None, cleanup=None, requires=None,
                 proto_block='utility_code_proto', name=None, file=None):
        # proto_block: Which code block to dump prototype in. See GlobalState.
        self.proto = proto
        self.impl = impl
        self.init = init
        self.cleanup = cleanup
        self.requires = requires
        self._cache = {}
        self.specialize_list = []
        self.proto_block = proto_block
        self.name = name
        self.file = file

    def __hash__(self):
        return hash((self.proto, self.impl))

    def __eq__(self, other):
        if self is other:
            return True
        self_type, other_type = type(self), type(other)
        if self_type is not other_type and not (isinstance(other, self_type) or isinstance(self, other_type)):
            return False

        self_proto = getattr(self, 'proto', None)
        other_proto = getattr(other, 'proto', None)
        return (self_proto, self.impl) == (other_proto, other.impl)

    def none_or_sub(self, s, context):
        """
        Format a string in this utility code with context. If None, do nothing.
        """
        if s is None:
            return None
        return s % context

    def specialize(self, pyrex_type=None, **data):
        # Dicts aren't hashable...
        name = self.name
        if pyrex_type is not None:
            data['type'] = pyrex_type.empty_declaration_code()
            data['type_name'] = pyrex_type.specialization_name()
            name = "%s[%s]" % (name, data['type_name'])
        key = tuple(sorted(data.items()))
        try:
            return self._cache[key]
        except KeyError:
            if self.requires is None:
                requires = None
            else:
                requires = [r.specialize(data) for r in self.requires]

            s = self._cache[key] = UtilityCode(
                self.none_or_sub(self.proto, data),
                self.none_or_sub(self.impl, data),
                self.none_or_sub(self.init, data),
                self.none_or_sub(self.cleanup, data),
                requires,
                self.proto_block,
                name,
            )

            self.specialize_list.append(s)
            return s

    def inject_string_constants(self, impl, output):
        """Replace 'PYIDENT("xyz")' by a constant Python identifier cname.
        """
        if 'PYIDENT(' not in impl and 'PYUNICODE(' not in impl:
            return False, impl

        replacements = {}
        def externalise(matchobj):
            key = matchobj.groups()
            try:
                cname = replacements[key]
            except KeyError:
                str_type, name = key
                cname = replacements[key] = output.get_py_string_const(
                        StringEncoding.EncodedString(name), identifier=str_type == 'IDENT').cname
            return cname

        impl = re.sub(r'PY(IDENT|UNICODE)\("([^"]+)"\)', externalise, impl)
        assert 'PYIDENT(' not in impl and 'PYUNICODE(' not in impl
        return True, impl

    def inject_unbound_methods(self, impl, output):
        """Replace 'UNBOUND_METHOD(type, "name")' by a constant Python identifier cname.
        """
        if 'CALL_UNBOUND_METHOD(' not in impl:
            return False, impl

        def externalise(matchobj):
            type_cname, method_name, obj_cname, args = matchobj.groups()
            args = [arg.strip() for arg in args[1:].split(',')] if args else []
            assert len(args) < 3, "CALL_UNBOUND_METHOD() does not support %d call arguments" % len(args)
            return output.cached_unbound_method_call_code(obj_cname, type_cname, method_name, args)

        impl = re.sub(
            r'CALL_UNBOUND_METHOD\('
            r'([a-zA-Z_]+),'      # type cname
            r'\s*"([^"]+)",'      # method name
            r'\s*([^),]+)'        # object cname
            r'((?:,[^),]+)*)'     # args*
            r'\)', externalise, impl)
        assert 'CALL_UNBOUND_METHOD(' not in impl

        return True, impl

    def wrap_c_strings(self, impl):
        """Replace CSTRING('''xyz''') by a C compatible string
        """
        if 'CSTRING(' not in impl:
            return impl

        def split_string(matchobj):
            content = matchobj.group(1).replace('"', '\042')
            return ''.join(
                '"%s\\n"\n' % line if not line.endswith('\\') or line.endswith('\\\\') else '"%s"\n' % line[:-1]
                for line in content.splitlines())

        impl = re.sub(r'CSTRING\(\s*"""([^"]*(?:"[^"]+)*)"""\s*\)', split_string, impl)
        assert 'CSTRING(' not in impl
        return impl

    def put_code(self, output):
        if self.requires:
            for dependency in self.requires:
                output.use_utility_code(dependency)
        if self.proto:
            writer = output[self.proto_block]
            writer.putln("/* %s.proto */" % self.name)
            writer.put_or_include(
                self.format_code(self.proto), '%s_proto' % self.name)
        if self.impl:
            impl = self.format_code(self.wrap_c_strings(self.impl))
            is_specialised1, impl = self.inject_string_constants(impl, output)
            is_specialised2, impl = self.inject_unbound_methods(impl, output)
            writer = output['utility_code_def']
            writer.putln("/* %s */" % self.name)
            if not (is_specialised1 or is_specialised2):
                # no module specific adaptations => can be reused
                writer.put_or_include(impl, '%s_impl' % self.name)
            else:
                writer.put(impl)
        if self.init:
            writer = output['init_globals']
            writer.putln("/* %s.init */" % self.name)
            if isinstance(self.init, basestring):
                writer.put(self.format_code(self.init))
            else:
                self.init(writer, output.module_pos)
            writer.putln(writer.error_goto_if_PyErr(output.module_pos))
            writer.putln()
        if self.cleanup and Options.generate_cleanup_code:
            writer = output['cleanup_globals']
            writer.putln("/* %s.cleanup */" % self.name)
            if isinstance(self.cleanup, basestring):
                writer.put_or_include(
                    self.format_code(self.cleanup),
                    '%s_cleanup' % self.name)
            else:
                self.cleanup(writer, output.module_pos)


def sub_tempita(s, context, file=None, name=None):
    "Run tempita on string s with given context."
    if not s:
        return None

    if file:
        context['__name'] = "%s:%s" % (file, name)
    elif name:
        context['__name'] = name

    from ..Tempita import sub
    return sub(s, **context)


class TempitaUtilityCode(UtilityCode):
    def __init__(self, name=None, proto=None, impl=None, init=None, file=None, context=None, **kwargs):
        if context is None:
            context = {}
        proto = sub_tempita(proto, context, file, name)
        impl = sub_tempita(impl, context, file, name)
        init = sub_tempita(init, context, file, name)
        super(TempitaUtilityCode, self).__init__(
            proto, impl, init=init, name=name, file=file, **kwargs)

    @classmethod
    def load_cached(cls, utility_code_name, from_file=None, context=None, __cache={}):
        context_key = tuple(sorted(context.items())) if context else None
        assert hash(context_key) is not None  # raise TypeError if not hashable
        key = (cls, from_file, utility_code_name, context_key)
        try:
            return __cache[key]
        except KeyError:
            pass
        code = __cache[key] = cls.load(utility_code_name, from_file, context=context)
        return code

    def none_or_sub(self, s, context):
        """
        Format a string in this utility code with context. If None, do nothing.
        """
        if s is None:
            return None
        return sub_tempita(s, context, self.file, self.name)


class LazyUtilityCode(UtilityCodeBase):
    """
    Utility code that calls a callback with the root code writer when
    available. Useful when you only have 'env' but not 'code'.
    """
    __name__ = '<lazy>'
    requires = None

    def __init__(self, callback):
        self.callback = callback

    def put_code(self, globalstate):
        utility = self.callback(globalstate.rootwriter)
        globalstate.use_utility_code(utility)


class FunctionState(object):
    # return_label     string          function return point label
    # error_label      string          error catch point label
    # error_without_exception  boolean Can go to the error label without an exception (e.g. __next__ can return NULL)
    # continue_label   string          loop continue point label
    # break_label      string          loop break point label
    # return_from_error_cleanup_label string
    # label_counter    integer         counter for naming labels
    # in_try_finally   boolean         inside try of try...finally
    # exc_vars         (string * 3)    exception variables for reraise, or None
    # can_trace        boolean         line tracing is supported in the current context
    # scope            Scope           the scope object of the current function

    # Not used for now, perhaps later
    def __init__(self, owner, names_taken=set(), scope=None):
        self.names_taken = names_taken
        self.owner = owner
        self.scope = scope

        self.error_label = None
        self.label_counter = 0
        self.labels_used = set()
        self.return_label = self.new_label()
        self.new_error_label()
        self.continue_label = None
        self.break_label = None
        self.yield_labels = []

        self.in_try_finally = 0
        self.exc_vars = None
        self.current_except = None
        self.can_trace = False
        self.gil_owned = True

        self.temps_allocated = []  # of (name, type, manage_ref, static)
        self.temps_free = {}  # (type, manage_ref) -> list of free vars with same type/managed status
        self.temps_used_type = {}  # name -> (type, manage_ref)
        self.zombie_temps = set()  # temps that must not be reused after release
        self.temp_counter = 0
        self.closure_temps = None

        # This is used to collect temporaries, useful to find out which temps
        # need to be privatized in parallel sections
        self.collect_temps_stack = []

        # This is used for the error indicator, which needs to be local to the
        # function. It used to be global, which relies on the GIL being held.
        # However, exceptions may need to be propagated through 'nogil'
        # sections, in which case we introduce a race condition.
        self.should_declare_error_indicator = False
        self.uses_error_indicator = False

        self.error_without_exception = False

    # safety checks

    def validate_exit(self):
        # validate that all allocated temps have been freed
        if self.temps_allocated:
            leftovers = self.temps_in_use()
            if leftovers:
                msg = "TEMPGUARD: Temps left over at end of '%s': %s" % (self.scope.name, ', '.join([
                    '%s [%s]' % (name, ctype)
                    for name, ctype, is_pytemp in sorted(leftovers)]),
                )
                #print(msg)
                raise RuntimeError(msg)

    # labels

    def new_label(self, name=None):
        n = self.label_counter
        self.label_counter = n + 1
        label = "%s%d" % (Naming.label_prefix, n)
        if name is not None:
            label += '_' + name
        return label

    def new_yield_label(self, expr_type='yield'):
        label = self.new_label('resume_from_%s' % expr_type)
        num_and_label = (len(self.yield_labels) + 1, label)
        self.yield_labels.append(num_and_label)
        return num_and_label

    def new_error_label(self):
        old_err_lbl = self.error_label
        self.error_label = self.new_label('error')
        return old_err_lbl

    def get_loop_labels(self):
        return (
            self.continue_label,
            self.break_label)

    def set_loop_labels(self, labels):
        (self.continue_label,
         self.break_label) = labels

    def new_loop_labels(self):
        old_labels = self.get_loop_labels()
        self.set_loop_labels(
            (self.new_label("continue"),
             self.new_label("break")))
        return old_labels

    def get_all_labels(self):
        return (
            self.continue_label,
            self.break_label,
            self.return_label,
            self.error_label)

    def set_all_labels(self, labels):
        (self.continue_label,
         self.break_label,
         self.return_label,
         self.error_label) = labels

    def all_new_labels(self):
        old_labels = self.get_all_labels()
        new_labels = []
        for old_label, name in zip(old_labels, ['continue', 'break', 'return', 'error']):
            if old_label:
                new_labels.append(self.new_label(name))
            else:
                new_labels.append(old_label)
        self.set_all_labels(new_labels)
        return old_labels

    def use_label(self, lbl):
        self.labels_used.add(lbl)

    def label_used(self, lbl):
        return lbl in self.labels_used

    # temp handling

    def allocate_temp(self, type, manage_ref, static=False, reusable=True):
        """
        Allocates a temporary (which may create a new one or get a previously
        allocated and released one of the same type). Type is simply registered
        and handed back, but will usually be a PyrexType.

        If type.needs_refcounting, manage_ref comes into play. If manage_ref is set to
        True, the temp will be decref-ed on return statements and in exception
        handling clauses. Otherwise the caller has to deal with any reference
        counting of the variable.

        If not type.needs_refcounting, then manage_ref will be ignored, but it
        still has to be passed. It is recommended to pass False by convention
        if it is known that type will never be a reference counted type.

        static=True marks the temporary declaration with "static".
        This is only used when allocating backing store for a module-level
        C array literals.

        if reusable=False, the temp will not be reused after release.

        A C string referring to the variable is returned.
        """
        if type.is_cv_qualified and not type.is_reference:
            type = type.cv_base_type
        elif type.is_reference and not type.is_fake_reference:
            type = type.ref_base_type
        elif type.is_cfunction:
            from . import PyrexTypes
            type = PyrexTypes.c_ptr_type(type)  # A function itself isn't an l-value
        elif type.is_cpp_class and not type.is_fake_reference and self.scope.directives['cpp_locals']:
            self.scope.use_utility_code(UtilityCode.load_cached("OptionalLocals", "CppSupport.cpp"))
        if not type.needs_refcounting:
            # Make manage_ref canonical, so that manage_ref will always mean
            # a decref is needed.
            manage_ref = False

        freelist = self.temps_free.get((type, manage_ref))
        if reusable and freelist is not None and freelist[0]:
            result = freelist[0].pop()
            freelist[1].remove(result)
        else:
            while True:
                self.temp_counter += 1
                result = "%s%d" % (Naming.codewriter_temp_prefix, self.temp_counter)
                if result not in self.names_taken: break
            self.temps_allocated.append((result, type, manage_ref, static))
            if not reusable:
                self.zombie_temps.add(result)
        self.temps_used_type[result] = (type, manage_ref)
        if DebugFlags.debug_temp_code_comments:
            self.owner.putln("/* %s allocated (%s)%s */" % (result, type, "" if reusable else " - zombie"))

        if self.collect_temps_stack:
            self.collect_temps_stack[-1].add((result, type))

        return result

    def release_temp(self, name):
        """
        Releases a temporary so that it can be reused by other code needing
        a temp of the same type.
        """
        type, manage_ref = self.temps_used_type[name]
        freelist = self.temps_free.get((type, manage_ref))
        if freelist is None:
            freelist = ([], set())  # keep order in list and make lookups in set fast
            self.temps_free[(type, manage_ref)] = freelist
        if name in freelist[1]:
            raise RuntimeError("Temp %s freed twice!" % name)
        if name not in self.zombie_temps:
            freelist[0].append(name)
        freelist[1].add(name)
        if DebugFlags.debug_temp_code_comments:
            self.owner.putln("/* %s released %s*/" % (
                name, " - zombie" if name in self.zombie_temps else ""))

    def temps_in_use(self):
        """Return a list of (cname,type,manage_ref) tuples of temp names and their type
        that are currently in use.
        """
        used = []
        for name, type, manage_ref, static in self.temps_allocated:
            freelist = self.temps_free.get((type, manage_ref))
            if freelist is None or name not in freelist[1]:
                used.append((name, type, manage_ref and type.needs_refcounting))
        return used

    def temps_holding_reference(self):
        """Return a list of (cname,type) tuples of temp names and their type
        that are currently in use. This includes only temps
        with a reference counted type which owns its reference.
        """
        return [(name, type)
                for name, type, manage_ref in self.temps_in_use()
                if manage_ref and type.needs_refcounting]

    def all_managed_temps(self):
        """Return a list of (cname, type) tuples of refcount-managed Python objects.
        """
        return [(cname, type)
                for cname, type, manage_ref, static in self.temps_allocated
                if manage_ref]

    def all_free_managed_temps(self):
        """Return a list of (cname, type) tuples of refcount-managed Python
        objects that are not currently in use.  This is used by
        try-except and try-finally blocks to clean up temps in the
        error case.
        """
        return sorted([  # Enforce deterministic order.
            (cname, type)
            for (type, manage_ref), freelist in self.temps_free.items() if manage_ref
            for cname in freelist[0]
        ])

    def start_collecting_temps(self):
        """
        Useful to find out which temps were used in a code block
        """
        self.collect_temps_stack.append(set())

    def stop_collecting_temps(self):
        return self.collect_temps_stack.pop()

    def init_closure_temps(self, scope):
        self.closure_temps = ClosureTempAllocator(scope)


class NumConst(object):
    """Global info about a Python number constant held by GlobalState.

    cname       string
    value       string
    py_type     string     int, long, float
    value_code  string     evaluation code if different from value
    """

    def __init__(self, cname, value, py_type, value_code=None):
        self.cname = cname
        self.value = value
        self.py_type = py_type
        self.value_code = value_code or value


class PyObjectConst(object):
    """Global info about a generic constant held by GlobalState.
    """
    # cname       string
    # type        PyrexType

    def __init__(self, cname, type):
        self.cname = cname
        self.type = type


cython.declare(possible_unicode_identifier=object, possible_bytes_identifier=object,
               replace_identifier=object, find_alphanums=object)
possible_unicode_identifier = re.compile(br"(?![0-9])\w+$".decode('ascii'), re.U).match
possible_bytes_identifier = re.compile(r"(?![0-9])\w+$".encode('ASCII')).match
replace_identifier = re.compile(r'[^a-zA-Z0-9_]+').sub
find_alphanums = re.compile('([a-zA-Z0-9]+)').findall

class StringConst(object):
    """Global info about a C string constant held by GlobalState.
    """
    # cname            string
    # text             EncodedString or BytesLiteral
    # py_strings       {(identifier, encoding) : PyStringConst}

    def __init__(self, cname, text, byte_string):
        self.cname = cname
        self.text = text
        self.escaped_value = StringEncoding.escape_byte_string(byte_string)
        self.py_strings = None
        self.py_versions = []

    def add_py_version(self, version):
        if not version:
            self.py_versions = [2, 3]
        elif version not in self.py_versions:
            self.py_versions.append(version)

    def get_py_string_const(self, encoding, identifier=None,
                            is_str=False, py3str_cstring=None):
        py_strings = self.py_strings
        text = self.text

        is_str = bool(identifier or is_str)
        is_unicode = encoding is None and not is_str

        if encoding is None:
            # unicode string
            encoding_key = None
        else:
            # bytes or str
            encoding = encoding.lower()
            if encoding in ('utf8', 'utf-8', 'ascii', 'usascii', 'us-ascii'):
                encoding = None
                encoding_key = None
            else:
                encoding_key = ''.join(find_alphanums(encoding))

        key = (is_str, is_unicode, encoding_key, py3str_cstring)
        if py_strings is not None:
            try:
                return py_strings[key]
            except KeyError:
                pass
        else:
            self.py_strings = {}

        if identifier:
            intern = True
        elif identifier is None:
            if isinstance(text, bytes):
                intern = bool(possible_bytes_identifier(text))
            else:
                intern = bool(possible_unicode_identifier(text))
        else:
            intern = False
        if intern:
            prefix = Naming.interned_prefixes['str']
        else:
            prefix = Naming.py_const_prefix

        if encoding_key:
            encoding_prefix = '_%s' % encoding_key
        else:
            encoding_prefix = ''

        pystring_cname = "%s%s%s_%s" % (
            prefix,
            (is_str and 's') or (is_unicode and 'u') or 'b',
            encoding_prefix,
            self.cname[len(Naming.const_prefix):])

        py_string = PyStringConst(
            pystring_cname, encoding, is_unicode, is_str, py3str_cstring, intern)
        self.py_strings[key] = py_string
        return py_string

class PyStringConst(object):
    """Global info about a Python string constant held by GlobalState.
    """
    # cname       string
    # py3str_cstring string
    # encoding    string
    # intern      boolean
    # is_unicode  boolean
    # is_str      boolean

    def __init__(self, cname, encoding, is_unicode, is_str=False,
                 py3str_cstring=None, intern=False):
        self.cname = cname
        self.py3str_cstring = py3str_cstring
        self.encoding = encoding
        self.is_str = is_str
        self.is_unicode = is_unicode
        self.intern = intern

    def __lt__(self, other):
        return self.cname < other.cname


class GlobalState(object):
    # filename_table   {string : int}  for finding filename table indexes
    # filename_list    [string]        filenames in filename table order
    # input_file_contents dict         contents (=list of lines) of any file that was used as input
    #                                  to create this output C code.  This is
    #                                  used to annotate the comments.
    #
    # utility_codes   set                IDs of used utility code (to avoid reinsertion)
    #
    # declared_cnames  {string:Entry}  used in a transition phase to merge pxd-declared
    #                                  constants etc. into the pyx-declared ones (i.e,
    #                                  check if constants are already added).
    #                                  In time, hopefully the literals etc. will be
    #                                  supplied directly instead.
    #
    # const_cnames_used  dict          global counter for unique constant identifiers
    #

    # parts            {string:CCodeWriter}


    # interned_strings
    # consts
    # interned_nums

    # directives       set             Temporary variable used to track
    #                                  the current set of directives in the code generation
    #                                  process.

    directives = {}

    code_layout = [
        'h_code',
        'filename_table',
        'utility_code_proto_before_types',
        'numeric_typedefs',           # Let these detailed individual parts stay!,
        'complex_type_declarations',  # as the proper solution is to make a full DAG...
        'type_declarations',          # More coarse-grained blocks would simply hide
        'utility_code_proto',         # the ugliness, not fix it
        'module_declarations',
        'typeinfo',
        'before_global_var',
        'global_var',
        'string_decls',
        'decls',
        'late_includes',
        'module_state',
        'module_state_clear',
        'module_state_traverse',
        'module_state_defines',  # redefines names used in module_state/_clear/_traverse
        'module_code',  # user code goes here
        'pystring_table',
        'cached_builtins',
        'cached_constants',
        'init_constants',
        'init_globals',  # (utility code called at init-time)
        'init_module',
        'cleanup_globals',
        'cleanup_module',
        'main_method',
        'utility_code_pragmas',  # silence some irrelevant warnings in utility code
        'utility_code_def',
        'utility_code_pragmas_end',  # clean-up the utility_code_pragmas
        'end'
    ]

    # h files can only have a much smaller list of sections
    h_code_layout = [
        'h_code',
        'utility_code_proto_before_types',
        'type_declarations',
        'utility_code_proto',
        'end'
    ]

    def __init__(self, writer, module_node, code_config, common_utility_include_dir=None):
        self.filename_table = {}
        self.filename_list = []
        self.input_file_contents = {}
        self.utility_codes = set()
        self.declared_cnames = {}
        self.in_utility_code_generation = False
        self.code_config = code_config
        self.common_utility_include_dir = common_utility_include_dir
        self.parts = {}
        self.module_node = module_node  # because some utility code generation needs it
                                        # (generating backwards-compatible Get/ReleaseBuffer

        self.const_cnames_used = {}
        self.string_const_index = {}
        self.dedup_const_index = {}
        self.pyunicode_ptr_const_index = {}
        self.num_const_index = {}
        self.py_constants = []
        self.cached_cmethods = {}
        self.initialised_constants = set()

        writer.set_global_state(self)
        self.rootwriter = writer

    def initialize_main_c_code(self):
        rootwriter = self.rootwriter
        for i, part in enumerate(self.code_layout):
            w = self.parts[part] = rootwriter.insertion_point()
            if i > 0:
                w.putln("/* #### Code section: %s ### */" % part)

        if not Options.cache_builtins:
            del self.parts['cached_builtins']
        else:
            w = self.parts['cached_builtins']
            w.enter_cfunc_scope()
            w.putln("static CYTHON_SMALL_CODE int __Pyx_InitCachedBuiltins(void) {")

        w = self.parts['cached_constants']
        w.enter_cfunc_scope()
        w.putln("")
        w.putln("static CYTHON_SMALL_CODE int __Pyx_InitCachedConstants(void) {")
        w.put_declare_refcount_context()
        w.put_setup_refcount_context(StringEncoding.EncodedString("__Pyx_InitCachedConstants"))

        w = self.parts['init_globals']
        w.enter_cfunc_scope()
        w.putln("")
        w.putln("static CYTHON_SMALL_CODE int __Pyx_InitGlobals(void) {")

        w = self.parts['init_constants']
        w.enter_cfunc_scope()
        w.putln("")
        w.putln("static CYTHON_SMALL_CODE int __Pyx_InitConstants(void) {")

        if not Options.generate_cleanup_code:
            del self.parts['cleanup_globals']
        else:
            w = self.parts['cleanup_globals']
            w.enter_cfunc_scope()
            w.putln("")
            w.putln("static CYTHON_SMALL_CODE void __Pyx_CleanupGlobals(void) {")

        code = self.parts['utility_code_proto']
        code.putln("")
        code.putln("/* --- Runtime support code (head) --- */")

        code = self.parts['utility_code_def']
        if self.code_config.emit_linenums:
            code.write('\n#line 1 "cython_utility"\n')
        code.putln("")
        code.putln("/* --- Runtime support code --- */")

    def initialize_main_h_code(self):
        rootwriter = self.rootwriter
        for part in self.h_code_layout:
            self.parts[part] = rootwriter.insertion_point()

    def finalize_main_c_code(self):
        self.close_global_decls()

        #
        # utility_code_def
        #
        code = self.parts['utility_code_def']
        util = TempitaUtilityCode.load_cached("TypeConversions", "TypeConversion.c")
        code.put(util.format_code(util.impl))
        code.putln("")

        #
        # utility code pragmas
        #
        code = self.parts['utility_code_pragmas']
        util = UtilityCode.load_cached("UtilityCodePragmas", "ModuleSetupCode.c")
        code.putln(util.format_code(util.impl))
        code.putln("")
        code = self.parts['utility_code_pragmas_end']
        util = UtilityCode.load_cached("UtilityCodePragmasEnd", "ModuleSetupCode.c")
        code.putln(util.format_code(util.impl))
        code.putln("")

    def __getitem__(self, key):
        return self.parts[key]

    #
    # Global constants, interned objects, etc.
    #
    def close_global_decls(self):
        # This is called when it is known that no more global declarations will
        # declared.
        self.generate_const_declarations()
        if Options.cache_builtins:
            w = self.parts['cached_builtins']
            w.putln("return 0;")
            if w.label_used(w.error_label):
                w.put_label(w.error_label)
                w.putln("return -1;")
            w.putln("}")
            w.exit_cfunc_scope()

        w = self.parts['cached_constants']
        w.put_finish_refcount_context()
        w.putln("return 0;")
        if w.label_used(w.error_label):
            w.put_label(w.error_label)
            w.put_finish_refcount_context()
            w.putln("return -1;")
        w.putln("}")
        w.exit_cfunc_scope()

        for part in ['init_globals', 'init_constants']:
            w = self.parts[part]
            w.putln("return 0;")
            if w.label_used(w.error_label):
                w.put_label(w.error_label)
                w.putln("return -1;")
            w.putln("}")
            w.exit_cfunc_scope()

        if Options.generate_cleanup_code:
            w = self.parts['cleanup_globals']
            w.putln("}")
            w.exit_cfunc_scope()

        if Options.generate_cleanup_code:
            w = self.parts['cleanup_module']
            w.putln("}")
            w.exit_cfunc_scope()

    def put_pyobject_decl(self, entry):
        self['global_var'].putln("static PyObject *%s;" % entry.cname)

    # constant handling at code generation time

    def get_cached_constants_writer(self, target=None):
        if target is not None:
            if target in self.initialised_constants:
                # Return None on second/later calls to prevent duplicate creation code.
                return None
            self.initialised_constants.add(target)
        return self.parts['cached_constants']

    def get_int_const(self, str_value, longness=False):
        py_type = longness and 'long' or 'int'
        try:
            c = self.num_const_index[(str_value, py_type)]
        except KeyError:
            c = self.new_num_const(str_value, py_type)
        return c

    def get_float_const(self, str_value, value_code):
        try:
            c = self.num_const_index[(str_value, 'float')]
        except KeyError:
            c = self.new_num_const(str_value, 'float', value_code)
        return c

    def get_py_const(self, type, prefix='', cleanup_level=None, dedup_key=None):
        if dedup_key is not None:
            const = self.dedup_const_index.get(dedup_key)
            if const is not None:
                return const
        # create a new Python object constant
        const = self.new_py_const(type, prefix)
        if cleanup_level is not None \
                and cleanup_level <= Options.generate_cleanup_code:
            cleanup_writer = self.parts['cleanup_globals']
            cleanup_writer.putln('Py_CLEAR(%s);' % const.cname)
        if dedup_key is not None:
            self.dedup_const_index[dedup_key] = const
        return const

    def get_string_const(self, text, py_version=None):
        # return a C string constant, creating a new one if necessary
        if text.is_unicode:
            byte_string = text.utf8encode()
        else:
            byte_string = text.byteencode()
        try:
            c = self.string_const_index[byte_string]
        except KeyError:
            c = self.new_string_const(text, byte_string)
        c.add_py_version(py_version)
        return c

    def get_pyunicode_ptr_const(self, text):
        # return a Py_UNICODE[] constant, creating a new one if necessary
        assert text.is_unicode
        try:
            c = self.pyunicode_ptr_const_index[text]
        except KeyError:
            c = self.pyunicode_ptr_const_index[text] = self.new_const_cname()
        return c

    def get_py_string_const(self, text, identifier=None,
                            is_str=False, unicode_value=None):
        # return a Python string constant, creating a new one if necessary
        py3str_cstring = None
        if is_str and unicode_value is not None \
               and unicode_value.utf8encode() != text.byteencode():
            py3str_cstring = self.get_string_const(unicode_value, py_version=3)
            c_string = self.get_string_const(text, py_version=2)
        else:
            c_string = self.get_string_const(text)
        py_string = c_string.get_py_string_const(
            text.encoding, identifier, is_str, py3str_cstring)
        return py_string

    def get_interned_identifier(self, text):
        return self.get_py_string_const(text, identifier=True)

    def new_string_const(self, text, byte_string):
        cname = self.new_string_const_cname(byte_string)
        c = StringConst(cname, text, byte_string)
        self.string_const_index[byte_string] = c
        return c

    def new_num_const(self, value, py_type, value_code=None):
        cname = self.new_num_const_cname(value, py_type)
        c = NumConst(cname, value, py_type, value_code)
        self.num_const_index[(value, py_type)] = c
        return c

    def new_py_const(self, type, prefix=''):
        cname = self.new_const_cname(prefix)
        c = PyObjectConst(cname, type)
        self.py_constants.append(c)
        return c

    def new_string_const_cname(self, bytes_value):
        # Create a new globally-unique nice name for a C string constant.
        value = bytes_value.decode('ASCII', 'ignore')
        return self.new_const_cname(value=value)

    def new_num_const_cname(self, value, py_type):
        if py_type == 'long':
            value += 'L'
            py_type = 'int'
        prefix = Naming.interned_prefixes[py_type]
        cname = "%s%s" % (prefix, value)
        cname = cname.replace('+', '_').replace('-', 'neg_').replace('.', '_')
        return cname

    def new_const_cname(self, prefix='', value=''):
        value = replace_identifier('_', value)[:32].strip('_')
        used = self.const_cnames_used
        name_suffix = value
        while name_suffix in used:
            counter = used[value] = used[value] + 1
            name_suffix = '%s_%d' % (value, counter)
        used[name_suffix] = 1
        if prefix:
            prefix = Naming.interned_prefixes[prefix]
        else:
            prefix = Naming.const_prefix
        return "%s%s" % (prefix, name_suffix)

    def get_cached_unbound_method(self, type_cname, method_name):
        key = (type_cname, method_name)
        try:
            cname = self.cached_cmethods[key]
        except KeyError:
            cname = self.cached_cmethods[key] = self.new_const_cname(
                'umethod', '%s_%s' % (type_cname, method_name))
        return cname

    def cached_unbound_method_call_code(self, obj_cname, type_cname, method_name, arg_cnames):
        # admittedly, not the best place to put this method, but it is reused by UtilityCode and ExprNodes ...
        utility_code_name = "CallUnboundCMethod%d" % len(arg_cnames)
        self.use_utility_code(UtilityCode.load_cached(utility_code_name, "ObjectHandling.c"))
        cache_cname = self.get_cached_unbound_method(type_cname, method_name)
        args = [obj_cname] + arg_cnames
        return "__Pyx_%s(&%s, %s)" % (
            utility_code_name,
            cache_cname,
            ', '.join(args),
        )

    def add_cached_builtin_decl(self, entry):
        if entry.is_builtin and entry.is_const:
            if self.should_declare(entry.cname, entry):
                self.put_pyobject_decl(entry)
                w = self.parts['cached_builtins']
                condition = None
                if entry.name in non_portable_builtins_map:
                    condition, replacement = non_portable_builtins_map[entry.name]
                    w.putln('#if %s' % condition)
                    self.put_cached_builtin_init(
                        entry.pos, StringEncoding.EncodedString(replacement),
                        entry.cname)
                    w.putln('#else')
                self.put_cached_builtin_init(
                    entry.pos, StringEncoding.EncodedString(entry.name),
                    entry.cname)
                if condition:
                    w.putln('#endif')

    def put_cached_builtin_init(self, pos, name, cname):
        w = self.parts['cached_builtins']
        interned_cname = self.get_interned_identifier(name).cname
        self.use_utility_code(
            UtilityCode.load_cached("GetBuiltinName", "ObjectHandling.c"))
        w.putln('%s = __Pyx_GetBuiltinName(%s); if (!%s) %s' % (
            cname,
            interned_cname,
            cname,
            w.error_goto(pos)))

    def generate_const_declarations(self):
        self.generate_cached_methods_decls()
        self.generate_string_constants()
        self.generate_num_constants()
        self.generate_object_constant_decls()

    def generate_object_constant_decls(self):
        consts = [(len(c.cname), c.cname, c)
                  for c in self.py_constants]
        consts.sort()
        decls_writer = self.parts['decls']
        decls_writer.putln("#if !CYTHON_USE_MODULE_STATE")
        for _, cname, c in consts:
            self.parts['module_state'].putln("%s;" % c.type.declaration_code(cname))
            self.parts['module_state_defines'].putln(
                "#define %s %s->%s" % (cname, Naming.modulestateglobal_cname, cname))
            self.parts['module_state_clear'].putln(
                "Py_CLEAR(clear_module_state->%s);" % cname)
            self.parts['module_state_traverse'].putln(
                "Py_VISIT(traverse_module_state->%s);" % cname)
            decls_writer.putln(
                "static %s;" % c.type.declaration_code(cname))
        decls_writer.putln("#endif")

    def generate_cached_methods_decls(self):
        if not self.cached_cmethods:
            return

        decl = self.parts['decls']
        init = self.parts['init_constants']
        cnames = []
        for (type_cname, method_name), cname in sorted(self.cached_cmethods.items()):
            cnames.append(cname)
            method_name_cname = self.get_interned_identifier(StringEncoding.EncodedString(method_name)).cname
            decl.putln('static __Pyx_CachedCFunction %s = {0, 0, 0, 0, 0};' % (
                cname))
            # split type reference storage as it might not be static
            init.putln('%s.type = (PyObject*)&%s;' % (
                cname, type_cname))
            # method name string isn't static in limited api
            init.putln('%s.method_name = &%s;' % (
                cname, method_name_cname))

        if Options.generate_cleanup_code:
            cleanup = self.parts['cleanup_globals']
            for cname in cnames:
                cleanup.putln("Py_CLEAR(%s.method);" % cname)

    def generate_string_constants(self):
        c_consts = [(len(c.cname), c.cname, c) for c in self.string_const_index.values()]
        c_consts.sort()
        py_strings = []

        decls_writer = self.parts['string_decls']
        for _, cname, c in c_consts:
            conditional = False
            if c.py_versions and (2 not in c.py_versions or 3 not in c.py_versions):
                conditional = True
                decls_writer.putln("#if PY_MAJOR_VERSION %s 3" % (
                    (2 in c.py_versions) and '<' or '>='))
            decls_writer.putln('static const char %s[] = "%s";' % (
                cname, StringEncoding.split_string_literal(c.escaped_value)))
            if conditional:
                decls_writer.putln("#endif")
            if c.py_strings is not None:
                for py_string in c.py_strings.values():
                    py_strings.append((c.cname, len(py_string.cname), py_string))

        for c, cname in sorted(self.pyunicode_ptr_const_index.items()):
            utf16_array, utf32_array = StringEncoding.encode_pyunicode_string(c)
            if utf16_array:
                # Narrow and wide representations differ
                decls_writer.putln("#ifdef Py_UNICODE_WIDE")
            decls_writer.putln("static Py_UNICODE %s[] = { %s };" % (cname, utf32_array))
            if utf16_array:
                decls_writer.putln("#else")
                decls_writer.putln("static Py_UNICODE %s[] = { %s };" % (cname, utf16_array))
                decls_writer.putln("#endif")

        init_constants = self.parts['init_constants']
        if py_strings:
            self.use_utility_code(UtilityCode.load_cached("InitStrings", "StringTools.c"))
            py_strings.sort()
            w = self.parts['pystring_table']
            w.putln("")
            w.putln("static __Pyx_StringTabEntry %s[] = {" % Naming.stringtab_cname)
            w.putln("#if CYTHON_USE_MODULE_STATE")
            w_in_module_state = w.insertion_point()
            w.putln("#else")
            w_not_in_module_state = w.insertion_point()
            w.putln("#endif")
            decls_writer.putln("#if !CYTHON_USE_MODULE_STATE")
            not_limited_api_decls_writer = decls_writer.insertion_point()
            decls_writer.putln("#endif")
            init_constants.putln("#if CYTHON_USE_MODULE_STATE")
            init_constants_in_module_state = init_constants.insertion_point()
            init_constants.putln("#endif")
            for idx, py_string_args in enumerate(py_strings):
                c_cname, _, py_string = py_string_args
                if not py_string.is_str or not py_string.encoding or \
                        py_string.encoding in ('ASCII', 'USASCII', 'US-ASCII',
                                               'UTF8', 'UTF-8'):
                    encoding = '0'
                else:
                    encoding = '"%s"' % py_string.encoding.lower()

                self.parts['module_state'].putln("PyObject *%s;" % py_string.cname)
                self.parts['module_state_defines'].putln("#define %s %s->%s" % (
                    py_string.cname,
                    Naming.modulestateglobal_cname,
                    py_string.cname))
                self.parts['module_state_clear'].putln("Py_CLEAR(clear_module_state->%s);" %
                    py_string.cname)
                self.parts['module_state_traverse'].putln("Py_VISIT(traverse_module_state->%s);" %
                    py_string.cname)
                not_limited_api_decls_writer.putln(
                    "static PyObject *%s;" % py_string.cname)
                if py_string.py3str_cstring:
                    w_not_in_module_state.putln("#if PY_MAJOR_VERSION >= 3")
                    w_not_in_module_state.putln("{&%s, %s, sizeof(%s), %s, %d, %d, %d}," % (
                        py_string.cname,
                        py_string.py3str_cstring.cname,
                        py_string.py3str_cstring.cname,
                        '0', 1, 0,
                        py_string.intern
                        ))
                    w_not_in_module_state.putln("#else")
                w_not_in_module_state.putln("{&%s, %s, sizeof(%s), %s, %d, %d, %d}," % (
                    py_string.cname,
                    c_cname,
                    c_cname,
                    encoding,
                    py_string.is_unicode,
                    py_string.is_str,
                    py_string.intern
                    ))
                if py_string.py3str_cstring:
                    w_not_in_module_state.putln("#endif")
                w_in_module_state.putln("{0, %s, sizeof(%s), %s, %d, %d, %d}," % (
                    c_cname if not py_string.py3str_cstring else py_string.py3str_cstring.cname,
                    c_cname if not py_string.py3str_cstring else py_string.py3str_cstring.cname,
                    encoding if not py_string.py3str_cstring else '0',
                    py_string.is_unicode,
                    py_string.is_str,
                    py_string.intern
                    ))
                init_constants_in_module_state.putln("if (__Pyx_InitString(%s[%d], &%s) < 0) %s;" % (
                    Naming.stringtab_cname,
                    idx,
                    py_string.cname,
                    init_constants.error_goto(self.module_pos)))
            w.putln("{0, 0, 0, 0, 0, 0, 0}")
            w.putln("};")

<<<<<<< HEAD
            init_constants.putln("#if !CYTHON_USE_MODULE_STATE")
            init_constants.putln(
                "if (__Pyx_InitStrings(%s) < 0) %s;" % (
=======
            init_globals = self.parts['init_globals']
            init_globals.putln(
                "if (__Pyx_InitStrings(%s) < 0) %s" % (
>>>>>>> b37cfc9a
                    Naming.stringtab_cname,
                    init_constants.error_goto(self.module_pos)))
            init_constants.putln("#endif")

    def generate_num_constants(self):
        consts = [(c.py_type, c.value[0] == '-', len(c.value), c.value, c.value_code, c)
                  for c in self.num_const_index.values()]
        consts.sort()
        decls_writer = self.parts['decls']
        decls_writer.putln("#if !CYTHON_USE_MODULE_STATE")
        init_constants = self.parts['init_constants']
        for py_type, _, _, value, value_code, c in consts:
            cname = c.cname
            self.parts['module_state'].putln("PyObject *%s;" % cname)
            self.parts['module_state_defines'].putln("#define %s %s->%s" % (
                cname, Naming.modulestateglobal_cname, cname))
            self.parts['module_state_clear'].putln(
                "Py_CLEAR(clear_module_state->%s);" % cname)
            self.parts['module_state_traverse'].putln(
                "Py_VISIT(traverse_module_state->%s);" % cname)
            decls_writer.putln("static PyObject *%s;" % cname)
            if py_type == 'float':
                function = 'PyFloat_FromDouble(%s)'
            elif py_type == 'long':
                function = 'PyLong_FromString((char *)"%s", 0, 0)'
            elif Utils.long_literal(value):
                function = 'PyInt_FromString((char *)"%s", 0, 0)'
            elif len(value.lstrip('-')) > 4:
                function = "PyInt_FromLong(%sL)"
            else:
                function = "PyInt_FromLong(%s)"
            init_constants.putln('%s = %s; %s' % (
                cname, function % value_code,
                init_constants.error_goto_if_null(cname, self.module_pos)))
        decls_writer.putln("#endif")

    # The functions below are there in a transition phase only
    # and will be deprecated. They are called from Nodes.BlockNode.
    # The copy&paste duplication is intentional in order to be able
    # to see quickly how BlockNode worked, until this is replaced.

    def should_declare(self, cname, entry):
        if cname in self.declared_cnames:
            other = self.declared_cnames[cname]
            assert str(entry.type) == str(other.type)
            assert entry.init == other.init
            return False
        else:
            self.declared_cnames[cname] = entry
            return True

    #
    # File name state
    #

    def lookup_filename(self, source_desc):
        entry = source_desc.get_filenametable_entry()
        try:
            index = self.filename_table[entry]
        except KeyError:
            index = len(self.filename_list)
            self.filename_list.append(source_desc)
            self.filename_table[entry] = index
        return index

    def commented_file_contents(self, source_desc):
        try:
            return self.input_file_contents[source_desc]
        except KeyError:
            pass
        source_file = source_desc.get_lines(encoding='ASCII',
                                            error_handling='ignore')
        try:
            F = [u' * ' + line.rstrip().replace(
                    u'*/', u'*[inserted by cython to avoid comment closer]/'
                    ).replace(
                    u'/*', u'/[inserted by cython to avoid comment start]*'
                    )
                 for line in source_file]
        finally:
            if hasattr(source_file, 'close'):
                source_file.close()
        if not F: F.append(u'')
        self.input_file_contents[source_desc] = F
        return F

    #
    # Utility code state
    #

    def use_utility_code(self, utility_code):
        """
        Adds code to the C file. utility_code should
        a) implement __eq__/__hash__ for the purpose of knowing whether the same
           code has already been included
        b) implement put_code, which takes a globalstate instance

        See UtilityCode.
        """
        if utility_code and utility_code not in self.utility_codes:
            self.utility_codes.add(utility_code)
            utility_code.put_code(self)

    def use_entry_utility_code(self, entry):
        if entry is None:
            return
        if entry.utility_code:
            self.use_utility_code(entry.utility_code)
        if entry.utility_code_definition:
            self.use_utility_code(entry.utility_code_definition)


def funccontext_property(func):
    name = func.__name__
    attribute_of = operator.attrgetter(name)
    def get(self):
        return attribute_of(self.funcstate)
    def set(self, value):
        setattr(self.funcstate, name, value)
    return property(get, set)


class CCodeConfig(object):
    # emit_linenums       boolean         write #line pragmas?
    # emit_code_comments  boolean         copy the original code into C comments?
    # c_line_in_traceback boolean         append the c file and line number to the traceback for exceptions?

    def __init__(self, emit_linenums=True, emit_code_comments=True, c_line_in_traceback=True):
        self.emit_code_comments = emit_code_comments
        self.emit_linenums = emit_linenums
        self.c_line_in_traceback = c_line_in_traceback


class CCodeWriter(object):
    """
    Utility class to output C code.

    When creating an insertion point one must care about the state that is
    kept:
    - formatting state (level, bol) is cloned and used in insertion points
      as well
    - labels, temps, exc_vars: One must construct a scope in which these can
      exist by calling enter_cfunc_scope/exit_cfunc_scope (these are for
      sanity checking and forward compatibility). Created insertion points
      looses this scope and cannot access it.
    - marker: Not copied to insertion point
    - filename_table, filename_list, input_file_contents: All codewriters
      coming from the same root share the same instances simultaneously.
    """

    # f                   file            output file
    # buffer              StringIOTree

    # level               int             indentation level
    # bol                 bool            beginning of line?
    # marker              string          comment to emit before next line
    # funcstate           FunctionState   contains state local to a C function used for code
    #                                     generation (labels and temps state etc.)
    # globalstate         GlobalState     contains state global for a C file (input file info,
    #                                     utility code, declared constants etc.)
    # pyclass_stack       list            used during recursive code generation to pass information
    #                                     about the current class one is in
    # code_config         CCodeConfig     configuration options for the C code writer

    @cython.locals(create_from='CCodeWriter')
    def __init__(self, create_from=None, buffer=None, copy_formatting=False):
        if buffer is None: buffer = StringIOTree()
        self.buffer = buffer
        self.last_pos = None
        self.last_marked_pos = None
        self.pyclass_stack = []

        self.funcstate = None
        self.globalstate = None
        self.code_config = None
        self.level = 0
        self.call_level = 0
        self.bol = 1

        if create_from is not None:
            # Use same global state
            self.set_global_state(create_from.globalstate)
            self.funcstate = create_from.funcstate
            # Clone formatting state
            if copy_formatting:
                self.level = create_from.level
                self.bol = create_from.bol
                self.call_level = create_from.call_level
            self.last_pos = create_from.last_pos
            self.last_marked_pos = create_from.last_marked_pos

    def create_new(self, create_from, buffer, copy_formatting):
        # polymorphic constructor -- very slightly more versatile
        # than using __class__
        result = CCodeWriter(create_from, buffer, copy_formatting)
        return result

    def set_global_state(self, global_state):
        assert self.globalstate is None  # prevent overwriting once it's set
        self.globalstate = global_state
        self.code_config = global_state.code_config

    def copyto(self, f):
        self.buffer.copyto(f)

    def getvalue(self):
        return self.buffer.getvalue()

    def write(self, s):
        if '\n' in s:
            self._write_lines(s)
        else:
            self._write_to_buffer(s)

    def _write_lines(self, s):
        # Cygdb needs to know which Cython source line corresponds to which C line.
        # Therefore, we write this information into "self.buffer.markers" and then write it from there
        # into cython_debug/cython_debug_info_* (see ModuleNode._serialize_lineno_map).
        filename_line = self.last_marked_pos[:2] if self.last_marked_pos else (None, 0)
        self.buffer.markers.extend([filename_line] * s.count('\n'))

        self._write_to_buffer(s)

    def _write_to_buffer(self, s):
        self.buffer.write(s)

    def insertion_point(self):
        other = self.create_new(create_from=self, buffer=self.buffer.insertion_point(), copy_formatting=True)
        return other

    def new_writer(self):
        """
        Creates a new CCodeWriter connected to the same global state, which
        can later be inserted using insert.
        """
        return CCodeWriter(create_from=self)

    def insert(self, writer):
        """
        Inserts the contents of another code writer (created with
        the same global state) in the current location.

        It is ok to write to the inserted writer also after insertion.
        """
        assert writer.globalstate is self.globalstate
        self.buffer.insert(writer.buffer)

    # Properties delegated to function scope
    @funccontext_property
    def label_counter(self): pass
    @funccontext_property
    def return_label(self): pass
    @funccontext_property
    def error_label(self): pass
    @funccontext_property
    def labels_used(self): pass
    @funccontext_property
    def continue_label(self): pass
    @funccontext_property
    def break_label(self): pass
    @funccontext_property
    def return_from_error_cleanup_label(self): pass
    @funccontext_property
    def yield_labels(self): pass

    # Functions delegated to function scope
    def new_label(self, name=None):    return self.funcstate.new_label(name)
    def new_error_label(self):         return self.funcstate.new_error_label()
    def new_yield_label(self, *args):  return self.funcstate.new_yield_label(*args)
    def get_loop_labels(self):         return self.funcstate.get_loop_labels()
    def set_loop_labels(self, labels): return self.funcstate.set_loop_labels(labels)
    def new_loop_labels(self):         return self.funcstate.new_loop_labels()
    def get_all_labels(self):          return self.funcstate.get_all_labels()
    def set_all_labels(self, labels):  return self.funcstate.set_all_labels(labels)
    def all_new_labels(self):          return self.funcstate.all_new_labels()
    def use_label(self, lbl):          return self.funcstate.use_label(lbl)
    def label_used(self, lbl):         return self.funcstate.label_used(lbl)


    def enter_cfunc_scope(self, scope=None):
        self.funcstate = FunctionState(self, scope=scope)

    def exit_cfunc_scope(self):
        self.funcstate.validate_exit()
        self.funcstate = None

    # constant handling

    def get_py_int(self, str_value, longness):
        return self.globalstate.get_int_const(str_value, longness).cname

    def get_py_float(self, str_value, value_code):
        return self.globalstate.get_float_const(str_value, value_code).cname

    def get_py_const(self, type, prefix='', cleanup_level=None, dedup_key=None):
        return self.globalstate.get_py_const(type, prefix, cleanup_level, dedup_key).cname

    def get_string_const(self, text):
        return self.globalstate.get_string_const(text).cname

    def get_pyunicode_ptr_const(self, text):
        return self.globalstate.get_pyunicode_ptr_const(text)

    def get_py_string_const(self, text, identifier=None,
                            is_str=False, unicode_value=None):
        return self.globalstate.get_py_string_const(
            text, identifier, is_str, unicode_value).cname

    def get_argument_default_const(self, type):
        return self.globalstate.get_py_const(type).cname

    def intern(self, text):
        return self.get_py_string_const(text)

    def intern_identifier(self, text):
        return self.get_py_string_const(text, identifier=True)

    def get_cached_constants_writer(self, target=None):
        return self.globalstate.get_cached_constants_writer(target)

    # code generation

    def putln(self, code="", safe=False):
        if self.last_pos and self.bol:
            self.emit_marker()
        if self.code_config.emit_linenums and self.last_marked_pos:
            source_desc, line, _ = self.last_marked_pos
            self._write_lines('\n#line %s "%s"\n' % (line, source_desc.get_escaped_description()))
        if code:
            if safe:
                self.put_safe(code)
            else:
                self.put(code)
        self._write_lines("\n")
        self.bol = 1

    def mark_pos(self, pos, trace=True):
        if pos is None:
            return
        if self.last_marked_pos and self.last_marked_pos[:2] == pos[:2]:
            return
        self.last_pos = (pos, trace)

    def emit_marker(self):
        pos, trace = self.last_pos
        self.last_marked_pos = pos
        self.last_pos = None
        self._write_lines("\n")
        if self.code_config.emit_code_comments:
            self.indent()
            self._write_lines("/* %s */\n" % self._build_marker(pos))
        if trace and self.funcstate and self.funcstate.can_trace and self.globalstate.directives['linetrace']:
            self.indent()
            self._write_lines('__Pyx_TraceLine(%d,%d,%s)\n' % (
                pos[1], not self.funcstate.gil_owned, self.error_goto(pos)))

    def _build_marker(self, pos):
        source_desc, line, col = pos
        assert isinstance(source_desc, SourceDescriptor)
        contents = self.globalstate.commented_file_contents(source_desc)
        lines = contents[max(0, line-3):line]  # line numbers start at 1
        lines[-1] += u'             # <<<<<<<<<<<<<<'
        lines += contents[line:line+2]
        return u'"%s":%d\n%s\n' % (source_desc.get_escaped_description(), line, u'\n'.join(lines))

    def put_safe(self, code):
        # put code, but ignore {}
        self.write(code)
        self.bol = 0

    def put_or_include(self, code, name):
        include_dir = self.globalstate.common_utility_include_dir
        if include_dir and len(code) > 1024:
            include_file = "%s_%s.h" % (
                name, hashlib.sha1(code.encode('utf8')).hexdigest())
            path = os.path.join(include_dir, include_file)
            if not os.path.exists(path):
                tmp_path = '%s.tmp%s' % (path, os.getpid())
                with closing(Utils.open_new_file(tmp_path)) as f:
                    f.write(code)
                shutil.move(tmp_path, path)
            code = '#include "%s"\n' % path
        self.put(code)

    def put(self, code):
        fix_indent = False
        if "{" in code:
            dl = code.count("{")
        else:
            dl = 0
        if "}" in code:
            dl -= code.count("}")
            if dl < 0:
                self.level += dl
            elif dl == 0 and code[0] == "}":
                # special cases like "} else {" need a temporary dedent
                fix_indent = True
                self.level -= 1
        if self.bol:
            self.indent()
        self.write(code)
        self.bol = 0
        if dl > 0:
            self.level += dl
        elif fix_indent:
            self.level += 1

    def putln_tempita(self, code, **context):
        from ..Tempita import sub
        self.putln(sub(code, **context))

    def put_tempita(self, code, **context):
        from ..Tempita import sub
        self.put(sub(code, **context))

    def increase_indent(self):
        self.level += 1

    def decrease_indent(self):
        self.level -= 1

    def begin_block(self):
        self.putln("{")
        self.increase_indent()

    def end_block(self):
        self.decrease_indent()
        self.putln("}")

    def indent(self):
        self._write_to_buffer("  " * self.level)

    def get_py_version_hex(self, pyversion):
        return "0x%02X%02X%02X%02X" % (tuple(pyversion) + (0,0,0,0))[:4]

    def put_label(self, lbl):
        if lbl in self.funcstate.labels_used:
            self.putln("%s:;" % lbl)

    def put_goto(self, lbl):
        self.funcstate.use_label(lbl)
        self.putln("goto %s;" % lbl)

    def put_var_declaration(self, entry, storage_class="",
                            dll_linkage=None, definition=True):
        #print "Code.put_var_declaration:", entry.name, "definition =", definition ###
        if entry.visibility == 'private' and not (definition or entry.defined_in_pxd):
            #print "...private and not definition, skipping", entry.cname ###
            return
        if entry.visibility == "private" and not entry.used:
            #print "...private and not used, skipping", entry.cname ###
            return
        if not entry.cf_used:
            self.put('CYTHON_UNUSED ')
        if storage_class:
            self.put("%s " % storage_class)
        if entry.is_cpp_optional:
            self.put(entry.type.cpp_optional_declaration_code(
                entry.cname, dll_linkage=dll_linkage))
        else:
            self.put(entry.type.declaration_code(
                entry.cname, dll_linkage=dll_linkage))
        if entry.init is not None:
            self.put_safe(" = %s" % entry.type.literal_code(entry.init))
        elif entry.type.is_pyobject:
            self.put(" = NULL")
        self.putln(";")
        self.funcstate.scope.use_entry_utility_code(entry)

    def put_temp_declarations(self, func_context):
        for name, type, manage_ref, static in func_context.temps_allocated:
            if type.is_cpp_class and not type.is_fake_reference and func_context.scope.directives['cpp_locals']:
                decl = type.cpp_optional_declaration_code(name)
            else:
                decl = type.declaration_code(name)
            if type.is_pyobject:
                self.putln("%s = NULL;" % decl)
            elif type.is_memoryviewslice:
                self.putln("%s = %s;" % (decl, type.literal_code(type.default_value)))
            else:
                self.putln("%s%s;" % (static and "static " or "", decl))

        if func_context.should_declare_error_indicator:
            if self.funcstate.uses_error_indicator:
                unused = ''
            else:
                unused = 'CYTHON_UNUSED '
            # Initialize these variables to silence compiler warnings
            self.putln("%sint %s = 0;" % (unused, Naming.lineno_cname))
            self.putln("%sconst char *%s = NULL;" % (unused, Naming.filename_cname))
            self.putln("%sint %s = 0;" % (unused, Naming.clineno_cname))

    def put_generated_by(self):
        self.putln(Utils.GENERATED_BY_MARKER)
        self.putln("")

    def put_h_guard(self, guard):
        self.putln("#ifndef %s" % guard)
        self.putln("#define %s" % guard)

    def unlikely(self, cond):
        if Options.gcc_branch_hints:
            return 'unlikely(%s)' % cond
        else:
            return cond

    def build_function_modifiers(self, modifiers, mapper=modifier_output_mapper):
        if not modifiers:
            return ''
        return '%s ' % ' '.join([mapper(m,m) for m in modifiers])

    # Python objects and reference counting

    def entry_as_pyobject(self, entry):
        type = entry.type
        if (not entry.is_self_arg and not entry.type.is_complete()
                or entry.type.is_extension_type):
            return "(PyObject *)" + entry.cname
        else:
            return entry.cname

    def as_pyobject(self, cname, type):
        from .PyrexTypes import py_object_type, typecast
        return typecast(py_object_type, type, cname)

    def put_gotref(self, cname, type):
        type.generate_gotref(self, cname)

    def put_giveref(self, cname, type):
        type.generate_giveref(self, cname)

    def put_xgiveref(self, cname, type):
        type.generate_xgiveref(self, cname)

    def put_xgotref(self, cname, type):
        type.generate_xgotref(self, cname)

    def put_incref(self, cname, type, nanny=True):
        # Note: original put_Memslice_Incref/Decref also added in some utility code
        # this is unnecessary since the relevant utility code is loaded anyway if a memoryview is used
        # and so has been removed. However, it's potentially a feature that might be useful here
        type.generate_incref(self, cname, nanny=nanny)

    def put_xincref(self, cname, type, nanny=True):
        type.generate_xincref(self, cname, nanny=nanny)

    def put_decref(self, cname, type, nanny=True, have_gil=True):
        type.generate_decref(self, cname, nanny=nanny, have_gil=have_gil)

    def put_xdecref(self, cname, type, nanny=True, have_gil=True):
        type.generate_xdecref(self, cname, nanny=nanny, have_gil=have_gil)

    def put_decref_clear(self, cname, type, clear_before_decref=False, nanny=True, have_gil=True):
        type.generate_decref_clear(self, cname, clear_before_decref=clear_before_decref,
                              nanny=nanny, have_gil=have_gil)

    def put_xdecref_clear(self, cname, type, clear_before_decref=False, nanny=True, have_gil=True):
        type.generate_xdecref_clear(self, cname, clear_before_decref=clear_before_decref,
                              nanny=nanny, have_gil=have_gil)

    def put_decref_set(self, cname, type, rhs_cname):
        type.generate_decref_set(self, cname, rhs_cname)

    def put_xdecref_set(self, cname, type, rhs_cname):
        type.generate_xdecref_set(self, cname, rhs_cname)

    def put_incref_memoryviewslice(self, slice_cname, type, have_gil):
        # TODO ideally this would just be merged into "put_incref"
        type.generate_incref_memoryviewslice(self, slice_cname, have_gil=have_gil)

    def put_var_incref_memoryviewslice(self, entry, have_gil):
        self.put_incref_memoryviewslice(entry.cname, entry.type, have_gil=have_gil)

    def put_var_gotref(self, entry):
        self.put_gotref(entry.cname, entry.type)

    def put_var_giveref(self, entry):
        self.put_giveref(entry.cname, entry.type)

    def put_var_xgotref(self, entry):
        self.put_xgotref(entry.cname, entry.type)

    def put_var_xgiveref(self, entry):
        self.put_xgiveref(entry.cname, entry.type)

    def put_var_incref(self, entry, **kwds):
        self.put_incref(entry.cname, entry.type, **kwds)

    def put_var_xincref(self, entry, **kwds):
        self.put_xincref(entry.cname, entry.type, **kwds)

    def put_var_decref(self, entry, **kwds):
        self.put_decref(entry.cname, entry.type, **kwds)

    def put_var_xdecref(self, entry, **kwds):
        self.put_xdecref(entry.cname, entry.type, **kwds)

    def put_var_decref_clear(self, entry, **kwds):
        self.put_decref_clear(entry.cname, entry.type, clear_before_decref=entry.in_closure, **kwds)

    def put_var_decref_set(self, entry, rhs_cname, **kwds):
        self.put_decref_set(entry.cname, entry.type, rhs_cname, **kwds)

    def put_var_xdecref_set(self, entry, rhs_cname, **kwds):
        self.put_xdecref_set(entry.cname, entry.type, rhs_cname, **kwds)

    def put_var_xdecref_clear(self, entry, **kwds):
        self.put_xdecref_clear(entry.cname, entry.type, clear_before_decref=entry.in_closure, **kwds)

    def put_var_decrefs(self, entries, used_only = 0):
        for entry in entries:
            if not used_only or entry.used:
                if entry.xdecref_cleanup:
                    self.put_var_xdecref(entry)
                else:
                    self.put_var_decref(entry)

    def put_var_xdecrefs(self, entries):
        for entry in entries:
            self.put_var_xdecref(entry)

    def put_var_xdecrefs_clear(self, entries):
        for entry in entries:
            self.put_var_xdecref_clear(entry)

    def put_init_to_py_none(self, cname, type, nanny=True):
        from .PyrexTypes import py_object_type, typecast
        py_none = typecast(type, py_object_type, "Py_None")
        if nanny:
            self.putln("%s = %s; __Pyx_INCREF(Py_None);" % (cname, py_none))
        else:
            self.putln("%s = %s; Py_INCREF(Py_None);" % (cname, py_none))

    def put_init_var_to_py_none(self, entry, template = "%s", nanny=True):
        code = template % entry.cname
        #if entry.type.is_extension_type:
        #    code = "((PyObject*)%s)" % code
        self.put_init_to_py_none(code, entry.type, nanny)
        if entry.in_closure:
            self.put_giveref('Py_None')

    def put_pymethoddef(self, entry, term, allow_skip=True, wrapper_code_writer=None):
        is_reverse_number_slot = False
        if entry.is_special or entry.name == '__getattribute__':
            from . import TypeSlots
            is_reverse_number_slot = True
            if entry.name not in special_py_methods and not TypeSlots.is_reverse_number_slot(entry.name):
                if entry.name == '__getattr__' and not self.globalstate.directives['fast_getattr']:
                    pass
                # Python's typeobject.c will automatically fill in our slot
                # in add_operators() (called by PyType_Ready) with a value
                # that's better than ours.
                elif allow_skip:
                    return

        method_flags = entry.signature.method_flags()
        if not method_flags:
            return
        if entry.is_special:
            method_flags += [TypeSlots.method_coexist]
        func_ptr = wrapper_code_writer.put_pymethoddef_wrapper(entry) if wrapper_code_writer else entry.func_cname
        # Add required casts, but try not to shadow real warnings.
        cast = entry.signature.method_function_type()
        if cast != 'PyCFunction':
            func_ptr = '(void*)(%s)%s' % (cast, func_ptr)
        entry_name = entry.name.as_c_string_literal()
        if is_reverse_number_slot:
            # Unlike most special functions, reverse number operator slots are actually generated here
            # (to ensure that they can be looked up). However, they're sometimes guarded by the preprocessor
            # so a bit of extra logic is needed
            slot = TypeSlots.get_slot_table(self.globalstate.directives).get_slot_by_method_name(entry.name)
            preproc_guard = slot.preprocessor_guard_code()
            if preproc_guard:
                self.putln(preproc_guard)
        self.putln(
            '{%s, (PyCFunction)%s, %s, %s}%s' % (
                entry_name,
                func_ptr,
                "|".join(method_flags),
                entry.doc_cname if entry.doc else '0',
                term))
        if is_reverse_number_slot and preproc_guard:
            self.putln("#endif")

    def put_pymethoddef_wrapper(self, entry):
        func_cname = entry.func_cname
        if entry.is_special:
            method_flags = entry.signature.method_flags() or []
            from .TypeSlots import method_noargs
            if method_noargs in method_flags:
                # Special NOARGS methods really take no arguments besides 'self', but PyCFunction expects one.
                func_cname = Naming.method_wrapper_prefix + func_cname
                self.putln("static PyObject *%s(PyObject *self, CYTHON_UNUSED PyObject *arg) {" % func_cname)
                func_call = "%s(self)" % entry.func_cname
                if entry.name == "__next__":
                    self.putln("PyObject *res = %s;" % func_call)
                    # tp_iternext can return NULL without an exception
                    self.putln("if (!res && !PyErr_Occurred()) { PyErr_SetNone(PyExc_StopIteration); }")
                    self.putln("return res;")
                else:
                    self.putln("return %s;" % func_call)
                self.putln("}")
        return func_cname

    # GIL methods

    def use_fast_gil_utility_code(self):
        if self.globalstate.directives['fast_gil']:
            self.globalstate.use_utility_code(UtilityCode.load_cached("FastGil", "ModuleSetupCode.c"))
        else:
            self.globalstate.use_utility_code(UtilityCode.load_cached("NoFastGil", "ModuleSetupCode.c"))

    def put_ensure_gil(self, declare_gilstate=True, variable=None):
        """
        Acquire the GIL. The generated code is safe even when no PyThreadState
        has been allocated for this thread (for threads not initialized by
        using the Python API). Additionally, the code generated by this method
        may be called recursively.
        """
        self.globalstate.use_utility_code(
            UtilityCode.load_cached("ForceInitThreads", "ModuleSetupCode.c"))
        self.use_fast_gil_utility_code()
        self.putln("#ifdef WITH_THREAD")
        if not variable:
            variable = '__pyx_gilstate_save'
            if declare_gilstate:
                self.put("PyGILState_STATE ")
        self.putln("%s = __Pyx_PyGILState_Ensure();" % variable)
        self.putln("#endif")

    def put_release_ensured_gil(self, variable=None):
        """
        Releases the GIL, corresponds to `put_ensure_gil`.
        """
        self.use_fast_gil_utility_code()
        if not variable:
            variable = '__pyx_gilstate_save'
        self.putln("#ifdef WITH_THREAD")
        self.putln("__Pyx_PyGILState_Release(%s);" % variable)
        self.putln("#endif")

    def put_acquire_gil(self, variable=None, unknown_gil_state=True):
        """
        Acquire the GIL. The thread's thread state must have been initialized
        by a previous `put_release_gil`
        """
        self.use_fast_gil_utility_code()
        self.putln("#ifdef WITH_THREAD")
        self.putln("__Pyx_FastGIL_Forget();")
        if variable:
            self.putln('_save = %s;' % variable)
        if unknown_gil_state:
            self.putln("if (_save) {")
        self.putln("Py_BLOCK_THREADS")
        if unknown_gil_state:
            self.putln("}")
        self.putln("#endif")

    def put_release_gil(self, variable=None, unknown_gil_state=True):
        "Release the GIL, corresponds to `put_acquire_gil`."
        self.use_fast_gil_utility_code()
        self.putln("#ifdef WITH_THREAD")
        self.putln("PyThreadState *_save;")
        self.putln("_save = NULL;")
        if unknown_gil_state:
            # we don't *know* that we don't have the GIL (since we may be inside a nogil function,
            # and Py_UNBLOCK_THREADS is unsafe without the GIL)
            self.putln("if (PyGILState_Check()) {")
        self.putln("Py_UNBLOCK_THREADS")
        if unknown_gil_state:
            self.putln("}")
        if variable:
            self.putln('%s = _save;' % variable)
        self.putln("__Pyx_FastGIL_Remember();")
        self.putln("#endif")

    def declare_gilstate(self):
        self.putln("#ifdef WITH_THREAD")
        self.putln("PyGILState_STATE __pyx_gilstate_save;")
        self.putln("#endif")

    # error handling

    def put_error_if_neg(self, pos, value):
        # TODO this path is almost _never_ taken, yet this macro makes is slower!
        # return self.putln("if (unlikely(%s < 0)) %s" % (value, self.error_goto(pos)))
        return self.putln("if (%s < 0) %s" % (value, self.error_goto(pos)))

    def put_error_if_unbound(self, pos, entry, in_nogil_context=False, unbound_check_code=None):
        if entry.from_closure:
            func = '__Pyx_RaiseClosureNameError'
            self.globalstate.use_utility_code(
                UtilityCode.load_cached("RaiseClosureNameError", "ObjectHandling.c"))
        elif entry.type.is_memoryviewslice and in_nogil_context:
            func = '__Pyx_RaiseUnboundMemoryviewSliceNogil'
            self.globalstate.use_utility_code(
                UtilityCode.load_cached("RaiseUnboundMemoryviewSliceNogil", "ObjectHandling.c"))
        elif entry.type.is_cpp_class and entry.is_cglobal:
            func = '__Pyx_RaiseCppGlobalNameError'
            self.globalstate.use_utility_code(
                UtilityCode.load_cached("RaiseCppGlobalNameError", "ObjectHandling.c"))
        elif entry.type.is_cpp_class and entry.is_variable and not entry.is_member and entry.scope.is_c_class_scope:
            # there doesn't seem to be a good way to detecting an instance-attribute of a C class
            # (is_member is only set for class attributes)
            func = '__Pyx_RaiseCppAttributeError'
            self.globalstate.use_utility_code(
                UtilityCode.load_cached("RaiseCppAttributeError", "ObjectHandling.c"))
        else:
            func = '__Pyx_RaiseUnboundLocalError'
            self.globalstate.use_utility_code(
                UtilityCode.load_cached("RaiseUnboundLocalError", "ObjectHandling.c"))

        if not unbound_check_code:
            unbound_check_code = entry.type.check_for_null_code(entry.cname)
        self.putln('if (unlikely(!%s)) { %s("%s"); %s }' % (
                                unbound_check_code,
                                func,
                                entry.name,
                                self.error_goto(pos)))

    def set_error_info(self, pos, used=False):
        self.funcstate.should_declare_error_indicator = True
        if used:
            self.funcstate.uses_error_indicator = True
        return "__PYX_MARK_ERR_POS(%s, %s)" % (
            self.lookup_filename(pos[0]),
            pos[1])

    def error_goto(self, pos, used=True):
        lbl = self.funcstate.error_label
        self.funcstate.use_label(lbl)
        if pos is None:
            return 'goto %s;' % lbl
        self.funcstate.should_declare_error_indicator = True
        if used:
            self.funcstate.uses_error_indicator = True
        return "__PYX_ERR(%s, %s, %s)" % (
            self.lookup_filename(pos[0]),
            pos[1],
            lbl)

    def error_goto_if(self, cond, pos):
        return "if (%s) %s" % (self.unlikely(cond), self.error_goto(pos))

    def error_goto_if_null(self, cname, pos):
        return self.error_goto_if("!%s" % cname, pos)

    def error_goto_if_neg(self, cname, pos):
        # Add extra parentheses to silence clang warnings about constant conditions.
        return self.error_goto_if("(%s < 0)" % cname, pos)

    def error_goto_if_PyErr(self, pos):
        return self.error_goto_if("PyErr_Occurred()", pos)

    def lookup_filename(self, filename):
        return self.globalstate.lookup_filename(filename)

    def put_declare_refcount_context(self):
        self.putln('__Pyx_RefNannyDeclarations')

    def put_setup_refcount_context(self, name, acquire_gil=False):
        name = name.as_c_string_literal()  # handle unicode names
        if acquire_gil:
            self.globalstate.use_utility_code(
                UtilityCode.load_cached("ForceInitThreads", "ModuleSetupCode.c"))
        self.putln('__Pyx_RefNannySetupContext(%s, %d);' % (name, acquire_gil and 1 or 0))

    def put_finish_refcount_context(self, nogil=False):
        self.putln("__Pyx_RefNannyFinishContextNogil()" if nogil else "__Pyx_RefNannyFinishContext();")

    def put_add_traceback(self, qualified_name, include_cline=True):
        """
        Build a Python traceback for propagating exceptions.

        qualified_name should be the qualified name of the function.
        """
        qualified_name = qualified_name.as_c_string_literal()  # handle unicode names
        format_tuple = (
            qualified_name,
            Naming.clineno_cname if include_cline else 0,
            Naming.lineno_cname,
            Naming.filename_cname,
        )

        self.funcstate.uses_error_indicator = True
        self.putln('__Pyx_AddTraceback(%s, %s, %s, %s);' % format_tuple)

    def put_unraisable(self, qualified_name, nogil=False):
        """
        Generate code to print a Python warning for an unraisable exception.

        qualified_name should be the qualified name of the function.
        """
        format_tuple = (
            qualified_name,
            Naming.clineno_cname,
            Naming.lineno_cname,
            Naming.filename_cname,
            self.globalstate.directives['unraisable_tracebacks'],
            nogil,
        )
        self.funcstate.uses_error_indicator = True
        self.putln('__Pyx_WriteUnraisable("%s", %s, %s, %s, %d, %d);' % format_tuple)
        self.globalstate.use_utility_code(
            UtilityCode.load_cached("WriteUnraisableException", "Exceptions.c"))

    def put_trace_declarations(self):
        self.putln('__Pyx_TraceDeclarations')

    def put_trace_frame_init(self, codeobj=None):
        if codeobj:
            self.putln('__Pyx_TraceFrameInit(%s)' % codeobj)

    def put_trace_call(self, name, pos, nogil=False):
        self.putln('__Pyx_TraceCall("%s", %s[%s], %s, %d, %s);' % (
            name, Naming.filetable_cname, self.lookup_filename(pos[0]), pos[1], nogil, self.error_goto(pos)))

    def put_trace_exception(self):
        self.putln("__Pyx_TraceException();")

    def put_trace_return(self, retvalue_cname, nogil=False):
        self.putln("__Pyx_TraceReturn(%s, %d);" % (retvalue_cname, nogil))

    def putln_openmp(self, string):
        self.putln("#ifdef _OPENMP")
        self.putln(string)
        self.putln("#endif /* _OPENMP */")

    def undef_builtin_expect(self, cond):
        """
        Redefine the macros likely() and unlikely to no-ops, depending on
        condition 'cond'
        """
        self.putln("#if %s" % cond)
        self.putln("    #undef likely")
        self.putln("    #undef unlikely")
        self.putln("    #define likely(x)   (x)")
        self.putln("    #define unlikely(x) (x)")
        self.putln("#endif")

    def redef_builtin_expect(self, cond):
        self.putln("#if %s" % cond)
        self.putln("    #undef likely")
        self.putln("    #undef unlikely")
        self.putln("    #define likely(x)   __builtin_expect(!!(x), 1)")
        self.putln("    #define unlikely(x) __builtin_expect(!!(x), 0)")
        self.putln("#endif")


class PyrexCodeWriter(object):
    # f                file      output file
    # level            int       indentation level

    def __init__(self, outfile_name):
        self.f = Utils.open_new_file(outfile_name)
        self.level = 0

    def putln(self, code):
        self.f.write("%s%s\n" % (" " * self.level, code))

    def indent(self):
        self.level += 1

    def dedent(self):
        self.level -= 1

class PyxCodeWriter(object):
    """
    Can be used for writing out some Cython code.
    """

    def __init__(self, buffer=None, indent_level=0, context=None, encoding='ascii'):
        self.buffer = buffer or StringIOTree()
        self.level = indent_level
        self.context = context
        self.encoding = encoding

    def indent(self, levels=1):
        self.level += levels
        return True

    def dedent(self, levels=1):
        self.level -= levels

    @contextmanager
    def indenter(self, line):
        """
        with pyx_code.indenter("for i in range(10):"):
            pyx_code.putln("print i")
        """
        self.putln(line)
        self.indent()
        yield
        self.dedent()

    def getvalue(self):
        result = self.buffer.getvalue()
        if isinstance(result, bytes):
            result = result.decode(self.encoding)
        return result

    def putln(self, line, context=None):
        context = context or self.context
        if context:
            line = sub_tempita(line, context)
        self._putln(line)

    def _putln(self, line):
        self.buffer.write("%s%s\n" % (self.level * "    ", line))

    def put_chunk(self, chunk, context=None):
        context = context or self.context
        if context:
            chunk = sub_tempita(chunk, context)

        chunk = textwrap.dedent(chunk)
        for line in chunk.splitlines():
            self._putln(line)

    def insertion_point(self):
        return PyxCodeWriter(self.buffer.insertion_point(), self.level,
                             self.context)

    def named_insertion_point(self, name):
        setattr(self, name, self.insertion_point())


class ClosureTempAllocator(object):
    def __init__(self, klass):
        self.klass = klass
        self.temps_allocated = {}
        self.temps_free = {}
        self.temps_count = 0

    def reset(self):
        for type, cnames in self.temps_allocated.items():
            self.temps_free[type] = list(cnames)

    def allocate_temp(self, type):
        if type not in self.temps_allocated:
            self.temps_allocated[type] = []
            self.temps_free[type] = []
        elif self.temps_free[type]:
            return self.temps_free[type].pop(0)
        cname = '%s%d' % (Naming.codewriter_temp_prefix, self.temps_count)
        self.klass.declare_var(pos=None, name=cname, cname=cname, type=type, is_cdef=True)
        self.temps_allocated[type].append(cname)
        self.temps_count += 1
        return cname<|MERGE_RESOLUTION|>--- conflicted
+++ resolved
@@ -1648,15 +1648,9 @@
             w.putln("{0, 0, 0, 0, 0, 0, 0}")
             w.putln("};")
 
-<<<<<<< HEAD
             init_constants.putln("#if !CYTHON_USE_MODULE_STATE")
             init_constants.putln(
-                "if (__Pyx_InitStrings(%s) < 0) %s;" % (
-=======
-            init_globals = self.parts['init_globals']
-            init_globals.putln(
                 "if (__Pyx_InitStrings(%s) < 0) %s" % (
->>>>>>> b37cfc9a
                     Naming.stringtab_cname,
                     init_constants.error_goto(self.module_pos)))
             init_constants.putln("#endif")
