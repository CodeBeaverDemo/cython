--- conflicted
+++ resolved
@@ -567,15 +567,8 @@
         finally:
             if errors:
                 for put_back in reversed(scanner.put_back_on_failure[:-1]):
-<<<<<<< HEAD
-                    print("Putting back:", put_back)
                     scanner.put_back(*put_back)
                 if scanner.put_back_on_failure:
-                    print("Putting back:", initial_state)
-=======
-                    scanner.put_back(*put_back)
-                if scanner.put_back_on_failure:
->>>>>>> 804b37c1
                     # we need to restore the initial state too
                     scanner.put_back(*initial_state)
             scanner.put_back_on_failure = put_back_on_failure
