#
#   Cython/Python language types
#

from __future__ import absolute_import

import collections
import copy
import re

try:
    reduce
except NameError:
    from functools import reduce

from Cython.Utils import cached_function
from .Code import UtilityCode, LazyUtilityCode, TempitaUtilityCode
from . import StringEncoding
from . import Naming

from .Errors import error, warning


class BaseType(object):
    #
    #  Base class for all Cython types including pseudo-types.

    # List of attribute names of any subtypes
    subtypes = []
    _empty_declaration = None
    _specialization_name = None
    default_format_spec = None

    def can_coerce_to_pyobject(self, env):
        return False

    def can_coerce_from_pyobject(self, env):
        return False

    def can_coerce_to_pystring(self, env, format_spec=None):
        return False

    def convert_to_pystring(self, cvalue, code, format_spec=None):
        raise NotImplementedError("C types that support string formatting must override this method")

    def cast_code(self, expr_code):
        return "((%s)%s)" % (self.empty_declaration_code(), expr_code)

    def empty_declaration_code(self):
        if self._empty_declaration is None:
            self._empty_declaration = self.declaration_code('')
        return self._empty_declaration

    def specialization_name(self):
        if self._specialization_name is None:
            # This is not entirely robust.
            common_subs = (self.empty_declaration_code()
                           .replace("unsigned ", "unsigned_")
                           .replace("long long", "long_long")
                           .replace(" ", "__"))
            self._specialization_name = re.sub(
                '[^a-zA-Z0-9_]', lambda x: '_%x_' % ord(x.group(0)), common_subs)
        return self._specialization_name

    def base_declaration_code(self, base_code, entity_code):
        if entity_code:
            return "%s %s" % (base_code, entity_code)
        else:
            return base_code

    def __deepcopy__(self, memo):
        """
        Types never need to be copied, if we do copy, Unfortunate Things
        Will Happen!
        """
        return self

    def get_fused_types(self, result=None, seen=None, subtypes=None):
        subtypes = subtypes or self.subtypes
        if not subtypes:
            return None

        if result is None:
            result = []
            seen = set()

        for attr in subtypes:
            list_or_subtype = getattr(self, attr)
            if list_or_subtype:
                if isinstance(list_or_subtype, BaseType):
                    list_or_subtype.get_fused_types(result, seen)
                else:
                    for subtype in list_or_subtype:
                        subtype.get_fused_types(result, seen)

        return result

    def specialize_fused(self, env):
        if env.fused_to_specific:
            return self.specialize(env.fused_to_specific)

        return self

    @property
    def is_fused(self):
        """
        Whether this type or any of its subtypes is a fused type
        """
        # Add this indirection for the is_fused property to allow overriding
        # get_fused_types in subclasses.
        return self.get_fused_types()

    def deduce_template_params(self, actual):
        """
        Deduce any template params in this (argument) type given the actual
        argument type.

        http://en.cppreference.com/w/cpp/language/function_template#Template_argument_deduction
        """
        return {}

    def __lt__(self, other):
        """
        For sorting. The sorting order should correspond to the preference of
        conversion from Python types.

        Override to provide something sensible. This is only implemented so that
        python 3 doesn't trip
        """
        return id(type(self)) < id(type(other))

    def py_type_name(self):
        """
        Return the name of the Python type that can coerce to this type.
        """

    def typeof_name(self):
        """
        Return the string with which fused python functions can be indexed.
        """
        if self.is_builtin_type or self.py_type_name() == 'object':
            index_name = self.py_type_name()
        else:
            index_name = str(self)

        return index_name

    def check_for_null_code(self, cname):
        """
        Return the code for a NULL-check in case an UnboundLocalError should
        be raised if an entry of this type is referenced before assignment.
        Returns None if no check should be performed.
        """
        return None

    def invalid_value(self):
        """
        Returns the most invalid value an object of this type can assume as a
        C expression string. Returns None if no such value exists.
        """


class PyrexType(BaseType):
    #
    #  Base class for all Cython types
    #
    #  is_pyobject           boolean     Is a Python object type
    #  is_extension_type     boolean     Is a Python extension type
    #  is_final_type         boolean     Is a final extension type
    #  is_numeric            boolean     Is a C numeric type
    #  is_int                boolean     Is a C integer type
    #  is_float              boolean     Is a C floating point type
    #  is_complex            boolean     Is a C complex type
    #  is_void               boolean     Is the C void type
    #  is_array              boolean     Is a C array type
    #  is_ptr                boolean     Is a C pointer type
    #  is_null_ptr           boolean     Is the type of NULL
    #  is_reference          boolean     Is a C reference type
    #  is_const              boolean     Is a C const type.
    #  is_cfunction          boolean     Is a C function type
    #  is_struct_or_union    boolean     Is a C struct or union type
    #  is_struct             boolean     Is a C struct type
    #  is_enum               boolean     Is a C enum type
    #  is_typedef            boolean     Is a typedef type
    #  is_string             boolean     Is a C char * type
    #  is_pyunicode_ptr      boolean     Is a C PyUNICODE * type
    #  is_cpp_string         boolean     Is a C++ std::string type
    #  is_unicode_char       boolean     Is either Py_UCS4 or Py_UNICODE
    #  is_returncode         boolean     Is used only to signal exceptions
    #  is_error              boolean     Is the dummy error type
    #  is_buffer             boolean     Is buffer access type
    #  is_pythran_expr       boolean     Is Pythran expr
    #  is_numpy_buffer       boolean     Is Numpy array buffer
    #  has_attributes        boolean     Has C dot-selectable attributes
    #  default_value         string      Initial value that can be assigned before first user assignment.
    #  declaration_value     string      The value statically assigned on declaration (if any).
    #  entry                 Entry       The Entry for this type
    #
    #  declaration_code(entity_code,
    #      for_display = 0, dll_linkage = None, pyrex = 0)
    #    Returns a code fragment for the declaration of an entity
    #    of this type, given a code fragment for the entity.
    #    * If for_display, this is for reading by a human in an error
    #      message; otherwise it must be valid C code.
    #    * If dll_linkage is not None, it must be 'DL_EXPORT' or
    #      'DL_IMPORT', and will be added to the base type part of
    #      the declaration.
    #    * If pyrex = 1, this is for use in a 'cdef extern'
    #      statement of a Cython include file.
    #
    #  assignable_from(src_type)
    #    Tests whether a variable of this type can be
    #    assigned a value of type src_type.
    #
    #  same_as(other_type)
    #    Tests whether this type represents the same type
    #    as other_type.
    #
    #  as_argument_type():
    #    Coerces array and C function types into pointer type for use as
    #    a formal argument type.
    #

    is_pyobject = 0
    is_unspecified = 0
    is_extension_type = 0
    is_final_type = 0
    is_builtin_type = 0
    is_numeric = 0
    is_int = 0
    is_float = 0
    is_complex = 0
    is_void = 0
    is_array = 0
    is_ptr = 0
    is_null_ptr = 0
    is_reference = 0
    is_const = 0
    is_cfunction = 0
    is_struct_or_union = 0
    is_cpp_class = 0
    is_cpp_string = 0
    is_struct = 0
    is_enum = 0
    is_typedef = 0
    is_string = 0
    is_pyunicode_ptr = 0
    is_unicode_char = 0
    is_returncode = 0
    is_error = 0
    is_buffer = 0
    is_ctuple = 0
    is_memoryviewslice = 0
    is_pythran_expr = 0
    is_numpy_buffer = 0
    has_attributes = 0
    default_value = ""
    declaration_value = ""

    def resolve(self):
        # If a typedef, returns the base type.
        return self

    def specialize(self, values):
        # TODO(danilo): Override wherever it makes sense.
        return self

    def literal_code(self, value):
        # Returns a C code fragment representing a literal
        # value of this type.
        return str(value)

    def __str__(self):
        return self.declaration_code("", for_display = 1).strip()

    def same_as(self, other_type, **kwds):
        return self.same_as_resolved_type(other_type.resolve(), **kwds)

    def same_as_resolved_type(self, other_type):
        return self == other_type or other_type is error_type

    def subtype_of(self, other_type):
        return self.subtype_of_resolved_type(other_type.resolve())

    def subtype_of_resolved_type(self, other_type):
        return self.same_as(other_type)

    def assignable_from(self, src_type):
        return self.assignable_from_resolved_type(src_type.resolve())

    def assignable_from_resolved_type(self, src_type):
        return self.same_as(src_type)

    def as_argument_type(self):
        return self

    def is_complete(self):
        # A type is incomplete if it is an unsized array,
        # a struct whose attributes are not defined, etc.
        return 1

    def is_simple_buffer_dtype(self):
        return (self.is_int or self.is_float or self.is_complex or self.is_pyobject or
                self.is_extension_type or self.is_ptr)

    def struct_nesting_depth(self):
        # Returns the number levels of nested structs. This is
        # used for constructing a stack for walking the run-time
        # type information of the struct.
        return 1

    def global_init_code(self, entry, code):
        # abstract
        pass

    def needs_nonecheck(self):
        return 0

    def _assign_from_py_code(self, source_code, result_code, error_pos, code,
                             from_py_function=None, error_condition=None, extra_args=None):
        args = ', ' + ', '.join('%s' % arg for arg in extra_args) if extra_args else ''
        convert_call = "%s(%s%s)" % (
            from_py_function or self.from_py_function,
            source_code,
            args,
        )
        if self.is_enum:
            convert_call = typecast(self, c_long_type, convert_call)
        return '%s = %s; %s' % (
            result_code,
            convert_call,
            code.error_goto_if(error_condition or self.error_condition(result_code), error_pos))


def public_decl(base_code, dll_linkage):
    if dll_linkage:
        return "%s(%s)" % (dll_linkage, base_code.replace(',', ' __PYX_COMMA '))
    else:
        return base_code

def create_typedef_type(name, base_type, cname, is_external=0, namespace=None):
    is_fused = base_type.is_fused
    if base_type.is_complex or is_fused:
        if is_external:
            if is_fused:
                msg = "Fused"
            else:
                msg = "Complex"

            raise ValueError("%s external typedefs not supported" % msg)

        return base_type
    else:
        return CTypedefType(name, base_type, cname, is_external, namespace)


class CTypedefType(BaseType):
    #
    #  Pseudo-type defined with a ctypedef statement in a
    #  'cdef extern from' block.
    #  Delegates most attribute lookups to the base type.
    #  (Anything not defined here or in the BaseType is delegated.)
    #
    #  qualified_name      string
    #  typedef_name        string
    #  typedef_cname       string
    #  typedef_base_type   PyrexType
    #  typedef_is_external bool

    is_typedef = 1
    typedef_is_external = 0

    to_py_utility_code = None
    from_py_utility_code = None

    subtypes = ['typedef_base_type']

    def __init__(self, name, base_type, cname, is_external=0, namespace=None):
        assert not base_type.is_complex
        self.typedef_name = name
        self.typedef_cname = cname
        self.typedef_base_type = base_type
        self.typedef_is_external = is_external
        self.typedef_namespace = namespace

    def invalid_value(self):
        return self.typedef_base_type.invalid_value()

    def resolve(self):
        return self.typedef_base_type.resolve()

    def declaration_code(self, entity_code,
            for_display = 0, dll_linkage = None, pyrex = 0):
        if pyrex or for_display:
            base_code = self.typedef_name
        else:
            base_code = public_decl(self.typedef_cname, dll_linkage)
        if self.typedef_namespace is not None and not pyrex:
            base_code = "%s::%s" % (self.typedef_namespace.empty_declaration_code(), base_code)
        return self.base_declaration_code(base_code, entity_code)

    def as_argument_type(self):
        return self

    def cast_code(self, expr_code):
        # If self is really an array (rather than pointer), we can't cast.
        # For example, the gmp mpz_t.
        if self.typedef_base_type.is_array:
            base_type = self.typedef_base_type.base_type
            return CPtrType(base_type).cast_code(expr_code)
        else:
            return BaseType.cast_code(self, expr_code)

    def specialize(self, values):
        base_type = self.typedef_base_type.specialize(values)
        namespace = self.typedef_namespace.specialize(values) if self.typedef_namespace else None
        if base_type is self.typedef_base_type and namespace is self.typedef_namespace:
            return self
        else:
            return create_typedef_type(self.typedef_name, base_type, self.typedef_cname,
                                0, namespace)

    def __repr__(self):
        return "<CTypedefType %s>" % self.typedef_cname

    def __str__(self):
        return self.typedef_name

    def _create_utility_code(self, template_utility_code,
                             template_function_name):
        type_name = type_identifier(self.typedef_cname)
        utility_code = template_utility_code.specialize(
            type     = self.typedef_cname,
            TypeName = type_name)
        function_name = template_function_name % type_name
        return utility_code, function_name

    def create_to_py_utility_code(self, env):
        if self.typedef_is_external:
            if not self.to_py_utility_code:
                base_type = self.typedef_base_type
                if type(base_type) is CIntType:
                    self.to_py_function = "__Pyx_PyInt_From_" + self.specialization_name()
                    env.use_utility_code(TempitaUtilityCode.load_cached(
                        "CIntToPy", "TypeConversion.c",
                        context={"TYPE": self.empty_declaration_code(),
                                 "TO_PY_FUNCTION": self.to_py_function}))
                    return True
                elif base_type.is_float:
                    pass # XXX implement!
                elif base_type.is_complex:
                    pass # XXX implement!
                    pass
                elif base_type.is_cpp_string:
                    cname = "__pyx_convert_PyObject_string_to_py_%s" % type_identifier(self)
                    context = {
                        'cname': cname,
                        'type': self.typedef_cname,
                    }
                    from .UtilityCode import CythonUtilityCode
                    env.use_utility_code(CythonUtilityCode.load(
                        "string.to_py", "CppConvert.pyx", context=context))
                    self.to_py_function = cname
                    return True
            if self.to_py_utility_code:
                env.use_utility_code(self.to_py_utility_code)
                return True
        # delegation
        return self.typedef_base_type.create_to_py_utility_code(env)

    def create_from_py_utility_code(self, env):
        if self.typedef_is_external:
            if not self.from_py_utility_code:
                base_type = self.typedef_base_type
                if type(base_type) is CIntType:
                    self.from_py_function = "__Pyx_PyInt_As_" + self.specialization_name()
                    env.use_utility_code(TempitaUtilityCode.load_cached(
                        "CIntFromPy", "TypeConversion.c",
                        context={"TYPE": self.empty_declaration_code(),
                                 "FROM_PY_FUNCTION": self.from_py_function}))
                    return True
                elif base_type.is_float:
                    pass # XXX implement!
                elif base_type.is_complex:
                    pass # XXX implement!
                elif base_type.is_cpp_string:
                    cname = '__pyx_convert_string_from_py_%s' % type_identifier(self)
                    context = {
                        'cname': cname,
                        'type': self.typedef_cname,
                    }
                    from .UtilityCode import CythonUtilityCode
                    env.use_utility_code(CythonUtilityCode.load(
                        "string.from_py", "CppConvert.pyx", context=context))
                    self.from_py_function = cname
                    return True
            if self.from_py_utility_code:
                env.use_utility_code(self.from_py_utility_code)
                return True
        # delegation
        return self.typedef_base_type.create_from_py_utility_code(env)

    def to_py_call_code(self, source_code, result_code, result_type, to_py_function=None):
        if to_py_function is None:
            to_py_function = self.to_py_function
        return self.typedef_base_type.to_py_call_code(
            source_code, result_code, result_type, to_py_function)

    def from_py_call_code(self, source_code, result_code, error_pos, code,
                          from_py_function=None, error_condition=None):
        return self.typedef_base_type.from_py_call_code(
            source_code, result_code, error_pos, code,
            from_py_function or self.from_py_function,
            error_condition or self.error_condition(result_code)
        )

    def overflow_check_binop(self, binop, env, const_rhs=False):
        env.use_utility_code(UtilityCode.load("Common", "Overflow.c"))
        type = self.empty_declaration_code()
        name = self.specialization_name()
        if binop == "lshift":
            env.use_utility_code(TempitaUtilityCode.load_cached(
                "LeftShift", "Overflow.c",
                context={'TYPE': type, 'NAME': name, 'SIGNED': self.signed}))
        else:
            if const_rhs:
                binop += "_const"
            _load_overflow_base(env)
            env.use_utility_code(TempitaUtilityCode.load_cached(
                "SizeCheck", "Overflow.c",
                context={'TYPE': type, 'NAME': name}))
            env.use_utility_code(TempitaUtilityCode.load_cached(
                "Binop", "Overflow.c",
                context={'TYPE': type, 'NAME': name, 'BINOP': binop}))
        return "__Pyx_%s_%s_checking_overflow" % (binop, name)

    def error_condition(self, result_code):
        if self.typedef_is_external:
            if self.exception_value:
                condition = "(%s == %s)" % (
                    result_code, self.cast_code(self.exception_value))
                if self.exception_check:
                    condition += " && PyErr_Occurred()"
                return condition
        # delegation
        return self.typedef_base_type.error_condition(result_code)

    def __getattr__(self, name):
        return getattr(self.typedef_base_type, name)

    def py_type_name(self):
        return self.typedef_base_type.py_type_name()

    def can_coerce_to_pyobject(self, env):
        return self.typedef_base_type.can_coerce_to_pyobject(env)

    def can_coerce_from_pyobject(self, env):
        return self.typedef_base_type.can_coerce_from_pyobject(env)


class MemoryViewSliceType(PyrexType):

    is_memoryviewslice = 1

    has_attributes = 1
    scope = None

    # These are special cased in Defnode
    from_py_function = None
    to_py_function = None

    exception_value = None
    exception_check = True

    subtypes = ['dtype']

    def __init__(self, base_dtype, axes):
        """
        MemoryViewSliceType(base, axes)

        Base is the C base type; axes is a list of (access, packing) strings,
        where access is one of 'full', 'direct' or 'ptr' and packing is one of
        'contig', 'strided' or 'follow'.  There is one (access, packing) tuple
        for each dimension.

        the access specifiers determine whether the array data contains
        pointers that need to be dereferenced along that axis when
        retrieving/setting:

        'direct' -- No pointers stored in this dimension.
        'ptr' -- Pointer stored in this dimension.
        'full' -- Check along this dimension, don't assume either.

        the packing specifiers specify how the array elements are layed-out
        in memory.

        'contig' -- The data are contiguous in memory along this dimension.
                At most one dimension may be specified as 'contig'.
        'strided' -- The data aren't contiguous along this dimenison.
        'follow' -- Used for C/Fortran contiguous arrays, a 'follow' dimension
            has its stride automatically computed from extents of the other
            dimensions to ensure C or Fortran memory layout.

        C-contiguous memory has 'direct' as the access spec, 'contig' as the
        *last* axis' packing spec and 'follow' for all other packing specs.

        Fortran-contiguous memory has 'direct' as the access spec, 'contig' as
        the *first* axis' packing spec and 'follow' for all other packing
        specs.
        """
        from . import Buffer, MemoryView

        self.dtype = base_dtype
        self.axes = axes
        self.ndim = len(axes)
        self.flags = MemoryView.get_buf_flags(self.axes)

        self.is_c_contig, self.is_f_contig = MemoryView.is_cf_contig(self.axes)
        assert not (self.is_c_contig and self.is_f_contig)

        self.mode = MemoryView.get_mode(axes)
        self.writable_needed = False

        if not self.dtype.is_fused:
            self.dtype_name = Buffer.mangle_dtype_name(self.dtype)

    def __hash__(self):
        return hash(self.__class__) ^ hash(self.dtype) ^ hash(tuple(self.axes))

    def __eq__(self, other):
        if isinstance(other, BaseType):
            return self.same_as_resolved_type(other)
        else:
            return False

    def same_as_resolved_type(self, other_type):
        return ((other_type.is_memoryviewslice and
            self.writable_needed == other_type.writable_needed and
            self.dtype.same_as(other_type.dtype) and
            self.axes == other_type.axes) or
            other_type is error_type)

    def needs_nonecheck(self):
        return True

    def is_complete(self):
        # incomplete since the underlying struct doesn't have a cython.memoryview object.
        return 0

    def declaration_code(self, entity_code,
            for_display = 0, dll_linkage = None, pyrex = 0):
        # XXX: we put these guards in for now...
        assert not pyrex
        assert not dll_linkage
        from . import MemoryView
        return self.base_declaration_code(
                MemoryView.memviewslice_cname,
                entity_code)

    def attributes_known(self):
        if self.scope is None:
            from . import Symtab

            self.scope = scope = Symtab.CClassScope(
                    'mvs_class_'+self.specialization_suffix(),
                    None,
                    visibility='extern')

            scope.parent_type = self
            scope.directives = {}

            scope.declare_var('_data', c_char_ptr_type, None,
                              cname='data', is_cdef=1)

        return True

    def declare_attribute(self, attribute, env, pos):
        from . import MemoryView, Options

        scope = self.scope

        if attribute == 'shape':
            scope.declare_var('shape',
                    c_array_type(c_py_ssize_t_type,
                                 Options.buffer_max_dims),
                    pos,
                    cname='shape',
                    is_cdef=1)

        elif attribute == 'strides':
            scope.declare_var('strides',
                    c_array_type(c_py_ssize_t_type,
                                 Options.buffer_max_dims),
                    pos,
                    cname='strides',
                    is_cdef=1)

        elif attribute == 'suboffsets':
            scope.declare_var('suboffsets',
                    c_array_type(c_py_ssize_t_type,
                                 Options.buffer_max_dims),
                    pos,
                    cname='suboffsets',
                    is_cdef=1)

        elif attribute in ("copy", "copy_fortran"):
            ndim = len(self.axes)

            follow_dim = [('direct', 'follow')]
            contig_dim = [('direct', 'contig')]
            to_axes_c = follow_dim * (ndim - 1) + contig_dim
            to_axes_f = contig_dim + follow_dim * (ndim -1)

            to_memview_c = MemoryViewSliceType(self.dtype, to_axes_c)
            to_memview_f = MemoryViewSliceType(self.dtype, to_axes_f)

            for to_memview, cython_name in [(to_memview_c, "copy"),
                                            (to_memview_f, "copy_fortran")]:
                copy_func_type = CFuncType(
                    to_memview,
                    [CFuncTypeArg("memviewslice", self, None)])
                copy_cname = MemoryView.copy_c_or_fortran_cname(to_memview)

                entry = scope.declare_cfunction(
                    cython_name,
                    copy_func_type, pos=pos, defining=1,
                    cname=copy_cname)

                utility = MemoryView.get_copy_new_utility(pos, self, to_memview)
                env.use_utility_code(utility)

            MemoryView.use_cython_array_utility_code(env)

        elif attribute in ("is_c_contig", "is_f_contig"):
            # is_c_contig and is_f_contig functions
            for (c_or_f, cython_name) in (('C', 'is_c_contig'), ('F', 'is_f_contig')):

                is_contig_name = MemoryView.get_is_contig_func_name(c_or_f, self.ndim)

                cfunctype = CFuncType(
                        return_type=c_bint_type,
                        args=[CFuncTypeArg("memviewslice", self, None)],
                        exception_value="-1",
                )

                entry = scope.declare_cfunction(cython_name,
                            cfunctype,
                            pos=pos,
                            defining=1,
                            cname=is_contig_name)

                entry.utility_code_definition = MemoryView.get_is_contig_utility(c_or_f, self.ndim)

        return True

    def get_entry(self, node, cname=None, type=None):
        from . import MemoryView, Symtab

        if cname is None:
            assert node.is_simple() or node.is_temp or node.is_elemental
            cname = node.result()

        if type is None:
            type = node.type

        entry = Symtab.Entry(cname, cname, type, node.pos)
        return MemoryView.MemoryViewSliceBufferEntry(entry)

    def conforms_to(self, dst, broadcast=False, copying=False):
        """
        Returns True if src conforms to dst, False otherwise.

        If conformable, the types are the same, the ndims are equal, and each axis spec is conformable.

        Any packing/access spec is conformable to itself.

        'direct' and 'ptr' are conformable to 'full'.
        'contig' and 'follow' are conformable to 'strided'.
        Any other combo is not conformable.
        """
        from . import MemoryView

        src = self

        if self.writable_needed and not dst.writable_needed:
            return False

        src_dtype, dst_dtype = src.dtype, dst.dtype
        if dst_dtype.is_const and not src_dtype.is_const:
            dst_dtype = dst_dtype.const_base_type

        if src_dtype != dst_dtype:
            return False

        if src.ndim != dst.ndim:
            if broadcast:
                src, dst = MemoryView.broadcast_types(src, dst)
            else:
                return False

        for src_spec, dst_spec in zip(src.axes, dst.axes):
            src_access, src_packing = src_spec
            dst_access, dst_packing = dst_spec
            if src_access != dst_access and dst_access != 'full':
                return False
            if src_packing != dst_packing and dst_packing != 'strided' and not copying:
                return False

        return True

    def valid_dtype(self, dtype, i=0):
        """
        Return whether type dtype can be used as the base type of a
        memoryview slice.

        We support structs, numeric types and objects
        """
        if dtype.is_complex and dtype.real_type.is_int:
            return False

        if dtype.is_struct and dtype.kind == 'struct':
            for member in dtype.scope.var_entries:
                if not self.valid_dtype(member.type):
                    return False

            return True

        return (
            dtype.is_error or
            # Pointers are not valid (yet)
            # (dtype.is_ptr and valid_memslice_dtype(dtype.base_type)) or
            (dtype.is_array and i < 8 and self.valid_dtype(dtype.base_type, i + 1)) or
            dtype.is_numeric or
            dtype.is_pyobject or
            dtype.is_fused or  # accept this as it will be replaced by specializations later
            (dtype.is_typedef and self.valid_dtype(dtype.typedef_base_type))
        )

    def validate_memslice_dtype(self, pos):
        if not self.valid_dtype(self.dtype):
            error(pos, "Invalid base type for memoryview slice: %s" % self.dtype)

    def assert_direct_dims(self, pos):
        for access, packing in self.axes:
            if access != 'direct':
                error(pos, "All dimensions must be direct")
                return False
        return True

    def transpose(self, pos):
        if not self.assert_direct_dims(pos):
            return error_type
        return MemoryViewSliceType(self.dtype, self.axes[::-1])

    def specialization_name(self):
        return '%s_%s' % (
            super(MemoryViewSliceType,self).specialization_name(),
            self.specialization_suffix())

    def specialization_suffix(self):
        return "%s_%s" % (self.axes_to_name(), self.dtype_name)

    def can_coerce_to_pyobject(self, env):
        return True

    def can_coerce_from_pyobject(self, env):
        return True

    def check_for_null_code(self, cname):
        return cname + '.memview'

    def create_from_py_utility_code(self, env):
        from . import MemoryView, Buffer

        # We don't have 'code', so use a LazyUtilityCode with a callback.
        def lazy_utility_callback(code):
            context['dtype_typeinfo'] = Buffer.get_type_information_cname(code, self.dtype)
            return TempitaUtilityCode.load(
                "ObjectToMemviewSlice", "MemoryView_C.c", context=context)

        env.use_utility_code(MemoryView.memviewslice_init_code)
        env.use_utility_code(LazyUtilityCode(lazy_utility_callback))

        if self.is_c_contig:
            c_or_f_flag = "__Pyx_IS_C_CONTIG"
        elif self.is_f_contig:
            c_or_f_flag = "__Pyx_IS_F_CONTIG"
        else:
            c_or_f_flag = "0"

        suffix = self.specialization_suffix()
        funcname = "__Pyx_PyObject_to_MemoryviewSlice_" + suffix

        context = dict(
            MemoryView.context,
            buf_flag = self.flags,
            ndim = self.ndim,
            axes_specs = ', '.join(self.axes_to_code()),
            dtype_typedecl = self.dtype.empty_declaration_code(),
            struct_nesting_depth = self.dtype.struct_nesting_depth(),
            c_or_f_flag = c_or_f_flag,
            funcname = funcname,
        )

        self.from_py_function = funcname
        return True

    def from_py_call_code(self, source_code, result_code, error_pos, code,
                          from_py_function=None, error_condition=None):
        return self._assign_from_py_code(
            source_code, result_code, error_pos, code, from_py_function, error_condition,
            extra_args=['PyBUF_WRITABLE' if self.writable_needed else '0'])

    def create_to_py_utility_code(self, env):
        self._dtype_to_py_func, self._dtype_from_py_func = self.dtype_object_conversion_funcs(env)
        return True

    def to_py_call_code(self, source_code, result_code, result_type, to_py_function=None):
        assert self._dtype_to_py_func
        assert self._dtype_from_py_func

        to_py_func = "(PyObject *(*)(char *)) " + self._dtype_to_py_func
        from_py_func = "(int (*)(char *, PyObject *)) " + self._dtype_from_py_func

        tup = (result_code, source_code, self.ndim, to_py_func, from_py_func, self.dtype.is_pyobject)
        return "%s = __pyx_memoryview_fromslice(%s, %s, %s, %s, %d);" % tup

    def dtype_object_conversion_funcs(self, env):
        get_function = "__pyx_memview_get_%s" % self.dtype_name
        set_function = "__pyx_memview_set_%s" % self.dtype_name

        context = dict(
            get_function = get_function,
            set_function = set_function,
        )

        if self.dtype.is_pyobject:
            utility_name = "MemviewObjectToObject"
        else:
            to_py = self.dtype.create_to_py_utility_code(env)
            from_py = self.dtype.create_from_py_utility_code(env)
            if not (to_py or from_py):
                return "NULL", "NULL"

            if not self.dtype.to_py_function:
                get_function = "NULL"

            if not self.dtype.from_py_function:
                set_function = "NULL"

            utility_name = "MemviewDtypeToObject"
            error_condition = (self.dtype.error_condition('value') or
                               'PyErr_Occurred()')
            context.update(
                to_py_function = self.dtype.to_py_function,
                from_py_function = self.dtype.from_py_function,
                dtype = self.dtype.empty_declaration_code(),
                error_condition = error_condition,
            )

        utility = TempitaUtilityCode.load_cached(
            utility_name, "MemoryView_C.c", context=context)
        env.use_utility_code(utility)
        return get_function, set_function

    def axes_to_code(self):
        """Return a list of code constants for each axis"""
        from . import MemoryView
        d = MemoryView._spec_to_const
        return ["(%s | %s)" % (d[a], d[p]) for a, p in self.axes]

    def axes_to_name(self):
        """Return an abbreviated name for our axes"""
        from . import MemoryView
        d = MemoryView._spec_to_abbrev
        return "".join(["%s%s" % (d[a], d[p]) for a, p in self.axes])

    def error_condition(self, result_code):
        return "!%s.memview" % result_code

    def __str__(self):
        from . import MemoryView

        axes_code_list = []
        for idx, (access, packing) in enumerate(self.axes):
            flag = MemoryView.get_memoryview_flag(access, packing)
            if flag == "strided":
                axes_code_list.append(":")
            else:
                if flag == 'contiguous':
                    have_follow = [p for a, p in self.axes[idx - 1:idx + 2]
                                         if p == 'follow']
                    if have_follow or self.ndim == 1:
                        flag = '1'

                axes_code_list.append("::" + flag)

        if self.dtype.is_pyobject:
            dtype_name = self.dtype.name
        else:
            dtype_name = self.dtype

        return "%s[%s]" % (dtype_name, ", ".join(axes_code_list))

    def specialize(self, values):
        """This does not validate the base type!!"""
        dtype = self.dtype.specialize(values)
        if dtype is not self.dtype:
            return MemoryViewSliceType(dtype, self.axes)

        return self

    def cast_code(self, expr_code):
        return expr_code


class BufferType(BaseType):
    #
    #  Delegates most attribute lookups to the base type.
    #  (Anything not defined here or in the BaseType is delegated.)
    #
    # dtype            PyrexType
    # ndim             int
    # mode             str
    # negative_indices bool
    # cast             bool
    # is_buffer        bool
    # writable         bool

    is_buffer = 1
    writable = True

    subtypes = ['dtype']

    def __init__(self, base, dtype, ndim, mode, negative_indices, cast):
        self.base = base
        self.dtype = dtype
        self.ndim = ndim
        self.buffer_ptr_type = CPtrType(dtype)
        self.mode = mode
        self.negative_indices = negative_indices
        self.cast = cast
        self.is_numpy_buffer = self.base.name == "ndarray"

    def can_coerce_to_pyobject(self,env):
        return True

    def can_coerce_from_pyobject(self,env):
        return True

    def as_argument_type(self):
        return self

    def specialize(self, values):
        dtype = self.dtype.specialize(values)
        if dtype is not self.dtype:
            return BufferType(self.base, dtype, self.ndim, self.mode,
                              self.negative_indices, self.cast)
        return self

    def get_entry(self, node):
        from . import Buffer
        assert node.is_name
        return Buffer.BufferEntry(node.entry)

    def __getattr__(self, name):
        return getattr(self.base, name)

    def __repr__(self):
        return "<BufferType %r>" % self.base

    def __str__(self):
        # avoid ', ', as fused functions split the signature string on ', '
        cast_str = ''
        if self.cast:
            cast_str = ',cast=True'

        return "%s[%s,ndim=%d%s]" % (self.base, self.dtype, self.ndim,
                                      cast_str)

    def assignable_from(self, other_type):
        if other_type.is_buffer:
            return (self.same_as(other_type, compare_base=False) and
                    self.base.assignable_from(other_type.base))

        return self.base.assignable_from(other_type)

    def same_as(self, other_type, compare_base=True):
        if not other_type.is_buffer:
            return other_type.same_as(self.base)

        return (self.dtype.same_as(other_type.dtype) and
                self.ndim == other_type.ndim and
                self.mode == other_type.mode and
                self.cast == other_type.cast and
                (not compare_base or self.base.same_as(other_type.base)))


class PyObjectType(PyrexType):
    #
    #  Base class for all Python object types (reference-counted).
    #
    #  buffer_defaults  dict or None     Default options for bu

    name = "object"
    is_pyobject = 1
    default_value = "0"
    declaration_value = "0"
    buffer_defaults = None
    is_extern = False
    is_subclassed = False
    is_gc_simple = False

    def __str__(self):
        return "Python object"

    def __repr__(self):
        return "<PyObjectType>"

    def can_coerce_to_pyobject(self, env):
        return True

    def can_coerce_from_pyobject(self, env):
        return True

    def default_coerced_ctype(self):
        """The default C type that this Python type coerces to, or None."""
        return None

    def assignable_from(self, src_type):
        # except for pointers, conversion will be attempted
        return not src_type.is_ptr or src_type.is_string or src_type.is_pyunicode_ptr

    def declaration_code(self, entity_code,
            for_display = 0, dll_linkage = None, pyrex = 0):
        if pyrex or for_display:
            base_code = "object"
        else:
            base_code = public_decl("PyObject", dll_linkage)
            entity_code = "*%s" % entity_code
        return self.base_declaration_code(base_code, entity_code)

    def as_pyobject(self, cname):
        if (not self.is_complete()) or self.is_extension_type:
            return "(PyObject *)" + cname
        else:
            return cname

    def py_type_name(self):
        return "object"

    def __lt__(self, other):
        """
        Make sure we sort highest, as instance checking on py_type_name
        ('object') is always true
        """
        return False

    def global_init_code(self, entry, code):
        code.put_init_var_to_py_none(entry, nanny=False)

    def check_for_null_code(self, cname):
        return cname


builtin_types_that_cannot_create_refcycles = set([
    'bool', 'int', 'long', 'float', 'complex',
    'bytearray', 'bytes', 'unicode', 'str', 'basestring'
])


class BuiltinObjectType(PyObjectType):
    #  objstruct_cname  string           Name of PyObject struct

    is_builtin_type = 1
    has_attributes = 1
    base_type = None
    module_name = '__builtin__'
    require_exact = 1

    # fields that let it look like an extension type
    vtabslot_cname = None
    vtabstruct_cname = None
    vtabptr_cname = None
    typedef_flag = True
    is_external = True
    decl_type = 'PyObject'

    def __init__(self, name, cname, objstruct_cname=None):
        self.name = name
        self.cname = cname
        self.typeptr_cname = "(&%s)" % cname
        self.objstruct_cname = objstruct_cname
        self.is_gc_simple = name in builtin_types_that_cannot_create_refcycles
        if name == 'type':
            # Special case the type type, as many C API calls (and other
            # libraries) actually expect a PyTypeObject* for type arguments.
            self.decl_type = objstruct_cname
        if name == 'Exception':
            self.require_exact = 0

    def set_scope(self, scope):
        self.scope = scope
        if scope:
            scope.parent_type = self

    def __str__(self):
        return "%s object" % self.name

    def __repr__(self):
        return "<%s>"% self.cname

    def default_coerced_ctype(self):
        if self.name in ('bytes', 'bytearray'):
            return c_char_ptr_type
        elif self.name == 'bool':
            return c_bint_type
        elif self.name == 'float':
            return c_double_type
        return None

    def assignable_from(self, src_type):
        if isinstance(src_type, BuiltinObjectType):
            if self.name == 'basestring':
                return src_type.name in ('str', 'unicode', 'basestring')
            else:
                return src_type.name == self.name
        elif src_type.is_extension_type:
            # FIXME: This is an ugly special case that we currently
            # keep supporting.  It allows users to specify builtin
            # types as external extension types, while keeping them
            # compatible with the real builtin types.  We already
            # generate a warning for it.  Big TODO: remove!
            return (src_type.module_name == '__builtin__' and
                    src_type.name == self.name)
        else:
            return True

    def typeobj_is_available(self):
        return True

    def attributes_known(self):
        return True

    def subtype_of(self, type):
        return type.is_pyobject and type.assignable_from(self)

    def type_check_function(self, exact=True):
        type_name = self.name
        if type_name == 'str':
            type_check = 'PyString_Check'
        elif type_name == 'basestring':
            type_check = '__Pyx_PyBaseString_Check'
        elif type_name == 'Exception':
            type_check = '__Pyx_PyException_Check'
        elif type_name == 'bytearray':
            type_check = 'PyByteArray_Check'
        elif type_name == 'frozenset':
            type_check = 'PyFrozenSet_Check'
        else:
            type_check = 'Py%s_Check' % type_name.capitalize()
        if exact and type_name not in ('bool', 'slice', 'Exception'):
            type_check += 'Exact'
        return type_check

    def isinstance_code(self, arg):
        return '%s(%s)' % (self.type_check_function(exact=False), arg)

    def type_test_code(self, arg, notnone=False, exact=True):
        type_check = self.type_check_function(exact=exact)
        check = 'likely(%s(%s))' % (type_check, arg)
        if not notnone:
            check += '||((%s) == Py_None)' % arg
        if self.name == 'basestring':
            name = '(PY_MAJOR_VERSION < 3 ? "basestring" : "str")'
            space_for_name = 16
        else:
            name = '"%s"' % self.name
            # avoid wasting too much space but limit number of different format strings
            space_for_name = (len(self.name) // 16 + 1) * 16
        error = '(PyErr_Format(PyExc_TypeError, "Expected %%.%ds, got %%.200s", %s, Py_TYPE(%s)->tp_name), 0)' % (
            space_for_name, name, arg)
        return check + '||' + error

    def declaration_code(self, entity_code,
            for_display = 0, dll_linkage = None, pyrex = 0):
        if pyrex or for_display:
            base_code = self.name
        else:
            base_code = public_decl(self.decl_type, dll_linkage)
            entity_code = "*%s" % entity_code
        return self.base_declaration_code(base_code, entity_code)

    def as_pyobject(self, cname):
        if self.decl_type == 'PyObject':
            return cname
        else:
            return "(PyObject *)" + cname

    def cast_code(self, expr_code, to_object_struct = False):
        return "((%s*)%s)" % (
            to_object_struct and self.objstruct_cname or self.decl_type, # self.objstruct_cname may be None
            expr_code)

    def py_type_name(self):
        return self.name



class PyExtensionType(PyObjectType):
    #
    #  A Python extension type.
    #
    #  name             string
    #  scope            CClassScope      Attribute namespace
    #  visibility       string
    #  typedef_flag     boolean
    #  base_type        PyExtensionType or None
    #  module_name      string or None   Qualified name of defining module
    #  objstruct_cname  string           Name of PyObject struct
    #  objtypedef_cname string           Name of PyObject struct typedef
    #  typeobj_cname    string or None   C code fragment referring to type object
    #  typeptr_cname    string or None   Name of pointer to external type object
    #  vtabslot_cname   string           Name of C method table member
    #  vtabstruct_cname string           Name of C method table struct
    #  vtabptr_cname    string           Name of pointer to C method table
    #  vtable_cname     string           Name of C method table definition
    #  early_init       boolean          Whether to initialize early (as opposed to during module execution).
    #  defered_declarations [thunk]      Used to declare class hierarchies in order

    is_extension_type = 1
    has_attributes = 1
    early_init = 1

    objtypedef_cname = None

    def __init__(self, name, typedef_flag, base_type, is_external=0):
        self.name = name
        self.scope = None
        self.typedef_flag = typedef_flag
        if base_type is not None:
            base_type.is_subclassed = True
        self.base_type = base_type
        self.module_name = None
        self.objstruct_cname = None
        self.typeobj_cname = None
        self.typeptr_cname = None
        self.vtabslot_cname = None
        self.vtabstruct_cname = None
        self.vtabptr_cname = None
        self.vtable_cname = None
        self.is_external = is_external
        self.defered_declarations = []

    def set_scope(self, scope):
        self.scope = scope
        if scope:
            scope.parent_type = self

    def needs_nonecheck(self):
        return True

    def subtype_of_resolved_type(self, other_type):
        if other_type.is_extension_type or other_type.is_builtin_type:
            return self is other_type or (
                self.base_type and self.base_type.subtype_of(other_type))
        else:
            return other_type is py_object_type

    def typeobj_is_available(self):
        # Do we have a pointer to the type object?
        return self.typeptr_cname

    def typeobj_is_imported(self):
        # If we don't know the C name of the type object but we do
        # know which module it's defined in, it will be imported.
        return self.typeobj_cname is None and self.module_name is not None

    def assignable_from(self, src_type):
        if self == src_type:
            return True
        if isinstance(src_type, PyExtensionType):
            if src_type.base_type is not None:
                return self.assignable_from(src_type.base_type)
        if isinstance(src_type, BuiltinObjectType):
            # FIXME: This is an ugly special case that we currently
            # keep supporting.  It allows users to specify builtin
            # types as external extension types, while keeping them
            # compatible with the real builtin types.  We already
            # generate a warning for it.  Big TODO: remove!
            return (self.module_name == '__builtin__' and
                    self.name == src_type.name)
        return False

    def declaration_code(self, entity_code,
            for_display = 0, dll_linkage = None, pyrex = 0, deref = 0):
        if pyrex or for_display:
            base_code = self.name
        else:
            if self.typedef_flag:
                objstruct = self.objstruct_cname
            else:
                objstruct = "struct %s" % self.objstruct_cname
            base_code = public_decl(objstruct, dll_linkage)
            if deref:
                assert not entity_code
            else:
                entity_code = "*%s" % entity_code
        return self.base_declaration_code(base_code, entity_code)

    def type_test_code(self, py_arg, notnone=False):

        none_check = "((%s) == Py_None)" % py_arg
        type_check = "likely(__Pyx_TypeTest(%s, %s))" % (
            py_arg, self.typeptr_cname)
        if notnone:
            return type_check
        else:
            return "likely(%s || %s)" % (none_check, type_check)

    def attributes_known(self):
        return self.scope is not None

    def __str__(self):
        return self.name

    def __repr__(self):
        return "<PyExtensionType %s%s>" % (self.scope.class_name,
            ("", " typedef")[self.typedef_flag])

    def py_type_name(self):
        if not self.module_name:
            return self.name

        return "__import__(%r, None, None, ['']).%s" % (self.module_name,
                                                        self.name)

class CType(PyrexType):
    #
    #  Base class for all C types (non-reference-counted).
    #
    #  to_py_function     string     C function for converting to Python object
    #  from_py_function   string     C function for constructing from Python object
    #

    to_py_function = None
    from_py_function = None
    exception_value = None
    exception_check = 1

    def create_to_py_utility_code(self, env):
        return self.to_py_function is not None

    def create_from_py_utility_code(self, env):
        return self.from_py_function is not None

    def can_coerce_to_pyobject(self, env):
        return self.create_to_py_utility_code(env)

    def can_coerce_from_pyobject(self, env):
        return self.create_from_py_utility_code(env)

    def error_condition(self, result_code):
        conds = []
        if self.is_string or self.is_pyunicode_ptr:
            conds.append("(!%s)" % result_code)
        elif self.exception_value is not None:
            conds.append("(%s == (%s)%s)" % (result_code, self.sign_and_name(), self.exception_value))
        if self.exception_check:
            conds.append("PyErr_Occurred()")
        if len(conds) > 0:
            return " && ".join(conds)
        else:
            return 0

    def to_py_call_code(self, source_code, result_code, result_type, to_py_function=None):
        func = self.to_py_function if to_py_function is None else to_py_function
        assert func
        if self.is_string or self.is_cpp_string:
            if result_type.is_builtin_type:
                result_type_name = result_type.name
                if result_type_name in ('bytes', 'str', 'unicode'):
                    func = func.replace("Object", result_type_name.title(), 1)
                elif result_type_name == 'bytearray':
                    func = func.replace("Object", "ByteArray", 1)
        return '%s = %s(%s)' % (
            result_code,
            func,
            source_code or 'NULL')

    def from_py_call_code(self, source_code, result_code, error_pos, code,
                          from_py_function=None, error_condition=None):
        return self._assign_from_py_code(
            source_code, result_code, error_pos, code, from_py_function, error_condition)



class PythranExpr(CType):
    # Pythran object of a given type

    to_py_function = "__Pyx_pythran_to_python"
    is_pythran_expr = True
    writable = True
    has_attributes = 1

    def __init__(self, pythran_type, org_buffer=None):
        self.org_buffer = org_buffer
        self.pythran_type = pythran_type
        self.name = self.pythran_type
        self.cname = self.pythran_type
        self.from_py_function = "from_python<%s>" % (self.pythran_type)
        self.scope = None

    def declaration_code(self, entity_code, for_display=0, dll_linkage=None, pyrex=0):
        assert not pyrex
        return "%s %s" % (self.cname, entity_code)

    def attributes_known(self):
        if self.scope is None:
            from . import Symtab
            # FIXME: fake C scope, might be better represented by a struct or C++ class scope
            self.scope = scope = Symtab.CClassScope('', None, visibility="extern")
            scope.parent_type = self
            scope.directives = {}
            scope.declare_var("shape", CPtrType(c_long_type), None, cname="_shape", is_cdef=True)
            scope.declare_var("ndim", c_long_type, None, cname="value", is_cdef=True)

        return True

    def __eq__(self, other):
        return isinstance(other, PythranExpr) and self.pythran_type == other.pythran_type

    def __ne__(self, other):
        return not (isinstance(other, PythranExpr) and self.pythran_type == other.pythran_type)

    def __hash__(self):
        return hash(self.pythran_type)


class CConstType(BaseType):

    is_const = 1

    def __init__(self, const_base_type):
        self.const_base_type = const_base_type
        if const_base_type.has_attributes and const_base_type.scope is not None:
            from . import Symtab
            self.scope = Symtab.CConstScope(const_base_type.scope)

    def __repr__(self):
        return "<CConstType %s>" % repr(self.const_base_type)

    def __str__(self):
        return self.declaration_code("", for_display=1)

    def declaration_code(self, entity_code,
            for_display = 0, dll_linkage = None, pyrex = 0):
        if for_display or pyrex:
            return "const " + self.const_base_type.declaration_code(entity_code, for_display, dll_linkage, pyrex)
        else:
            return self.const_base_type.declaration_code("const %s" % entity_code, for_display, dll_linkage, pyrex)

    def specialize(self, values):
        base_type = self.const_base_type.specialize(values)
        if base_type == self.const_base_type:
            return self
        else:
            return CConstType(base_type)

    def deduce_template_params(self, actual):
        return self.const_base_type.deduce_template_params(actual)

    def can_coerce_to_pyobject(self, env):
        return self.const_base_type.can_coerce_to_pyobject(env)

    def can_coerce_from_pyobject(self, env):
        return self.const_base_type.can_coerce_from_pyobject(env)

    def create_to_py_utility_code(self, env):
        if self.const_base_type.create_to_py_utility_code(env):
            self.to_py_function = self.const_base_type.to_py_function
            return True

    def __getattr__(self, name):
        return getattr(self.const_base_type, name)


class FusedType(CType):
    """
    Represents a Fused Type. All it needs to do is keep track of the types
    it aggregates, as it will be replaced with its specific version wherever
    needed.

    See http://wiki.cython.org/enhancements/fusedtypes

    types           [PyrexType]             is the list of types to be fused
    name            str                     the name of the ctypedef
    """

    is_fused = 1
    exception_check = 0

    def __init__(self, types, name=None):
        # Use list rather than set to preserve order (list should be short).
        flattened_types = []
        for t in types:
            if t.is_fused:
                # recursively merge in subtypes
                for subtype in t.types:
                    if subtype not in flattened_types:
                        flattened_types.append(subtype)
            elif t not in flattened_types:
                flattened_types.append(t)
        self.types = flattened_types
        self.name = name

    def declaration_code(self, entity_code, for_display = 0,
                         dll_linkage = None, pyrex = 0):
        if pyrex or for_display:
            return self.name

        raise Exception("This may never happen, please report a bug")

    def __repr__(self):
        return 'FusedType(name=%r)' % self.name

    def specialize(self, values):
        return values[self]

    def get_fused_types(self, result=None, seen=None):
        if result is None:
            return [self]

        if self not in seen:
            result.append(self)
            seen.add(self)


class CVoidType(CType):
    #
    #   C "void" type
    #

    is_void = 1
    to_py_function = "__Pyx_void_to_None"

    def __repr__(self):
        return "<CVoidType>"

    def declaration_code(self, entity_code,
            for_display = 0, dll_linkage = None, pyrex = 0):
        if pyrex or for_display:
            base_code = "void"
        else:
            base_code = public_decl("void", dll_linkage)
        return self.base_declaration_code(base_code, entity_code)

    def is_complete(self):
        return 0

class InvisibleVoidType(CVoidType):
    #
    #   For use with C++ constructors and destructors return types.
    #   Acts like void, but does not print out a declaration.
    #
    def declaration_code(self, entity_code,
            for_display = 0, dll_linkage = None, pyrex = 0):
        if pyrex or for_display:
            base_code = "[void]"
        else:
            base_code = public_decl("", dll_linkage)
        return self.base_declaration_code(base_code, entity_code)


class CNumericType(CType):
    #
    #   Base class for all C numeric types.
    #
    #   rank      integer     Relative size
    #   signed    integer     0 = unsigned, 1 = unspecified, 2 = explicitly signed
    #

    is_numeric = 1
    default_value = "0"
    has_attributes = True
    scope = None

    sign_words = ("unsigned ", "", "signed ")

    def __init__(self, rank, signed = 1):
        self.rank = rank
        if rank > 0 and signed == SIGNED:
            # Signed is meaningless for anything but char, and complicates
            # type promotion.
            signed = 1
        self.signed = signed

    def sign_and_name(self):
        s = self.sign_words[self.signed]
        n = rank_to_type_name[self.rank]
        return s + n

    def __repr__(self):
        return "<CNumericType %s>" % self.sign_and_name()

    def declaration_code(self, entity_code,
            for_display = 0, dll_linkage = None, pyrex = 0):
        type_name = self.sign_and_name()
        if pyrex or for_display:
            base_code = type_name.replace('PY_LONG_LONG', 'long long')
        else:
            base_code = public_decl(type_name, dll_linkage)
        return self.base_declaration_code(base_code, entity_code)

    def attributes_known(self):
        if self.scope is None:
            from . import Symtab
            self.scope = scope = Symtab.CClassScope(
                    '',
                    None,
                    visibility="extern")
            scope.parent_type = self
            scope.directives = {}
            scope.declare_cfunction(
                    "conjugate",
                    CFuncType(self, [CFuncTypeArg("self", self, None)], nogil=True),
                    pos=None,
                    defining=1,
                    cname=" ")
        return True

    def __lt__(self, other):
        """Sort based on rank, preferring signed over unsigned"""
        if other.is_numeric:
            return self.rank > other.rank and self.signed >= other.signed

        # Prefer numeric types over others
        return True

    def py_type_name(self):
        if self.rank <= 4:
            return "(int, long)"
        return "float"


class ForbidUseClass:
    def __repr__(self):
        raise RuntimeError()
    def __str__(self):
        raise RuntimeError()
ForbidUse = ForbidUseClass()


class CIntLike(object):
    """Mixin for shared behaviour of C integers and enums.
    """
    to_py_function = None
    from_py_function = None
    to_pyunicode_utility = None
    default_format_spec = 'd'

    def can_coerce_to_pyobject(self, env):
        return True

    def can_coerce_from_pyobject(self, env):
        return True

    def create_to_py_utility_code(self, env):
        if type(self).to_py_function is None:
            self.to_py_function = "__Pyx_PyInt_From_" + self.specialization_name()
            env.use_utility_code(TempitaUtilityCode.load_cached(
                "CIntToPy", "TypeConversion.c",
                context={"TYPE": self.empty_declaration_code(),
                         "TO_PY_FUNCTION": self.to_py_function}))
        return True

    def create_from_py_utility_code(self, env):
        if type(self).from_py_function is None:
            self.from_py_function = "__Pyx_PyInt_As_" + self.specialization_name()
            env.use_utility_code(TempitaUtilityCode.load_cached(
                "CIntFromPy", "TypeConversion.c",
                context={"TYPE": self.empty_declaration_code(),
                         "FROM_PY_FUNCTION": self.from_py_function}))
        return True

    @staticmethod
    def _parse_format(format_spec):
        padding = ' '
        if not format_spec:
            return ('d', 0, padding)
        format_type = format_spec[-1]
        if format_type in ('o', 'd', 'x', 'X'):
            prefix = format_spec[:-1]
        elif format_type.isdigit():
            format_type = 'd'
            prefix = format_spec
        else:
            return (None, 0, padding)
        if not prefix:
            return (format_type, 0, padding)
        if prefix[0] == '-':
            prefix = prefix[1:]
        if prefix and prefix[0] == '0':
            padding = '0'
            prefix = prefix.lstrip('0')
        if prefix.isdigit():
            return (format_type, int(prefix), padding)
        return (None, 0, padding)

    def can_coerce_to_pystring(self, env, format_spec=None):
        format_type, width, padding = self._parse_format(format_spec)
        return format_type is not None and width <= 2**30

    def convert_to_pystring(self, cvalue, code, format_spec=None):
        if self.to_pyunicode_utility is None:
            utility_code_name = "__Pyx_PyUnicode_From_" + self.specialization_name()
            to_pyunicode_utility = TempitaUtilityCode.load_cached(
                "CIntToPyUnicode", "TypeConversion.c",
                context={"TYPE": self.empty_declaration_code(),
                         "TO_PY_FUNCTION": utility_code_name})
            self.to_pyunicode_utility = (utility_code_name, to_pyunicode_utility)
        else:
            utility_code_name, to_pyunicode_utility = self.to_pyunicode_utility
        code.globalstate.use_utility_code(to_pyunicode_utility)
        format_type, width, padding_char = self._parse_format(format_spec)
        return "%s(%s, %d, '%s', '%s')" % (utility_code_name, cvalue, width, padding_char, format_type)


class CIntType(CIntLike, CNumericType):

    is_int = 1
    typedef_flag = 0
    exception_value = -1

    def get_to_py_type_conversion(self):
        if self.rank < list(rank_to_type_name).index('int'):
            # This assumes sizeof(short) < sizeof(int)
            return "PyInt_FromLong"
        else:
            # Py{Int|Long}_From[Unsigned]Long[Long]
            Prefix = "Int"
            SignWord = ""
            TypeName = "Long"
            if not self.signed:
                Prefix = "Long"
                SignWord = "Unsigned"
            if self.rank >= list(rank_to_type_name).index('PY_LONG_LONG'):
                Prefix = "Long"
                TypeName = "LongLong"
            return "Py%s_From%s%s" % (Prefix, SignWord, TypeName)

    def assignable_from_resolved_type(self, src_type):
        return src_type.is_int or src_type.is_enum or src_type is error_type

    def invalid_value(self):
        if rank_to_type_name[int(self.rank)] == 'char':
            return "'?'"
        else:
            # We do not really know the size of the type, so return
            # a 32-bit literal and rely on casting to final type. It will
            # be negative for signed ints, which is good.
            return "0xbad0bad0"

    def overflow_check_binop(self, binop, env, const_rhs=False):
        env.use_utility_code(UtilityCode.load("Common", "Overflow.c"))
        type = self.empty_declaration_code()
        name = self.specialization_name()
        if binop == "lshift":
            env.use_utility_code(TempitaUtilityCode.load_cached(
                "LeftShift", "Overflow.c",
                context={'TYPE': type, 'NAME': name, 'SIGNED': self.signed}))
        else:
            if const_rhs:
                binop += "_const"
            if type in ('int', 'long', 'long long'):
                env.use_utility_code(TempitaUtilityCode.load_cached(
                    "BaseCaseSigned", "Overflow.c",
                    context={'INT': type, 'NAME': name}))
            elif type in ('unsigned int', 'unsigned long', 'unsigned long long'):
                env.use_utility_code(TempitaUtilityCode.load_cached(
                    "BaseCaseUnsigned", "Overflow.c",
                    context={'UINT': type, 'NAME': name}))
            elif self.rank <= 1:
                # sizeof(short) < sizeof(int)
                return "__Pyx_%s_%s_no_overflow" % (binop, name)
            else:
                _load_overflow_base(env)
                env.use_utility_code(TempitaUtilityCode.load_cached(
                    "SizeCheck", "Overflow.c",
                    context={'TYPE': type, 'NAME': name}))
                env.use_utility_code(TempitaUtilityCode.load_cached(
                    "Binop", "Overflow.c",
                    context={'TYPE': type, 'NAME': name, 'BINOP': binop}))
        return "__Pyx_%s_%s_checking_overflow" % (binop, name)


def _load_overflow_base(env):
    env.use_utility_code(UtilityCode.load("Common", "Overflow.c"))
    for type in ('int', 'long', 'long long'):
        env.use_utility_code(TempitaUtilityCode.load_cached(
            "BaseCaseSigned", "Overflow.c",
            context={'INT': type, 'NAME': type.replace(' ', '_')}))
    for type in ('unsigned int', 'unsigned long', 'unsigned long long'):
        env.use_utility_code(TempitaUtilityCode.load_cached(
            "BaseCaseUnsigned", "Overflow.c",
            context={'UINT': type, 'NAME': type.replace(' ', '_')}))


class CAnonEnumType(CIntType):

    is_enum = 1

    def sign_and_name(self):
        return 'int'


class CReturnCodeType(CIntType):

    to_py_function = "__Pyx_Owned_Py_None"

    is_returncode = True
    exception_check = False
    default_format_spec = ''

    def can_coerce_to_pystring(self, env, format_spec=None):
        return not format_spec

    def convert_to_pystring(self, cvalue, code, format_spec=None):
        return "__Pyx_NewRef(%s)" % code.globalstate.get_py_string_const(StringEncoding.EncodedString("None")).cname


class CBIntType(CIntType):

    to_py_function = "__Pyx_PyBool_FromLong"
    from_py_function = "__Pyx_PyObject_IsTrue"
    exception_check = 1  # for C++ bool
    default_format_spec = ''

    def can_coerce_to_pystring(self, env, format_spec=None):
        return not format_spec or super(CBIntType, self).can_coerce_to_pystring(env, format_spec)

    def convert_to_pystring(self, cvalue, code, format_spec=None):
        if format_spec:
            return super(CBIntType, self).convert_to_pystring(cvalue, code, format_spec)
        # NOTE: no caching here as the string constant cnames depend on the current module
        utility_code_name = "__Pyx_PyUnicode_FromBInt_" + self.specialization_name()
        to_pyunicode_utility = TempitaUtilityCode.load_cached(
            "CBIntToPyUnicode", "TypeConversion.c", context={
                "TRUE_CONST":  code.globalstate.get_py_string_const(StringEncoding.EncodedString("True")).cname,
                "FALSE_CONST": code.globalstate.get_py_string_const(StringEncoding.EncodedString("False")).cname,
                "TO_PY_FUNCTION": utility_code_name,
            })
        code.globalstate.use_utility_code(to_pyunicode_utility)
        return "%s(%s)" % (utility_code_name, cvalue)

    def declaration_code(self, entity_code,
            for_display = 0, dll_linkage = None, pyrex = 0):
        if for_display:
            base_code = 'bool'
        elif pyrex:
            base_code = 'bint'
        else:
            base_code = public_decl('int', dll_linkage)
        return self.base_declaration_code(base_code, entity_code)

    def __repr__(self):
        return "<CNumericType bint>"

    def __str__(self):
        return 'bint'

    def py_type_name(self):
        return "bool"


class CPyUCS4IntType(CIntType):
    # Py_UCS4

    is_unicode_char = True

    # Py_UCS4 coerces from and to single character unicode strings (or
    # at most two characters on 16bit Unicode builds), but we also
    # allow Python integers as input.  The value range for Py_UCS4
    # is 0..1114111, which is checked when converting from an integer
    # value.

    to_py_function = "PyUnicode_FromOrdinal"
    from_py_function = "__Pyx_PyObject_AsPy_UCS4"

    def can_coerce_to_pystring(self, env, format_spec=None):
        return False  # does the right thing anyway

    def create_from_py_utility_code(self, env):
        env.use_utility_code(UtilityCode.load_cached("ObjectAsUCS4", "TypeConversion.c"))
        return True

    def sign_and_name(self):
        return "Py_UCS4"


class CPyUnicodeIntType(CIntType):
    # Py_UNICODE

    is_unicode_char = True

    # Py_UNICODE coerces from and to single character unicode strings,
    # but we also allow Python integers as input.  The value range for
    # Py_UNICODE is 0..1114111, which is checked when converting from
    # an integer value.

    to_py_function = "PyUnicode_FromOrdinal"
    from_py_function = "__Pyx_PyObject_AsPy_UNICODE"

    def can_coerce_to_pystring(self, env, format_spec=None):
        return False  # does the right thing anyway

    def create_from_py_utility_code(self, env):
        env.use_utility_code(UtilityCode.load_cached("ObjectAsPyUnicode", "TypeConversion.c"))
        return True

    def sign_and_name(self):
        return "Py_UNICODE"


class CPyHashTType(CIntType):

    to_py_function = "__Pyx_PyInt_FromHash_t"
    from_py_function = "__Pyx_PyInt_AsHash_t"

    def sign_and_name(self):
        return "Py_hash_t"

class CPySSizeTType(CIntType):

    to_py_function = "PyInt_FromSsize_t"
    from_py_function = "__Pyx_PyIndex_AsSsize_t"

    def sign_and_name(self):
        return "Py_ssize_t"

class CSSizeTType(CIntType):

    to_py_function = "PyInt_FromSsize_t"
    from_py_function = "PyInt_AsSsize_t"

    def sign_and_name(self):
        return "Py_ssize_t"

class CSizeTType(CIntType):

    to_py_function = "__Pyx_PyInt_FromSize_t"

    def sign_and_name(self):
        return "size_t"

class CPtrdiffTType(CIntType):

    def sign_and_name(self):
        return "ptrdiff_t"


class CFloatType(CNumericType):

    is_float = 1
    to_py_function = "PyFloat_FromDouble"
    from_py_function = "__pyx_PyFloat_AsDouble"

    exception_value = -1

    def __init__(self, rank, math_h_modifier = ''):
        CNumericType.__init__(self, rank, 1)
        self.math_h_modifier = math_h_modifier
        if rank == RANK_FLOAT:
            self.from_py_function = "__pyx_PyFloat_AsFloat"

    def assignable_from_resolved_type(self, src_type):
        return (src_type.is_numeric and not src_type.is_complex) or src_type is error_type

    def invalid_value(self):
        return Naming.PYX_NAN

class CComplexType(CNumericType):

    is_complex = 1
    to_py_function = "__pyx_PyComplex_FromComplex"
    has_attributes = 1
    scope = None

    def __init__(self, real_type):
        while real_type.is_typedef and not real_type.typedef_is_external:
            real_type = real_type.typedef_base_type
        self.funcsuffix = "_%s" % real_type.specialization_name()
        if real_type.is_float:
            self.math_h_modifier = real_type.math_h_modifier
        else:
            self.math_h_modifier = "_UNUSED"

        self.real_type = real_type
        CNumericType.__init__(self, real_type.rank + 0.5, real_type.signed)
        self.binops = {}
        self.from_parts = "%s_from_parts" % self.specialization_name()
        self.default_value = "%s(0, 0)" % self.from_parts

    def __eq__(self, other):
        if isinstance(self, CComplexType) and isinstance(other, CComplexType):
            return self.real_type == other.real_type
        else:
            return False

    def __ne__(self, other):
        if isinstance(self, CComplexType) and isinstance(other, CComplexType):
            return self.real_type != other.real_type
        else:
            return True

    def __lt__(self, other):
        if isinstance(self, CComplexType) and isinstance(other, CComplexType):
            return self.real_type < other.real_type
        else:
            # this is arbitrary, but it makes sure we always have
            # *some* kind of order
            return False

    def __hash__(self):
        return ~hash(self.real_type)

    def declaration_code(self, entity_code,
            for_display = 0, dll_linkage = None, pyrex = 0):
        if pyrex or for_display:
            real_code = self.real_type.declaration_code("", for_display, dll_linkage, pyrex)
            base_code = "%s complex" % real_code
        else:
            base_code = public_decl(self.sign_and_name(), dll_linkage)
        return self.base_declaration_code(base_code, entity_code)

    def sign_and_name(self):
        real_type_name = self.real_type.specialization_name()
        real_type_name = real_type_name.replace('long__double','long_double')
        real_type_name = real_type_name.replace('PY_LONG_LONG','long_long')
        return Naming.type_prefix + real_type_name + "_complex"

    def assignable_from(self, src_type):
        # Temporary hack/feature disabling, see #441
        if (not src_type.is_complex and src_type.is_numeric and src_type.is_typedef
            and src_type.typedef_is_external):
             return False
        elif src_type.is_pyobject:
            return True
        else:
            return super(CComplexType, self).assignable_from(src_type)

    def assignable_from_resolved_type(self, src_type):
        return (src_type.is_complex and self.real_type.assignable_from_resolved_type(src_type.real_type)
                    or src_type.is_numeric and self.real_type.assignable_from_resolved_type(src_type)
                    or src_type is error_type)

    def attributes_known(self):
        if self.scope is None:
            from . import Symtab
            self.scope = scope = Symtab.CClassScope(
                    '',
                    None,
                    visibility="extern")
            scope.parent_type = self
            scope.directives = {}
            scope.declare_var("real", self.real_type, None, cname="real", is_cdef=True)
            scope.declare_var("imag", self.real_type, None, cname="imag", is_cdef=True)
            scope.declare_cfunction(
                    "conjugate",
                    CFuncType(self, [CFuncTypeArg("self", self, None)], nogil=True),
                    pos=None,
                    defining=1,
                    cname="__Pyx_c_conj%s" % self.funcsuffix)

        return True

    def _utility_code_context(self):
        return {
            'type': self.empty_declaration_code(),
            'type_name': self.specialization_name(),
            'real_type': self.real_type.empty_declaration_code(),
            'func_suffix': self.funcsuffix,
            'm': self.math_h_modifier,
            'is_float': int(self.real_type.is_float)
        }

    def create_declaration_utility_code(self, env):
        # This must always be run, because a single CComplexType instance can be shared
        # across multiple compilations (the one created in the module scope)
        env.use_utility_code(UtilityCode.load_cached('Header', 'Complex.c'))
        env.use_utility_code(UtilityCode.load_cached('RealImag', 'Complex.c'))
        env.use_utility_code(TempitaUtilityCode.load_cached(
            'Declarations', 'Complex.c', self._utility_code_context()))
        env.use_utility_code(TempitaUtilityCode.load_cached(
            'Arithmetic', 'Complex.c', self._utility_code_context()))
        return True

    def can_coerce_to_pyobject(self, env):
        return True

    def can_coerce_from_pyobject(self, env):
        return True

    def create_to_py_utility_code(self, env):
        env.use_utility_code(UtilityCode.load_cached('ToPy', 'Complex.c'))
        return True

    def create_from_py_utility_code(self, env):
        env.use_utility_code(TempitaUtilityCode.load_cached(
            'FromPy', 'Complex.c', self._utility_code_context()))
        self.from_py_function = "__Pyx_PyComplex_As_" + self.specialization_name()
        return True

    def lookup_op(self, nargs, op):
        try:
            return self.binops[nargs, op]
        except KeyError:
            pass
        try:
            op_name = complex_ops[nargs, op]
            self.binops[nargs, op] = func_name = "__Pyx_c_%s%s" % (op_name, self.funcsuffix)
            return func_name
        except KeyError:
            return None

    def unary_op(self, op):
        return self.lookup_op(1, op)

    def binary_op(self, op):
        return self.lookup_op(2, op)

    def py_type_name(self):
        return "complex"

    def cast_code(self, expr_code):
        return expr_code

complex_ops = {
    (1, '-'): 'neg',
    (1, 'zero'): 'is_zero',
    (2, '+'): 'sum',
    (2, '-'): 'diff',
    (2, '*'): 'prod',
    (2, '/'): 'quot',
    (2, '**'): 'pow',
    (2, '=='): 'eq',
}


class CPyTSSTType(CType):
    #
    #   PEP-539 "Py_tss_t" type
    #

    declaration_value = "Py_tss_NEEDS_INIT"

    def __repr__(self):
        return "<Py_tss_t>"

    def declaration_code(self, entity_code,
                         for_display=0, dll_linkage=None, pyrex=0):
        if pyrex or for_display:
            base_code = "Py_tss_t"
        else:
            base_code = public_decl("Py_tss_t", dll_linkage)
        return self.base_declaration_code(base_code, entity_code)


class CPointerBaseType(CType):
    # common base type for pointer/array types
    #
    #  base_type     CType              Reference type

    subtypes = ['base_type']

    def __init__(self, base_type):
        self.base_type = base_type
        if base_type.is_const:
            base_type = base_type.const_base_type
        for char_type in (c_char_type, c_uchar_type, c_schar_type):
            if base_type.same_as(char_type):
                self.is_string = 1
                break
        else:
            if base_type.same_as(c_py_unicode_type):
                self.is_pyunicode_ptr = 1

        if self.is_string and not base_type.is_error:
            if base_type.signed == 2:
                self.to_py_function = "__Pyx_PyObject_FromCString"
                if self.is_ptr:
                    self.from_py_function = "__Pyx_PyObject_As%sSString"
            elif base_type.signed:
                self.to_py_function = "__Pyx_PyObject_FromString"
                if self.is_ptr:
                    self.from_py_function = "__Pyx_PyObject_As%sString"
            else:
                self.to_py_function = "__Pyx_PyObject_FromCString"
                if self.is_ptr:
                    self.from_py_function = "__Pyx_PyObject_As%sUString"
            if self.is_ptr:
                self.from_py_function %= '' if self.base_type.is_const else 'Writable'
            self.exception_value = "NULL"
        elif self.is_pyunicode_ptr and not base_type.is_error:
            self.to_py_function = "__Pyx_PyUnicode_FromUnicode"
            if self.is_ptr:
                self.from_py_function = "__Pyx_PyUnicode_AsUnicode"
            self.exception_value = "NULL"

    def py_type_name(self):
        if self.is_string:
            return "bytes"
        elif self.is_pyunicode_ptr:
            return "unicode"
        else:
            return super(CPointerBaseType, self).py_type_name()

    def literal_code(self, value):
        if self.is_string:
            assert isinstance(value, str)
            return '"%s"' % StringEncoding.escape_byte_string(value)


class CArrayType(CPointerBaseType):
    #  base_type     CType              Element type
    #  size          integer or None    Number of elements

    is_array = 1
    to_tuple_function = None

    def __init__(self, base_type, size):
        super(CArrayType, self).__init__(base_type)
        self.size = size

    def __eq__(self, other):
        if isinstance(other, CType) and other.is_array and self.size == other.size:
            return self.base_type.same_as(other.base_type)
        return False

    def __hash__(self):
        return hash(self.base_type) + 28 # arbitrarily chosen offset

    def __repr__(self):
        return "<CArrayType %s %s>" % (self.size, repr(self.base_type))

    def same_as_resolved_type(self, other_type):
        return ((other_type.is_array and
            self.base_type.same_as(other_type.base_type))
                or other_type is error_type)

    def assignable_from_resolved_type(self, src_type):
        # C arrays are assigned by value, either Python containers or C arrays/pointers
        if src_type.is_pyobject:
            return True
        if src_type.is_ptr or src_type.is_array:
            return self.base_type.assignable_from(src_type.base_type)
        return False

    def element_ptr_type(self):
        return c_ptr_type(self.base_type)

    def declaration_code(self, entity_code,
            for_display = 0, dll_linkage = None, pyrex = 0):
        if self.size is not None:
            dimension_code = self.size
        else:
            dimension_code = ""
        if entity_code.startswith("*"):
            entity_code = "(%s)" % entity_code
        return self.base_type.declaration_code(
            "%s[%s]" % (entity_code, dimension_code),
            for_display, dll_linkage, pyrex)

    def as_argument_type(self):
        return c_ptr_type(self.base_type)

    def is_complete(self):
        return self.size is not None

    def specialize(self, values):
        base_type = self.base_type.specialize(values)
        if base_type == self.base_type:
            return self
        else:
            return CArrayType(base_type, self.size)

    def deduce_template_params(self, actual):
        if isinstance(actual, CArrayType):
            return self.base_type.deduce_template_params(actual.base_type)
        else:
            return {}

    def can_coerce_to_pyobject(self, env):
        return self.base_type.can_coerce_to_pyobject(env)

    def can_coerce_from_pyobject(self, env):
        return self.base_type.can_coerce_from_pyobject(env)

    def create_to_py_utility_code(self, env):
        if self.to_py_function is not None:
            return self.to_py_function
        if not self.base_type.create_to_py_utility_code(env):
            return False

        safe_typename = self.base_type.specialization_name()
        to_py_function = "__Pyx_carray_to_py_%s" % safe_typename
        to_tuple_function = "__Pyx_carray_to_tuple_%s" % safe_typename

        from .UtilityCode import CythonUtilityCode
        context = {
            'cname': to_py_function,
            'to_tuple_cname': to_tuple_function,
            'base_type': self.base_type,
        }
        env.use_utility_code(CythonUtilityCode.load(
            "carray.to_py", "CConvert.pyx",
            outer_module_scope=env.global_scope(),  # need access to types declared in module
            context=context, compiler_directives=dict(env.global_scope().directives)))
        self.to_tuple_function = to_tuple_function
        self.to_py_function = to_py_function
        return True

    def to_py_call_code(self, source_code, result_code, result_type, to_py_function=None):
        func = self.to_py_function if to_py_function is None else to_py_function
        if self.is_string or self.is_pyunicode_ptr:
            return '%s = %s(%s)' % (
                result_code,
                func,
                source_code)
        target_is_tuple = result_type.is_builtin_type and result_type.name == 'tuple'
        return '%s = %s(%s, %s)' % (
            result_code,
            self.to_tuple_function if target_is_tuple else func,
            source_code,
            self.size)

    def create_from_py_utility_code(self, env):
        if self.from_py_function is not None:
            return self.from_py_function
        if not self.base_type.create_from_py_utility_code(env):
            return False

        from_py_function = "__Pyx_carray_from_py_%s" % self.base_type.specialization_name()

        from .UtilityCode import CythonUtilityCode
        context = {
            'cname': from_py_function,
            'base_type': self.base_type,
        }
        env.use_utility_code(CythonUtilityCode.load(
            "carray.from_py", "CConvert.pyx",
            outer_module_scope=env.global_scope(),  # need access to types declared in module
            context=context, compiler_directives=dict(env.global_scope().directives)))
        self.from_py_function = from_py_function
        return True

    def from_py_call_code(self, source_code, result_code, error_pos, code,
                          from_py_function=None, error_condition=None):
        assert not error_condition
        call_code = "%s(%s, %s, %s)" % (
            from_py_function or self.from_py_function,
            source_code, result_code, self.size)
        return code.error_goto_if_neg(call_code, error_pos)


class CPtrType(CPointerBaseType):
    #  base_type     CType              Reference type

    is_ptr = 1
    default_value = "0"

    def __hash__(self):
        return hash(self.base_type) + 27 # arbitrarily chosen offset

    def __eq__(self, other):
        if isinstance(other, CType) and other.is_ptr:
            return self.base_type.same_as(other.base_type)
        return False

    def __ne__(self, other):
        return not (self == other)

    def __repr__(self):
        return "<CPtrType %s>" % repr(self.base_type)

    def same_as_resolved_type(self, other_type):
        return ((other_type.is_ptr and
            self.base_type.same_as(other_type.base_type))
                or other_type is error_type)

    def declaration_code(self, entity_code,
            for_display = 0, dll_linkage = None, pyrex = 0):
        #print "CPtrType.declaration_code: pointer to", self.base_type ###
        return self.base_type.declaration_code(
            "*%s" % entity_code,
            for_display, dll_linkage, pyrex)

    def assignable_from_resolved_type(self, other_type):
        if other_type is error_type:
            return 1
        if other_type.is_null_ptr:
            return 1
        if self.base_type.is_const:
            self = CPtrType(self.base_type.const_base_type)
        if self.base_type.is_cfunction:
            if other_type.is_ptr:
                other_type = other_type.base_type.resolve()
            if other_type.is_cfunction:
                return self.base_type.pointer_assignable_from_resolved_type(other_type)
            else:
                return 0
        if (self.base_type.is_cpp_class and other_type.is_ptr
                and other_type.base_type.is_cpp_class and other_type.base_type.is_subclass(self.base_type)):
            return 1
        if other_type.is_array or other_type.is_ptr:
            return self.base_type.is_void or self.base_type.same_as(other_type.base_type)
        return 0

    def specialize(self, values):
        base_type = self.base_type.specialize(values)
        if base_type == self.base_type:
            return self
        else:
            return CPtrType(base_type)

    def deduce_template_params(self, actual):
        if isinstance(actual, CPtrType):
            return self.base_type.deduce_template_params(actual.base_type)
        else:
            return {}

    def invalid_value(self):
        return "1"

    def find_cpp_operation_type(self, operator, operand_type=None):
        if self.base_type.is_cpp_class:
            return self.base_type.find_cpp_operation_type(operator, operand_type)
        return None


class CNullPtrType(CPtrType):

    is_null_ptr = 1


class CReferenceType(BaseType):

    is_reference = 1
    is_fake_reference = 0

    def __init__(self, base_type):
        self.ref_base_type = base_type

    def __repr__(self):
        return "<CReferenceType %s>" % repr(self.ref_base_type)

    def __str__(self):
        return "%s &" % self.ref_base_type

    def declaration_code(self, entity_code,
            for_display = 0, dll_linkage = None, pyrex = 0):
        #print "CReferenceType.declaration_code: pointer to", self.base_type ###
        return self.ref_base_type.declaration_code(
            "&%s" % entity_code,
            for_display, dll_linkage, pyrex)

    def specialize(self, values):
        base_type = self.ref_base_type.specialize(values)
        if base_type == self.ref_base_type:
            return self
        else:
            return type(self)(base_type)

    def deduce_template_params(self, actual):
        return self.ref_base_type.deduce_template_params(actual)

    def __getattr__(self, name):
        return getattr(self.ref_base_type, name)


class CFakeReferenceType(CReferenceType):

    is_fake_reference = 1

    def __repr__(self):
        return "<CFakeReferenceType %s>" % repr(self.ref_base_type)

    def __str__(self):
        return "%s [&]" % self.ref_base_type

    def declaration_code(self, entity_code,
            for_display = 0, dll_linkage = None, pyrex = 0):
        #print "CReferenceType.declaration_code: pointer to", self.base_type ###
        return "__Pyx_FakeReference<%s> %s" % (self.ref_base_type.empty_declaration_code(), entity_code)


class CFuncType(CType):
    #  return_type      CType
    #  args             [CFuncTypeArg]
    #  has_varargs      boolean
    #  exception_value  string
    #  exception_check  boolean    True if PyErr_Occurred check needed
    #  calling_convention  string  Function calling convention
    #  nogil            boolean    Can be called without gil
    #  with_gil         boolean    Acquire gil around function body
    #  templates        [string] or None
    #  cached_specialized_types [CFuncType]   cached specialized versions of the CFuncType if defined in a pxd
    #  from_fused       boolean    Indicates whether this is a specialized
    #                              C function
    #  is_strict_signature boolean  function refuses to accept coerced arguments
    #                               (used for optimisation overrides)
    #  is_const_method  boolean
    #  is_static_method boolean

    is_cfunction = 1
    original_sig = None
    cached_specialized_types = None
    from_fused = False
    is_const_method = False

    subtypes = ['return_type', 'args']

    def __init__(self, return_type, args, has_varargs = 0,
            exception_value = None, exception_check = 0, calling_convention = "",
            nogil = 0, with_gil = 0, is_overridable = 0, optional_arg_count = 0,
            is_const_method = False, is_static_method=False,
            templates = None, is_strict_signature = False):
        self.return_type = return_type
        self.args = args
        self.has_varargs = has_varargs
        self.optional_arg_count = optional_arg_count
        self.exception_value = exception_value
        self.exception_check = exception_check
        self.calling_convention = calling_convention
        self.nogil = nogil
        self.with_gil = with_gil
        self.is_overridable = is_overridable
        self.is_const_method = is_const_method
        self.is_static_method = is_static_method
        self.templates = templates
        self.is_strict_signature = is_strict_signature

    def __repr__(self):
        arg_reprs = list(map(repr, self.args))
        if self.has_varargs:
            arg_reprs.append("...")
        if self.exception_value:
            except_clause = " %r" % self.exception_value
        else:
            except_clause = ""
        if self.exception_check:
            except_clause += "?"
        return "<CFuncType %s %s[%s]%s>" % (
            repr(self.return_type),
            self.calling_convention_prefix(),
            ",".join(arg_reprs),
            except_clause)

    def with_with_gil(self, with_gil):
        if with_gil == self.with_gil:
            return self
        else:
            return CFuncType(
                self.return_type, self.args, self.has_varargs,
                self.exception_value, self.exception_check,
                self.calling_convention, self.nogil,
                with_gil,
                self.is_overridable, self.optional_arg_count,
                self.is_const_method, self.is_static_method,
                self.templates, self.is_strict_signature)

    def calling_convention_prefix(self):
        cc = self.calling_convention
        if cc:
            return cc + " "
        else:
            return ""

    def as_argument_type(self):
        return c_ptr_type(self)

    def same_c_signature_as(self, other_type, as_cmethod = 0):
        return self.same_c_signature_as_resolved_type(
            other_type.resolve(), as_cmethod)

    def same_c_signature_as_resolved_type(self, other_type, as_cmethod=False, as_pxd_definition=False,
                                          exact_semantics=True):
        # If 'exact_semantics' is false, allow any equivalent C signatures
        # if the Cython semantics are compatible, i.e. the same or wider for 'other_type'.

        #print "CFuncType.same_c_signature_as_resolved_type:", \
        #    self, other_type, "as_cmethod =", as_cmethod ###
        if other_type is error_type:
            return 1
        if not other_type.is_cfunction:
            return 0
        if self.is_overridable != other_type.is_overridable:
            return 0
        nargs = len(self.args)
        if nargs != len(other_type.args):
            return 0
        # When comparing C method signatures, the first argument
        # is exempt from compatibility checking (the proper check
        # is performed elsewhere).
        for i in range(as_cmethod, nargs):
            if not self.args[i].type.same_as(other_type.args[i].type):
                return 0
        if self.has_varargs != other_type.has_varargs:
            return 0
        if self.optional_arg_count != other_type.optional_arg_count:
            return 0
        if as_pxd_definition:
            # A narrowing of the return type declared in the pxd is allowed.
            if not self.return_type.subtype_of_resolved_type(other_type.return_type):
                return 0
        else:
            if not self.return_type.same_as(other_type.return_type):
                return 0
        if not self.same_calling_convention_as(other_type):
            return 0
        if exact_semantics:
            if self.exception_check != other_type.exception_check:
                return 0
            if not self._same_exception_value(other_type.exception_value):
                return 0
        elif not self._is_exception_compatible_with(other_type):
            return 0
        return 1

    def _same_exception_value(self, other_exc_value):
        if self.exception_value == other_exc_value:
            return 1
        if self.exception_check != '+':
            return 0
        if not self.exception_value or not other_exc_value:
            return 0
        if self.exception_value.type != other_exc_value.type:
            return 0
        if self.exception_value.entry and other_exc_value.entry:
            if self.exception_value.entry.cname != other_exc_value.entry.cname:
                return 0
        if self.exception_value.name != other_exc_value.name:
            return 0
        return 1

    def compatible_signature_with(self, other_type, as_cmethod = 0):
        return self.compatible_signature_with_resolved_type(other_type.resolve(), as_cmethod)

    def compatible_signature_with_resolved_type(self, other_type, as_cmethod):
        #print "CFuncType.same_c_signature_as_resolved_type:", \
        #    self, other_type, "as_cmethod =", as_cmethod ###
        if other_type is error_type:
            return 1
        if not other_type.is_cfunction:
            return 0
        if not self.is_overridable and other_type.is_overridable:
            return 0
        nargs = len(self.args)
        if nargs - self.optional_arg_count != len(other_type.args) - other_type.optional_arg_count:
            return 0
        if self.optional_arg_count < other_type.optional_arg_count:
            return 0
        # When comparing C method signatures, the first argument
        # is exempt from compatibility checking (the proper check
        # is performed elsewhere).
        for i in range(as_cmethod, len(other_type.args)):
            if not self.args[i].type.same_as(
                other_type.args[i].type):
                    return 0
        if self.has_varargs != other_type.has_varargs:
            return 0
        if not self.return_type.subtype_of_resolved_type(other_type.return_type):
            return 0
        if not self.same_calling_convention_as(other_type):
            return 0
        if self.nogil != other_type.nogil:
            return 0
        if not self._is_exception_compatible_with(other_type):
            return 0
        self.original_sig = other_type.original_sig or other_type
        return 1

    def _is_exception_compatible_with(self, other_type):
        # narrower exception checks are ok, but prevent mismatches
        if self.exception_check == '+' and other_type.exception_check != '+':
            # must catch C++ exceptions if we raise them
            return 0
        if not other_type.exception_check or other_type.exception_value is not None:
            # if other does not *always* check exceptions, self must comply
            if not self._same_exception_value(other_type.exception_value):
                return 0
            if self.exception_check and self.exception_check != other_type.exception_check:
                # a redundant exception check doesn't make functions incompatible, but a missing one does
                return 0
        return 1

    def narrower_c_signature_than(self, other_type, as_cmethod = 0):
        return self.narrower_c_signature_than_resolved_type(other_type.resolve(), as_cmethod)

    def narrower_c_signature_than_resolved_type(self, other_type, as_cmethod):
        if other_type is error_type:
            return 1
        if not other_type.is_cfunction:
            return 0
        nargs = len(self.args)
        if nargs != len(other_type.args):
            return 0
        for i in range(as_cmethod, nargs):
            if not self.args[i].type.subtype_of_resolved_type(other_type.args[i].type):
                return 0
            else:
                self.args[i].needs_type_test = other_type.args[i].needs_type_test \
                        or not self.args[i].type.same_as(other_type.args[i].type)
        if self.has_varargs != other_type.has_varargs:
            return 0
        if self.optional_arg_count != other_type.optional_arg_count:
            return 0
        if not self.return_type.subtype_of_resolved_type(other_type.return_type):
            return 0
        if not self.exception_check and other_type.exception_check:
            # a redundant exception check doesn't make functions incompatible, but a missing one does
            return 0
        if not self._same_exception_value(other_type.exception_value):
            return 0
        return 1

    def same_calling_convention_as(self, other):
        ## XXX Under discussion ...
        ## callspec_words = ("__stdcall", "__cdecl", "__fastcall")
        ## cs1 = self.calling_convention
        ## cs2 = other.calling_convention
        ## if (cs1 in callspec_words or
        ##     cs2 in callspec_words):
        ##     return cs1 == cs2
        ## else:
        ##     return True
        sc1 = self.calling_convention == '__stdcall'
        sc2 = other.calling_convention == '__stdcall'
        return sc1 == sc2

    def same_as_resolved_type(self, other_type, as_cmethod=False):
        return self.same_c_signature_as_resolved_type(other_type, as_cmethod=as_cmethod) \
            and self.nogil == other_type.nogil

    def pointer_assignable_from_resolved_type(self, rhs_type):
        # Accept compatible exception/nogil declarations for the RHS.
        if rhs_type is error_type:
            return 1
        if not rhs_type.is_cfunction:
            return 0
        return rhs_type.same_c_signature_as_resolved_type(self, exact_semantics=False) \
            and not (self.nogil and not rhs_type.nogil)

    def declaration_code(self, entity_code,
                         for_display = 0, dll_linkage = None, pyrex = 0,
                         with_calling_convention = 1):
        arg_decl_list = []
        for arg in self.args[:len(self.args)-self.optional_arg_count]:
            arg_decl_list.append(
                arg.type.declaration_code("", for_display, pyrex = pyrex))
        if self.is_overridable:
            arg_decl_list.append("int %s" % Naming.skip_dispatch_cname)
        if self.optional_arg_count:
            arg_decl_list.append(self.op_arg_struct.declaration_code(Naming.optional_args_cname))
        if self.has_varargs:
            arg_decl_list.append("...")
        arg_decl_code = ", ".join(arg_decl_list)
        if not arg_decl_code and not pyrex:
            arg_decl_code = "void"
        trailer = ""
        if (pyrex or for_display) and not self.return_type.is_pyobject:
            if self.exception_value and self.exception_check:
                trailer = " except? %s" % self.exception_value
            elif self.exception_value:
                trailer = " except %s" % self.exception_value
            elif self.exception_check == '+':
                trailer = " except +"
            elif self.exception_check and for_display:
                # not spelled out by default, unless for human eyes
                trailer = " except *"
            if self.nogil:
                trailer += " nogil"
        if not with_calling_convention:
            cc = ''
        else:
            cc = self.calling_convention_prefix()
            if (not entity_code and cc) or entity_code.startswith("*"):
                entity_code = "(%s%s)" % (cc, entity_code)
                cc = ""
        if self.is_const_method:
            trailer += " const"
        return self.return_type.declaration_code(
            "%s%s(%s)%s" % (cc, entity_code, arg_decl_code, trailer),
            for_display, dll_linkage, pyrex)

    def function_header_code(self, func_name, arg_code):
        if self.is_const_method:
            trailer = " const"
        else:
            trailer = ""
        return "%s%s(%s)%s" % (self.calling_convention_prefix(),
            func_name, arg_code, trailer)

    def signature_string(self):
        s = self.empty_declaration_code()
        return s

    def signature_cast_string(self):
        s = self.declaration_code("(*)", with_calling_convention=False)
        return '(%s)' % s

    def specialize(self, values):
        result = CFuncType(self.return_type.specialize(values),
                           [arg.specialize(values) for arg in self.args],
                           has_varargs = self.has_varargs,
                           exception_value = self.exception_value,
                           exception_check = self.exception_check,
                           calling_convention = self.calling_convention,
                           nogil = self.nogil,
                           with_gil = self.with_gil,
                           is_overridable = self.is_overridable,
                           optional_arg_count = self.optional_arg_count,
                           is_const_method = self.is_const_method,
                           is_static_method = self.is_static_method,
                           templates = self.templates)

        result.from_fused = self.is_fused
        return result

    def opt_arg_cname(self, arg_name):
        return self.op_arg_struct.base_type.scope.lookup(arg_name).cname

    # Methods that deal with Fused Types
    # All but map_with_specific_entries should be called only on functions
    # with fused types (and not on their corresponding specific versions).

    def get_all_specialized_permutations(self, fused_types=None):
        """
        Permute all the types. For every specific instance of a fused type, we
        want all other specific instances of all other fused types.

        It returns an iterable of two-tuples of the cname that should prefix
        the cname of the function, and a dict mapping any fused types to their
        respective specific types.
        """
        assert self.is_fused

        if fused_types is None:
            fused_types = self.get_fused_types()

        return get_all_specialized_permutations(fused_types)

    def get_all_specialized_function_types(self):
        """
        Get all the specific function types of this one.
        """
        assert self.is_fused

        if self.entry.fused_cfunction:
            return [n.type for n in self.entry.fused_cfunction.nodes]
        elif self.cached_specialized_types is not None:
            return self.cached_specialized_types

        result = []
        permutations = self.get_all_specialized_permutations()

        new_cfunc_entries = []
        for cname, fused_to_specific in permutations:
            new_func_type = self.entry.type.specialize(fused_to_specific)

            if self.optional_arg_count:
                # Remember, this method is set by CFuncDeclaratorNode
                self.declare_opt_arg_struct(new_func_type, cname)

            new_entry = copy.deepcopy(self.entry)
            new_func_type.specialize_entry(new_entry, cname)

            new_entry.type = new_func_type
            new_func_type.entry = new_entry
            result.append(new_func_type)

            new_cfunc_entries.append(new_entry)

        cfunc_entries = self.entry.scope.cfunc_entries
        try:
            cindex = cfunc_entries.index(self.entry)
        except ValueError:
            cfunc_entries.extend(new_cfunc_entries)
        else:
            cfunc_entries[cindex:cindex+1] = new_cfunc_entries

        self.cached_specialized_types = result

        return result

    def get_fused_types(self, result=None, seen=None, subtypes=None):
        """Return fused types in the order they appear as parameter types"""
        return super(CFuncType, self).get_fused_types(result, seen,
                                                      subtypes=['args'])

    def specialize_entry(self, entry, cname):
        assert not self.is_fused
        specialize_entry(entry, cname)

    def can_coerce_to_pyobject(self, env):
        # duplicating the decisions from create_to_py_utility_code() here avoids writing out unused code
        if self.has_varargs or self.optional_arg_count:
            return False
        if self.to_py_function is not None:
            return self.to_py_function
        for arg in self.args:
            if not arg.type.is_pyobject and not arg.type.can_coerce_to_pyobject(env):
                return False
        if not self.return_type.is_pyobject and not self.return_type.can_coerce_to_pyobject(env):
            return False
        return True

    def create_to_py_utility_code(self, env):
        # FIXME: it seems we're trying to coerce in more cases than we should
        if self.to_py_function is not None:
            return self.to_py_function
        if not self.can_coerce_to_pyobject(env):
            return False
        from .UtilityCode import CythonUtilityCode
        safe_typename = re.sub('[^a-zA-Z0-9]', '__', self.declaration_code("", pyrex=1))
        to_py_function = "__Pyx_CFunc_%s_to_py" % safe_typename

        for arg in self.args:
            if not arg.type.is_pyobject and not arg.type.create_from_py_utility_code(env):
                return False
        if not self.return_type.is_pyobject and not self.return_type.create_to_py_utility_code(env):
            return False

        def declared_type(ctype):
            type_displayname = str(ctype.declaration_code("", for_display=True))
            if ctype.is_pyobject:
                arg_ctype = type_name = type_displayname
                if ctype.is_builtin_type:
                    arg_ctype = ctype.name
                elif not ctype.is_extension_type:
                    type_name = 'object'
                    type_displayname = None
                else:
                    type_displayname = repr(type_displayname)
            elif ctype is c_bint_type:
                type_name = arg_ctype = 'bint'
            else:
                type_name = arg_ctype = type_displayname
                if ctype is c_double_type:
                    type_displayname = 'float'
                else:
                    type_displayname = repr(type_displayname)
            return type_name, arg_ctype, type_displayname

        class Arg(object):
            def __init__(self, arg_name, arg_type):
                self.name = arg_name
                self.type = arg_type
                self.type_cname, self.ctype, self.type_displayname = declared_type(arg_type)

        if self.return_type.is_void:
            except_clause = 'except *'
        elif self.return_type.is_pyobject:
            except_clause = ''
        elif self.exception_value:
            except_clause = ('except? %s' if self.exception_check else 'except %s') % self.exception_value
        else:
            except_clause = 'except *'

        context = {
            'cname': to_py_function,
            'args': [Arg(arg.name or 'arg%s' % ix, arg.type) for ix, arg in enumerate(self.args)],
            'return_type': Arg('return', self.return_type),
            'except_clause': except_clause,
        }
        # FIXME: directives come from first defining environment and do not adapt for reuse
        env.use_utility_code(CythonUtilityCode.load(
            "cfunc.to_py", "CConvert.pyx",
            outer_module_scope=env.global_scope(),  # need access to types declared in module
            context=context, compiler_directives=dict(env.global_scope().directives)))
        self.to_py_function = to_py_function
        return True


def specialize_entry(entry, cname):
    """
    Specialize an entry of a copied fused function or method
    """
    entry.is_fused_specialized = True
    entry.name = get_fused_cname(cname, entry.name)

    if entry.is_cmethod:
        entry.cname = entry.name
        if entry.is_inherited:
            entry.cname = StringEncoding.EncodedString(
                    "%s.%s" % (Naming.obj_base_cname, entry.cname))
    else:
        entry.cname = get_fused_cname(cname, entry.cname)

    if entry.func_cname:
        entry.func_cname = get_fused_cname(cname, entry.func_cname)

def get_fused_cname(fused_cname, orig_cname):
    """
    Given the fused cname id and an original cname, return a specialized cname
    """
    assert fused_cname and orig_cname
    return StringEncoding.EncodedString('%s%s%s' % (Naming.fused_func_prefix,
                                                    fused_cname, orig_cname))

def unique(somelist):
    seen = set()
    result = []
    for obj in somelist:
        if obj not in seen:
            result.append(obj)
            seen.add(obj)

    return result

def get_all_specialized_permutations(fused_types):
    return _get_all_specialized_permutations(unique(fused_types))

def _get_all_specialized_permutations(fused_types, id="", f2s=()):
    fused_type, = fused_types[0].get_fused_types()
    result = []

    for newid, specific_type in enumerate(fused_type.types):
        # f2s = dict(f2s, **{ fused_type: specific_type })
        f2s = dict(f2s)
        f2s.update({ fused_type: specific_type })

        if id:
            cname = '%s_%s' % (id, newid)
        else:
            cname = str(newid)

        if len(fused_types) > 1:
            result.extend(_get_all_specialized_permutations(
                                            fused_types[1:], cname, f2s))
        else:
            result.append((cname, f2s))

    return result

def specialization_signature_string(fused_compound_type, fused_to_specific):
    """
    Return the signature for a specialization of a fused type. e.g.

        floating[:] ->
            'float' or 'double'

        cdef fused ft:
            float[:]
            double[:]

        ft ->
            'float[:]' or 'double[:]'

        integral func(floating) ->
            'int (*func)(float)' or ...
    """
    fused_types = fused_compound_type.get_fused_types()
    if len(fused_types) == 1:
        fused_type = fused_types[0]
    else:
        fused_type = fused_compound_type

    return fused_type.specialize(fused_to_specific).typeof_name()


def get_specialized_types(type):
    """
    Return a list of specialized types in their declared order.
    """
    assert type.is_fused

    if isinstance(type, FusedType):
        result = list(type.types)
        for specialized_type in result:
            specialized_type.specialization_string = specialized_type.typeof_name()
    else:
        result = []
        for cname, f2s in get_all_specialized_permutations(type.get_fused_types()):
            specialized_type = type.specialize(f2s)
            specialized_type.specialization_string = (
                            specialization_signature_string(type, f2s))
            result.append(specialized_type)

    return result


class CFuncTypeArg(BaseType):
    #  name       string
    #  cname      string
    #  type       PyrexType
    #  pos        source file position

    # FIXME: is this the right setup? should None be allowed here?
    not_none = False
    or_none = False
    accept_none = True
    accept_builtin_subtypes = False
    annotation = None

    subtypes = ['type']

    def __init__(self, name, type, pos, cname=None, annotation=None):
        self.name = name
        if cname is not None:
            self.cname = cname
        else:
            self.cname = Naming.var_prefix + name
        if annotation is not None:
            self.annotation = annotation
        self.type = type
        self.pos = pos
        self.needs_type_test = False # TODO: should these defaults be set in analyse_types()?

    def __repr__(self):
        return "%s:%s" % (self.name, repr(self.type))

    def declaration_code(self, for_display = 0):
        return self.type.declaration_code(self.cname, for_display)

    def specialize(self, values):
        return CFuncTypeArg(self.name, self.type.specialize(values), self.pos, self.cname)


class ToPyStructUtilityCode(object):

    requires = None

    def __init__(self, type, forward_decl, env):
        self.type = type
        self.header = "static PyObject* %s(%s)" % (type.to_py_function,
                                                   type.declaration_code('s'))
        self.forward_decl = forward_decl
        self.env = env

    def __eq__(self, other):
        return isinstance(other, ToPyStructUtilityCode) and self.header == other.header

    def __hash__(self):
        return hash(self.header)

    def get_tree(self, **kwargs):
        pass

    def put_code(self, output):
        code = output['utility_code_def']
        proto = output['utility_code_proto']

        code.putln("%s {" % self.header)
        code.putln("PyObject* res;")
        code.putln("PyObject* member;")
        code.putln("res = __Pyx_PyDict_NewPresized(%d); if (unlikely(!res)) return NULL;" %
                   len(self.type.scope.var_entries))
        for member in self.type.scope.var_entries:
            nameconst_cname = code.get_py_string_const(member.name, identifier=True)
            code.putln("%s; if (unlikely(!member)) goto bad;" % (
                member.type.to_py_call_code('s.%s' % member.cname, 'member', member.type)))
            code.putln("if (unlikely(PyDict_SetItem(res, %s, member) < 0)) goto bad;" % nameconst_cname)
            code.putln("Py_DECREF(member);")
        code.putln("return res;")
        code.putln("bad:")
        code.putln("Py_XDECREF(member);")
        code.putln("Py_DECREF(res);")
        code.putln("return NULL;")
        code.putln("}")

        # This is a bit of a hack, we need a forward declaration
        # due to the way things are ordered in the module...
        if self.forward_decl:
            proto.putln(self.type.empty_declaration_code() + ';')
        proto.putln(self.header + ";")

    def inject_tree_and_scope_into(self, module_node):
        pass


class CStructOrUnionType(CType):
    #  name          string
    #  cname         string
    #  kind          string              "struct" or "union"
    #  scope         StructOrUnionScope, or None if incomplete
    #  typedef_flag  boolean
    #  packed        boolean

    # entry          Entry

    is_struct_or_union = 1
    has_attributes = 1
    exception_check = True

    def __init__(self, name, kind, scope, typedef_flag, cname, packed=False):
        self.name = name
        self.cname = cname
        self.kind = kind
        self.scope = scope
        self.typedef_flag = typedef_flag
        self.is_struct = kind == 'struct'
        self.to_py_function = "%s_to_py_%s" % (
            Naming.convert_func_prefix, self.specialization_name())
        self.from_py_function = "%s_from_py_%s" % (
            Naming.convert_func_prefix, self.specialization_name())
        self.exception_check = True
        self._convert_to_py_code = None
        self._convert_from_py_code = None
        self.packed = packed

    def can_coerce_to_pyobject(self, env):
        if self._convert_to_py_code is False:
            return None  # tri-state-ish

        if env.outer_scope is None:
            return False

        if self._convert_to_py_code is None:
            is_union = not self.is_struct
            unsafe_union_types = set()
            safe_union_types = set()
            for member in self.scope.var_entries:
                member_type = member.type
                if not member_type.can_coerce_to_pyobject(env):
                    self.to_py_function = None
                    self._convert_to_py_code = False
                    return False
                if is_union:
                    if member_type.is_ptr or member_type.is_cpp_class:
                        unsafe_union_types.add(member_type)
                    else:
                        safe_union_types.add(member_type)

            if unsafe_union_types and (safe_union_types or len(unsafe_union_types) > 1):
                # unsafe mix of safe and unsafe to convert types
                self.from_py_function = None
                self._convert_from_py_code = False
                return False

        return True

    def create_to_py_utility_code(self, env):
        if not self.can_coerce_to_pyobject(env):
            return False

        if self._convert_to_py_code is None:
            for member in self.scope.var_entries:
                member.type.create_to_py_utility_code(env)
            forward_decl = self.entry.visibility != 'extern' and not self.typedef_flag
            self._convert_to_py_code = ToPyStructUtilityCode(self, forward_decl, env)

        env.use_utility_code(self._convert_to_py_code)
        return True

    def can_coerce_from_pyobject(self, env):
        if env.outer_scope is None or self._convert_from_py_code is False:
            return False
        for member in self.scope.var_entries:
            if not member.type.can_coerce_from_pyobject(env):
                return False
        return True

    def create_from_py_utility_code(self, env):
        if env.outer_scope is None:
            return False

        if self._convert_from_py_code is False:
            return None  # tri-state-ish

        if self._convert_from_py_code is None:
            if not self.scope.var_entries:
                # There are obviously missing fields; don't allow instantiation
                # where absolutely no content is provided.
                return False

            for member in self.scope.var_entries:
                if not member.type.create_from_py_utility_code(env):
                    self.from_py_function = None
                    self._convert_from_py_code = False
                    return False

            context = dict(
                struct_type=self,
                var_entries=self.scope.var_entries,
                funcname=self.from_py_function,
            )
            from .UtilityCode import CythonUtilityCode
            self._convert_from_py_code = CythonUtilityCode.load(
                "FromPyStructUtility" if self.is_struct else "FromPyUnionUtility",
                "CConvert.pyx",
                outer_module_scope=env.global_scope(),  # need access to types declared in module
                context=context)

        env.use_utility_code(self._convert_from_py_code)
        return True

    def __repr__(self):
        return "<CStructOrUnionType %s %s%s>" % (
            self.name, self.cname,
            ("", " typedef")[self.typedef_flag])

    def declaration_code(self, entity_code,
                         for_display=0, dll_linkage=None, pyrex=0):
        if pyrex or for_display:
            base_code = self.name
        else:
            if self.typedef_flag:
                base_code = self.cname
            else:
                base_code = "%s %s" % (self.kind, self.cname)
            base_code = public_decl(base_code, dll_linkage)
        return self.base_declaration_code(base_code, entity_code)

    def __eq__(self, other):
        try:
            return (isinstance(other, CStructOrUnionType) and
                    self.name == other.name)
        except AttributeError:
            return False

    def __lt__(self, other):
        try:
            return self.name < other.name
        except AttributeError:
            # this is arbitrary, but it makes sure we always have
            # *some* kind of order
            return False

    def __hash__(self):
        return hash(self.cname) ^ hash(self.kind)

    def is_complete(self):
        return self.scope is not None

    def attributes_known(self):
        return self.is_complete()

    def can_be_complex(self):
        # Does the struct consist of exactly two identical floats?
        fields = self.scope.var_entries
        if len(fields) != 2: return False
        a, b = fields
        return (a.type.is_float and b.type.is_float and
                a.type.empty_declaration_code() ==
                b.type.empty_declaration_code())

    def struct_nesting_depth(self):
        child_depths = [x.type.struct_nesting_depth()
                        for x in self.scope.var_entries]
        return max(child_depths) + 1

    def cast_code(self, expr_code):
        if self.is_struct:
            return expr_code
        return super(CStructOrUnionType, self).cast_code(expr_code)

cpp_string_conversions = ("std::string",)

builtin_cpp_conversions = {
    # type                element template params
    "std::pair":          2,
    "std::vector":        1,
    "std::list":          1,
    "std::set":           1,
    "std::unordered_set": 1,
    "std::map":           2,
    "std::unordered_map": 2,
    "std::complex":       1,
}

class CppClassType(CType):
    #  name          string
    #  cname         string
    #  scope         CppClassScope
    #  templates     [string] or None

    is_cpp_class = 1
    has_attributes = 1
    exception_check = True
    namespace = None

    # For struct-like declaration.
    kind = "struct"
    packed = False
    typedef_flag = False

    subtypes = ['templates']

    def __init__(self, name, scope, cname, base_classes, templates=None, template_type=None):
        self.name = name
        self.cname = cname
        self.scope = scope
        self.base_classes = base_classes
        self.operators = []
        self.templates = templates
        self.template_type = template_type
        self.num_optional_templates = sum(is_optional_template_param(T) for T in templates or ())
        if templates:
            self.specializations = {tuple(zip(templates, templates)): self}
        else:
            self.specializations = {}
        self.is_cpp_string = cname in cpp_string_conversions

    def use_conversion_utility(self, from_or_to):
        pass

    def maybe_unordered(self):
        if 'unordered' in self.cname:
            return 'unordered_'
        else:
            return ''

    def can_coerce_from_pyobject(self, env):
        if self.cname in builtin_cpp_conversions:
            template_count = builtin_cpp_conversions[self.cname]
            for ix, T in enumerate(self.templates or []):
                if ix >= template_count:
                    break
                if T.is_pyobject or not T.can_coerce_from_pyobject(env):
                    return False
            return True
        elif self.cname in cpp_string_conversions:
            return True
        return False

    def create_from_py_utility_code(self, env):
        if self.from_py_function is not None:
            return True
        if self.cname in builtin_cpp_conversions or self.cname in cpp_string_conversions:
            X = "XYZABC"
            tags = []
            context = {}
            for ix, T in enumerate(self.templates or []):
                if ix >= builtin_cpp_conversions[self.cname]:
                    break
                if T.is_pyobject or not T.create_from_py_utility_code(env):
                    return False
                tags.append(T.specialization_name())
                context[X[ix]] = T

            if self.cname in cpp_string_conversions:
                cls = 'string'
                tags = type_identifier(self),
            else:
                cls = self.cname[5:]
            cname = '__pyx_convert_%s_from_py_%s' % (cls, '__and_'.join(tags))
            context.update({
                'cname': cname,
                'maybe_unordered': self.maybe_unordered(),
                'type': self.cname,
            })
            from .UtilityCode import CythonUtilityCode
            env.use_utility_code(CythonUtilityCode.load(
                cls.replace('unordered_', '') + ".from_py", "CppConvert.pyx",
                context=context, compiler_directives=env.directives))
            self.from_py_function = cname
            return True

    def can_coerce_to_pyobject(self, env):
        if self.cname in builtin_cpp_conversions or self.cname in cpp_string_conversions:
            for ix, T in enumerate(self.templates or []):
                if ix >= builtin_cpp_conversions[self.cname]:
                    break
                if T.is_pyobject or not T.can_coerce_to_pyobject(env):
                    return False
            return True


    def create_to_py_utility_code(self, env):
        if self.to_py_function is not None:
            return True
        if self.cname in builtin_cpp_conversions or self.cname in cpp_string_conversions:
            X = "XYZABC"
            tags = []
            context = {}
            for ix, T in enumerate(self.templates or []):
                if ix >= builtin_cpp_conversions[self.cname]:
                    break
                if not T.create_to_py_utility_code(env):
                    return False
                tags.append(T.specialization_name())
                context[X[ix]] = T

            if self.cname in cpp_string_conversions:
                cls = 'string'
                prefix = 'PyObject_'  # gets specialised by explicit type casts in CoerceToPyTypeNode
                tags = type_identifier(self),
            else:
                cls = self.cname[5:]
                prefix = ''
            cname = "__pyx_convert_%s%s_to_py_%s" % (prefix, cls, "____".join(tags))
            context.update({
                'cname': cname,
                'maybe_unordered': self.maybe_unordered(),
                'type': self.cname,
            })
            from .UtilityCode import CythonUtilityCode
            env.use_utility_code(CythonUtilityCode.load(
                cls.replace('unordered_', '') + ".to_py", "CppConvert.pyx",
                context=context, compiler_directives=env.directives))
            self.to_py_function = cname
            return True

    def is_template_type(self):
        return self.templates is not None and self.template_type is None

    def get_fused_types(self, result=None, seen=None):
        if result is None:
            result = []
            seen = set()
        if self.namespace:
            self.namespace.get_fused_types(result, seen)
        if self.templates:
            for T in self.templates:
                T.get_fused_types(result, seen)
        return result

    def specialize_here(self, pos, template_values=None):
        if not self.is_template_type():
            error(pos, "'%s' type is not a template" % self)
            return error_type
        if len(self.templates) - self.num_optional_templates <= len(template_values) < len(self.templates):
            num_defaults = len(self.templates) - len(template_values)
            partial_specialization = self.declaration_code('', template_params=template_values)
            # Most of the time we don't need to declare anything typed to these
            # default template arguments, but when we do there's no way in C++
            # to reference this directly.  However, it is common convention to
            # provide a typedef in the template class that resolves to each
            # template type.  For now, allow the user to specify this name as
            # the template parameter.
            # TODO: Allow typedefs in cpp classes and search for it in this
            # classes scope as a concrete name we could use.
            template_values = template_values + [
                TemplatePlaceholderType(
                    "%s::%s" % (partial_specialization, param.name), True)
                for param in self.templates[-num_defaults:]]
        if len(self.templates) != len(template_values):
            error(pos, "%s templated type receives %d arguments, got %d" %
                  (self.name, len(self.templates), len(template_values)))
            return error_type
        has_object_template_param = False
        for value in template_values:
            if value.is_pyobject:
                has_object_template_param = True
                error(pos,
                      "Python object type '%s' cannot be used as a template argument" % value)
        if has_object_template_param:
            return error_type
        return self.specialize(dict(zip(self.templates, template_values)))

    def specialize(self, values):
        if not self.templates and not self.namespace:
            return self
        if self.templates is None:
            self.templates = []
        key = tuple(values.items())
        if key in self.specializations:
            return self.specializations[key]
        template_values = [t.specialize(values) for t in self.templates]
        specialized = self.specializations[key] = \
            CppClassType(self.name, None, self.cname, [], template_values, template_type=self)
        # Need to do these *after* self.specializations[key] is set
        # to avoid infinite recursion on circular references.
        specialized.base_classes = [b.specialize(values) for b in self.base_classes]
        if self.namespace is not None:
            specialized.namespace = self.namespace.specialize(values)
        specialized.scope = self.scope.specialize(values, specialized)
        if self.cname == 'std::vector':
          # vector<bool> is special cased in the C++ standard, and its
          # accessors do not necessarily return references to the underlying
          # elements (which may be bit-packed).
          # http://www.cplusplus.com/reference/vector/vector-bool/
          # Here we pretend that the various methods return bool values
          # (as the actual returned values are coercable to such, and
          # we don't support call expressions as lvalues).
          T = values.get(self.templates[0], None)
          if T and not T.is_fused and T.empty_declaration_code() == 'bool':
            for bit_ref_returner in ('at', 'back', 'front'):
              if bit_ref_returner in specialized.scope.entries:
                specialized.scope.entries[bit_ref_returner].type.return_type = T
        return specialized

    def deduce_template_params(self, actual):
        if actual.is_const:
            actual = actual.const_base_type
        if actual.is_reference:
            actual = actual.ref_base_type
        if self == actual:
            return {}
        elif actual.is_cpp_class:
            self_template_type = self
            while getattr(self_template_type, 'template_type', None):
                self_template_type = self_template_type.template_type
            def all_bases(cls):
                yield cls
                for parent in cls.base_classes:
                    for base in all_bases(parent):
                        yield base
            for actual_base in all_bases(actual):
                template_type = actual_base
                while getattr(template_type, 'template_type', None):
                    template_type = template_type.template_type
                    if (self_template_type.empty_declaration_code()
                            == template_type.empty_declaration_code()):
                        return reduce(
                            merge_template_deductions,
                            [formal_param.deduce_template_params(actual_param)
                             for (formal_param, actual_param)
                             in zip(self.templates, actual_base.templates)],
                            {})
        else:
            return {}

    def declaration_code(self, entity_code,
            for_display = 0, dll_linkage = None, pyrex = 0,
            template_params = None):
        if template_params is None:
            template_params = self.templates
        if self.templates:
            template_strings = [param.declaration_code('', for_display, None, pyrex)
                                for param in template_params
                                if not is_optional_template_param(param) and not param.is_fused]
            if for_display:
                brackets = "[%s]"
            else:
                brackets = "<%s> "
            templates = brackets % ",".join(template_strings)
        else:
            templates = ""
        if pyrex or for_display:
            base_code = "%s%s" % (self.name, templates)
        else:
            base_code = "%s%s" % (self.cname, templates)
            if self.namespace is not None:
                base_code = "%s::%s" % (self.namespace.empty_declaration_code(), base_code)
            base_code = public_decl(base_code, dll_linkage)
        return self.base_declaration_code(base_code, entity_code)

    def is_subclass(self, other_type):
        if self.same_as_resolved_type(other_type):
            return 1
        for base_class in self.base_classes:
            if base_class.is_subclass(other_type):
                return 1
        return 0

    def subclass_dist(self, super_type):
        if self.same_as_resolved_type(super_type):
            return 0
        elif not self.base_classes:
            return float('inf')
        else:
            return 1 + min(b.subclass_dist(super_type) for b in self.base_classes)

    def same_as_resolved_type(self, other_type):
        if other_type.is_cpp_class:
            if self == other_type:
                return 1
            # This messy logic is needed due to GH Issue #1852.
            elif (self.cname == other_type.cname and
                  (self.template_type and other_type.template_type
                   or self.templates
                   or other_type.templates)):
                if self.templates == other_type.templates:
                    return 1
                for t1, t2 in zip(self.templates, other_type.templates):
                    if is_optional_template_param(t1) and is_optional_template_param(t2):
                      break
                    if not t1.same_as_resolved_type(t2):
                        return 0
                return 1
        return 0

    def assignable_from_resolved_type(self, other_type):
        # TODO: handle operator=(...) here?
        if other_type is error_type:
            return True
        elif other_type.is_cpp_class:
            return other_type.is_subclass(self)
        elif other_type.is_string and self.cname in cpp_string_conversions:
            return True

    def attributes_known(self):
        return self.scope is not None

    def find_cpp_operation_type(self, operator, operand_type=None):
        operands = [self]
        if operand_type is not None:
            operands.append(operand_type)
        # pos == None => no errors
        operator_entry = self.scope.lookup_operator_for_types(None, operator, operands)
        if not operator_entry:
            return None
        func_type = operator_entry.type
        if func_type.is_ptr:
            func_type = func_type.base_type
        return func_type.return_type

    def check_nullary_constructor(self, pos, msg="stack allocated"):
        constructor = self.scope.lookup(u'<init>')
        if constructor is not None and best_match([], constructor.all_alternatives()) is None:
            error(pos, "C++ class must have a nullary constructor to be %s" % msg)


class TemplatePlaceholderType(CType):

    def __init__(self, name, optional=False):
        self.name = name
        self.optional = optional

    def declaration_code(self, entity_code,
            for_display = 0, dll_linkage = None, pyrex = 0):
        if entity_code:
            return self.name + " " + entity_code
        else:
            return self.name

    def specialize(self, values):
        if self in values:
            return values[self]
        else:
            return self

    def deduce_template_params(self, actual):
        return {self: actual}

    def same_as_resolved_type(self, other_type):
        if isinstance(other_type, TemplatePlaceholderType):
            return self.name == other_type.name
        else:
            return 0

    def __hash__(self):
        return hash(self.name)

    def __cmp__(self, other):
        if isinstance(other, TemplatePlaceholderType):
            return cmp(self.name, other.name)
        else:
            return cmp(type(self), type(other))

    def __eq__(self, other):
        if isinstance(other, TemplatePlaceholderType):
            return self.name == other.name
        else:
            return False

def is_optional_template_param(type):
    return isinstance(type, TemplatePlaceholderType) and type.optional


class CEnumType(CIntLike, CType):
    #  name           string
    #  cname          string or None
    #  typedef_flag   boolean
    #  values         [string], populated during declaration analysis

    is_enum = 1
    signed = 1
    rank = -1 # Ranks below any integer type

    def __init__(self, name, cname, typedef_flag, namespace=None):
        self.name = name
        self.cname = cname
        self.values = []
        self.typedef_flag = typedef_flag
        self.namespace = namespace
        self.default_value = "(%s) 0" % self.empty_declaration_code()

    def __str__(self):
        return self.name

    def __repr__(self):
        return "<CEnumType %s %s%s>" % (self.name, self.cname,
            ("", " typedef")[self.typedef_flag])

    def declaration_code(self, entity_code,
            for_display = 0, dll_linkage = None, pyrex = 0):
        if pyrex or for_display:
            base_code = self.name
        else:
            if self.namespace:
                base_code = "%s::%s" % (
                    self.namespace.empty_declaration_code(), self.cname)
            elif self.typedef_flag:
                base_code = self.cname
            else:
                base_code = "enum %s" % self.cname
            base_code = public_decl(base_code, dll_linkage)
        return self.base_declaration_code(base_code, entity_code)

    def specialize(self, values):
        if self.namespace:
            namespace = self.namespace.specialize(values)
            if namespace != self.namespace:
                return CEnumType(
                    self.name, self.cname, self.typedef_flag, namespace)
        return self

<<<<<<< HEAD
    def can_coerce_to_pyobject(self, env):
        return True

    def can_coerce_from_pyobject(self, env):
        return True

    def create_to_py_utility_code(self, env):
        self.to_py_function = "__Pyx_PyInt_From_" + self.specialization_name()
        env.use_utility_code(TempitaUtilityCode.load_cached(
            "CIntToPy", "TypeConversion.c",
            context={"TYPE": self.empty_declaration_code(),
                     "TO_PY_FUNCTION": self.to_py_function}))
        return True

    def create_from_py_utility_code(self, env):
        self.from_py_function = "__Pyx_PyInt_As_" + self.specialization_name()
        env.use_utility_code(TempitaUtilityCode.load_cached(
            "CIntFromPy", "TypeConversion.c",
            context={"TYPE": self.empty_declaration_code(),
                     "FROM_PY_FUNCTION": self.from_py_function}))
        return True
=======
    def from_py_call_code(self, source_code, result_code, error_pos, code,
                          from_py_function=None, error_condition=None):
        rhs = "%s(%s)" % (
            from_py_function or self.from_py_function,
            source_code)
        return '%s = %s;%s' % (
            result_code,
            typecast(self, c_long_type, rhs),
            ' %s' % code.error_goto_if(error_condition or self.error_condition(result_code), error_pos))
>>>>>>> 829d7bbe

    def create_type_wrapper(self, env):
        from .UtilityCode import CythonUtilityCode
        env.use_utility_code(CythonUtilityCode.load(
            "EnumType", "CpdefEnums.pyx",
            context={"name": self.name,
                     "items": tuple(self.values)},
            outer_module_scope=env.global_scope()))


class CTupleType(CType):
    # components [PyrexType]

    is_ctuple = True

    def __init__(self, cname, components):
        self.cname = cname
        self.components = components
        self.size = len(components)
        self.to_py_function = "%s_to_py_%s" % (Naming.convert_func_prefix, self.cname)
        self.from_py_function = "%s_from_py_%s" % (Naming.convert_func_prefix, self.cname)
        self.exception_check = True
        self._convert_to_py_code = None
        self._convert_from_py_code = None

    def __str__(self):
        return "(%s)" % ", ".join(str(c) for c in self.components)

    def declaration_code(self, entity_code,
            for_display = 0, dll_linkage = None, pyrex = 0):
        if pyrex or for_display:
            return str(self)
        else:
            return self.base_declaration_code(self.cname, entity_code)

    def can_coerce_to_pyobject(self, env):
        for component in self.components:
            if not component.can_coerce_to_pyobject(env):
                return False
        return True

    def can_coerce_from_pyobject(self, env):
        for component in self.components:
            if not component.can_coerce_from_pyobject(env):
                return False
        return True

    def create_to_py_utility_code(self, env):
        if self._convert_to_py_code is False:
            return None  # tri-state-ish

        if self._convert_to_py_code is None:
            for component in self.components:
                if not component.create_to_py_utility_code(env):
                    self.to_py_function = None
                    self._convert_to_py_code = False
                    return False

            context = dict(
                struct_type_decl=self.empty_declaration_code(),
                components=self.components,
                funcname=self.to_py_function,
                size=len(self.components)
            )
            self._convert_to_py_code = TempitaUtilityCode.load(
                "ToPyCTupleUtility", "TypeConversion.c", context=context)

        env.use_utility_code(self._convert_to_py_code)
        return True

    def create_from_py_utility_code(self, env):
        if self._convert_from_py_code is False:
            return None  # tri-state-ish

        if self._convert_from_py_code is None:
            for component in self.components:
                if not component.create_from_py_utility_code(env):
                    self.from_py_function = None
                    self._convert_from_py_code = False
                    return False

            context = dict(
                struct_type_decl=self.empty_declaration_code(),
                components=self.components,
                funcname=self.from_py_function,
                size=len(self.components)
            )
            self._convert_from_py_code = TempitaUtilityCode.load(
                "FromPyCTupleUtility", "TypeConversion.c", context=context)

        env.use_utility_code(self._convert_from_py_code)
        return True


def c_tuple_type(components):
    components = tuple(components)
    cname = Naming.ctuple_type_prefix + type_list_identifier(components)
    tuple_type = CTupleType(cname, components)
    return tuple_type


class UnspecifiedType(PyrexType):
    # Used as a placeholder until the type can be determined.

    is_unspecified = 1

    def declaration_code(self, entity_code,
            for_display = 0, dll_linkage = None, pyrex = 0):
        return "<unspecified>"

    def same_as_resolved_type(self, other_type):
        return False


class ErrorType(PyrexType):
    # Used to prevent propagation of error messages.

    is_error = 1
    exception_value = "0"
    exception_check    = 0
    to_py_function = "dummy"
    from_py_function = "dummy"

    def create_to_py_utility_code(self, env):
        return True

    def create_from_py_utility_code(self, env):
        return True

    def declaration_code(self, entity_code,
            for_display = 0, dll_linkage = None, pyrex = 0):
        return "<error>"

    def same_as_resolved_type(self, other_type):
        return 1

    def error_condition(self, result_code):
        return "dummy"


rank_to_type_name = (
    "char",         # 0
    "short",        # 1
    "int",          # 2
    "long",         # 3
    "PY_LONG_LONG", # 4
    "float",        # 5
    "double",       # 6
    "long double",  # 7
)

_rank_to_type_name = list(rank_to_type_name)
RANK_INT  = _rank_to_type_name.index('int')
RANK_LONG = _rank_to_type_name.index('long')
RANK_FLOAT = _rank_to_type_name.index('float')
UNSIGNED = 0
SIGNED = 2

error_type =    ErrorType()
unspecified_type = UnspecifiedType()

py_object_type = PyObjectType()

c_void_type =        CVoidType()

c_uchar_type =       CIntType(0, UNSIGNED)
c_ushort_type =      CIntType(1, UNSIGNED)
c_uint_type =        CIntType(2, UNSIGNED)
c_ulong_type =       CIntType(3, UNSIGNED)
c_ulonglong_type =   CIntType(4, UNSIGNED)

c_char_type =        CIntType(0)
c_short_type =       CIntType(1)
c_int_type =         CIntType(2)
c_long_type =        CIntType(3)
c_longlong_type =    CIntType(4)

c_schar_type =       CIntType(0, SIGNED)
c_sshort_type =      CIntType(1, SIGNED)
c_sint_type =        CIntType(2, SIGNED)
c_slong_type =       CIntType(3, SIGNED)
c_slonglong_type =   CIntType(4, SIGNED)

c_float_type =       CFloatType(5, math_h_modifier='f')
c_double_type =      CFloatType(6)
c_longdouble_type =  CFloatType(7, math_h_modifier='l')

c_float_complex_type =      CComplexType(c_float_type)
c_double_complex_type =     CComplexType(c_double_type)
c_longdouble_complex_type = CComplexType(c_longdouble_type)

c_anon_enum_type =   CAnonEnumType(-1)
c_returncode_type =  CReturnCodeType(RANK_INT)
c_bint_type =        CBIntType(RANK_INT)
c_py_unicode_type =  CPyUnicodeIntType(RANK_INT-0.5, UNSIGNED)
c_py_ucs4_type =     CPyUCS4IntType(RANK_LONG-0.5, UNSIGNED)
c_py_hash_t_type =   CPyHashTType(RANK_LONG+0.5, SIGNED)
c_py_ssize_t_type =  CPySSizeTType(RANK_LONG+0.5, SIGNED)
c_ssize_t_type =     CSSizeTType(RANK_LONG+0.5, SIGNED)
c_size_t_type =      CSizeTType(RANK_LONG+0.5, UNSIGNED)
c_ptrdiff_t_type =   CPtrdiffTType(RANK_LONG+0.75, SIGNED)

c_null_ptr_type =     CNullPtrType(c_void_type)
c_void_ptr_type =     CPtrType(c_void_type)
c_void_ptr_ptr_type = CPtrType(c_void_ptr_type)
c_char_ptr_type =     CPtrType(c_char_type)
c_const_char_ptr_type = CPtrType(CConstType(c_char_type))
c_uchar_ptr_type =    CPtrType(c_uchar_type)
c_const_uchar_ptr_type = CPtrType(CConstType(c_uchar_type))
c_char_ptr_ptr_type = CPtrType(c_char_ptr_type)
c_int_ptr_type =      CPtrType(c_int_type)
c_py_unicode_ptr_type = CPtrType(c_py_unicode_type)
c_const_py_unicode_ptr_type = CPtrType(CConstType(c_py_unicode_type))
c_py_ssize_t_ptr_type =  CPtrType(c_py_ssize_t_type)
c_ssize_t_ptr_type =  CPtrType(c_ssize_t_type)
c_size_t_ptr_type =  CPtrType(c_size_t_type)

# GIL state
c_gilstate_type = CEnumType("PyGILState_STATE", "PyGILState_STATE", True)
c_threadstate_type = CStructOrUnionType("PyThreadState", "struct", None, 1, "PyThreadState")
c_threadstate_ptr_type = CPtrType(c_threadstate_type)

# PEP-539 "Py_tss_t" type
c_pytss_t_type = CPyTSSTType()

# the Py_buffer type is defined in Builtin.py
c_py_buffer_type = CStructOrUnionType("Py_buffer", "struct", None, 1, "Py_buffer")
c_py_buffer_ptr_type = CPtrType(c_py_buffer_type)

# Not sure whether the unsigned versions and 'long long' should be in there
# long long requires C99 and might be slow, and would always get preferred
# when specialization happens through calling and not indexing
cy_integral_type = FusedType([c_short_type, c_int_type, c_long_type],
                             name="integral")
# Omitting long double as it might be slow
cy_floating_type = FusedType([c_float_type, c_double_type], name="floating")
cy_numeric_type = FusedType([c_short_type,
                             c_int_type,
                             c_long_type,
                             c_float_type,
                             c_double_type,
                             c_float_complex_type,
                             c_double_complex_type], name="numeric")

# buffer-related structs
c_buf_diminfo_type =  CStructOrUnionType("__Pyx_Buf_DimInfo", "struct",
                                      None, 1, "__Pyx_Buf_DimInfo")
c_pyx_buffer_type = CStructOrUnionType("__Pyx_Buffer", "struct", None, 1, "__Pyx_Buffer")
c_pyx_buffer_ptr_type = CPtrType(c_pyx_buffer_type)
c_pyx_buffer_nd_type = CStructOrUnionType("__Pyx_LocalBuf_ND", "struct",
                                      None, 1, "__Pyx_LocalBuf_ND")

cython_memoryview_type = CStructOrUnionType("__pyx_memoryview_obj", "struct",
                                      None, 0, "__pyx_memoryview_obj")

memoryviewslice_type = CStructOrUnionType("memoryviewslice", "struct",
                                          None, 1, "__Pyx_memviewslice")

modifiers_and_name_to_type = {
    #(signed, longness, name) : type
    (0,  0, "char"): c_uchar_type,
    (1,  0, "char"): c_char_type,
    (2,  0, "char"): c_schar_type,

    (0, -1, "int"): c_ushort_type,
    (0,  0, "int"): c_uint_type,
    (0,  1, "int"): c_ulong_type,
    (0,  2, "int"): c_ulonglong_type,

    (1, -1, "int"): c_short_type,
    (1,  0, "int"): c_int_type,
    (1,  1, "int"): c_long_type,
    (1,  2, "int"): c_longlong_type,

    (2, -1, "int"): c_sshort_type,
    (2,  0, "int"): c_sint_type,
    (2,  1, "int"): c_slong_type,
    (2,  2, "int"): c_slonglong_type,

    (1,  0, "float"):  c_float_type,
    (1,  0, "double"): c_double_type,
    (1,  1, "double"): c_longdouble_type,

    (1,  0, "complex"):  c_double_complex_type,  # C: float, Python: double => Python wins
    (1,  0, "floatcomplex"):  c_float_complex_type,
    (1,  0, "doublecomplex"): c_double_complex_type,
    (1,  1, "doublecomplex"): c_longdouble_complex_type,

    #
    (1,  0, "void"): c_void_type,
    (1,  0, "Py_tss_t"): c_pytss_t_type,

    (1,  0, "bint"):       c_bint_type,
    (0,  0, "Py_UNICODE"): c_py_unicode_type,
    (0,  0, "Py_UCS4"):    c_py_ucs4_type,
    (2,  0, "Py_hash_t"):  c_py_hash_t_type,
    (2,  0, "Py_ssize_t"): c_py_ssize_t_type,
    (2,  0, "ssize_t") :   c_ssize_t_type,
    (0,  0, "size_t") :    c_size_t_type,
    (2,  0, "ptrdiff_t") : c_ptrdiff_t_type,

    (1,  0, "object"): py_object_type,
}

def is_promotion(src_type, dst_type):
    # It's hard to find a hard definition of promotion, but empirical
    # evidence suggests that the below is all that's allowed.
    if src_type.is_numeric:
        if dst_type.same_as(c_int_type):
            unsigned = (not src_type.signed)
            return (src_type.is_enum or
                    (src_type.is_int and
                     unsigned + src_type.rank < dst_type.rank))
        elif dst_type.same_as(c_double_type):
            return src_type.is_float and src_type.rank <= dst_type.rank
    return False

def best_match(arg_types, functions, pos=None, env=None, args=None):
    """
    Given a list args of arguments and a list of functions, choose one
    to call which seems to be the "best" fit for this list of arguments.
    This function is used, e.g., when deciding which overloaded method
    to dispatch for C++ classes.

    We first eliminate functions based on arity, and if only one
    function has the correct arity, we return it. Otherwise, we weight
    functions based on how much work must be done to convert the
    arguments, with the following priorities:
      * identical types or pointers to identical types
      * promotions
      * non-Python types
    That is, we prefer functions where no arguments need converted,
    and failing that, functions where only promotions are required, and
    so on.

    If no function is deemed a good fit, or if two or more functions have
    the same weight, we return None (as there is no best match). If pos
    is not None, we also generate an error.
    """
    # TODO: args should be a list of types, not a list of Nodes.
    actual_nargs = len(arg_types)

    candidates = []
    errors = []
    for func in functions:
        error_mesg = ""
        func_type = func.type
        if func_type.is_ptr:
            func_type = func_type.base_type
        # Check function type
        if not func_type.is_cfunction:
            if not func_type.is_error and pos is not None:
                error_mesg = "Calling non-function type '%s'" % func_type
            errors.append((func, error_mesg))
            continue
        # Check no. of args
        max_nargs = len(func_type.args)
        min_nargs = max_nargs - func_type.optional_arg_count
        if actual_nargs < min_nargs or \
            (not func_type.has_varargs and actual_nargs > max_nargs):
            if max_nargs == min_nargs and not func_type.has_varargs:
                expectation = max_nargs
            elif actual_nargs < min_nargs:
                expectation = "at least %s" % min_nargs
            else:
                expectation = "at most %s" % max_nargs
            error_mesg = "Call with wrong number of arguments (expected %s, got %s)" \
                         % (expectation, actual_nargs)
            errors.append((func, error_mesg))
            continue
        if func_type.templates:
            deductions = reduce(
                merge_template_deductions,
                [pattern.type.deduce_template_params(actual) for (pattern, actual) in zip(func_type.args, arg_types)],
                {})
            if deductions is None:
                errors.append((func, "Unable to deduce type parameters for %s given (%s)" % (func_type, ', '.join(map(str, arg_types)))))
            elif len(deductions) < len(func_type.templates):
                errors.append((func, "Unable to deduce type parameter %s" % (
                    ", ".join([param.name for param in set(func_type.templates) - set(deductions.keys())]))))
            else:
                type_list = [deductions[param] for param in func_type.templates]
                from .Symtab import Entry
                specialization = Entry(
                    name = func.name + "[%s]" % ",".join([str(t) for t in type_list]),
                    cname = func.cname + "<%s>" % ",".join([t.empty_declaration_code() for t in type_list]),
                    type = func_type.specialize(deductions),
                    pos = func.pos)
                candidates.append((specialization, specialization.type))
        else:
            candidates.append((func, func_type))

    # Optimize the most common case of no overloading...
    if len(candidates) == 1:
        return candidates[0][0]
    elif len(candidates) == 0:
        if pos is not None:
            func, errmsg = errors[0]
            if len(errors) == 1 or [1 for func, e in errors if e == errmsg]:
                error(pos, errmsg)
            else:
                error(pos, "no suitable method found")
        return None

    possibilities = []
    bad_types = []
    needed_coercions = {}

    for index, (func, func_type) in enumerate(candidates):
        score = [0,0,0,0,0,0,0]
        for i in range(min(actual_nargs, len(func_type.args))):
            src_type = arg_types[i]
            dst_type = func_type.args[i].type

            assignable = dst_type.assignable_from(src_type)

            # Now take care of unprefixed string literals. So when you call a cdef
            # function that takes a char *, the coercion will mean that the
            # type will simply become bytes. We need to do this coercion
            # manually for overloaded and fused functions
            if not assignable:
                c_src_type = None
                if src_type.is_pyobject:
                    if src_type.is_builtin_type and src_type.name == 'str' and dst_type.resolve().is_string:
                        c_src_type = dst_type.resolve()
                    else:
                        c_src_type = src_type.default_coerced_ctype()
                elif src_type.is_pythran_expr:
                        c_src_type = src_type.org_buffer

                if c_src_type is not None:
                    assignable = dst_type.assignable_from(c_src_type)
                    if assignable:
                        src_type = c_src_type
                        needed_coercions[func] = (i, dst_type)

            if assignable:
                if src_type == dst_type or dst_type.same_as(src_type):
                    pass  # score 0
                elif func_type.is_strict_signature:
                    break  # exact match requested but not found
                elif is_promotion(src_type, dst_type):
                    score[2] += 1
                elif ((src_type.is_int and dst_type.is_int) or
                      (src_type.is_float and dst_type.is_float)):
                    score[2] += abs(dst_type.rank + (not dst_type.signed) -
                                    (src_type.rank + (not src_type.signed))) + 1
                elif dst_type.is_ptr and src_type.is_ptr:
                    if dst_type.base_type == c_void_type:
                        score[4] += 1
                    elif src_type.base_type.is_cpp_class and src_type.base_type.is_subclass(dst_type.base_type):
                        score[6] += src_type.base_type.subclass_dist(dst_type.base_type)
                    else:
                        score[5] += 1
                elif not src_type.is_pyobject:
                    score[1] += 1
                else:
                    score[0] += 1
            else:
                error_mesg = "Invalid conversion from '%s' to '%s'" % (src_type, dst_type)
                bad_types.append((func, error_mesg))
                break
        else:
            possibilities.append((score, index, func))  # so we can sort it

    if possibilities:
        possibilities.sort()
        if len(possibilities) > 1:
            score1 = possibilities[0][0]
            score2 = possibilities[1][0]
            if score1 == score2:
                if pos is not None:
                    error(pos, "ambiguous overloaded method")
                return None

        function = possibilities[0][-1]

        if function in needed_coercions and env:
            arg_i, coerce_to_type = needed_coercions[function]
            args[arg_i] = args[arg_i].coerce_to(coerce_to_type, env)

        return function

    if pos is not None:
        if len(bad_types) == 1:
            error(pos, bad_types[0][1])
        else:
            error(pos, "no suitable method found")

    return None

def merge_template_deductions(a, b):
    if a is None or b is None:
        return None
    all = a
    for param, value in b.items():
        if param in all:
            if a[param] != b[param]:
                return None
        else:
            all[param] = value
    return all


def widest_numeric_type(type1, type2):
    """Given two numeric types, return the narrowest type encompassing both of them.
    """
    if type1.is_reference:
        type1 = type1.ref_base_type
    if type2.is_reference:
        type2 = type2.ref_base_type
    if type1.is_const:
        type1 = type1.const_base_type
    if type2.is_const:
        type2 = type2.const_base_type
    if type1 == type2:
        widest_type = type1
    elif type1.is_complex or type2.is_complex:
        def real_type(ntype):
            if ntype.is_complex:
                return ntype.real_type
            return ntype
        widest_type = CComplexType(
            widest_numeric_type(
                real_type(type1),
                real_type(type2)))
    elif type1.is_enum and type2.is_enum:
        widest_type = c_int_type
    elif type1.rank < type2.rank:
        widest_type = type2
    elif type1.rank > type2.rank:
        widest_type = type1
    elif type1.signed < type2.signed:
        widest_type = type1
    elif type1.signed > type2.signed:
        widest_type = type2
    elif type1.is_typedef > type2.is_typedef:
        widest_type = type1
    else:
        widest_type = type2
    return widest_type


def numeric_type_fits(small_type, large_type):
    return widest_numeric_type(small_type, large_type) == large_type


def independent_spanning_type(type1, type2):
    # Return a type assignable independently from both type1 and
    # type2, but do not require any interoperability between the two.
    # For example, in "True * 2", it is safe to assume an integer
    # result type (so spanning_type() will do the right thing),
    # whereas "x = True or 2" must evaluate to a type that can hold
    # both a boolean value and an integer, so this function works
    # better.
    if type1.is_reference ^ type2.is_reference:
        if type1.is_reference:
            type1 = type1.ref_base_type
        else:
            type2 = type2.ref_base_type
    if type1 == type2:
        return type1
    elif (type1 is c_bint_type or type2 is c_bint_type) and (type1.is_numeric and type2.is_numeric):
        # special case: if one of the results is a bint and the other
        # is another C integer, we must prevent returning a numeric
        # type so that we do not lose the ability to coerce to a
        # Python bool if we have to.
        return py_object_type
    span_type = _spanning_type(type1, type2)
    if span_type is None:
        return error_type
    return span_type

def spanning_type(type1, type2):
    # Return a type assignable from both type1 and type2, or
    # py_object_type if no better type is found.  Assumes that the
    # code that calls this will try a coercion afterwards, which will
    # fail if the types cannot actually coerce to a py_object_type.
    if type1 == type2:
        return type1
    elif type1 is py_object_type or type2 is py_object_type:
        return py_object_type
    elif type1 is c_py_unicode_type or type2 is c_py_unicode_type:
        # Py_UNICODE behaves more like a string than an int
        return py_object_type
    span_type = _spanning_type(type1, type2)
    if span_type is None:
        return py_object_type
    return span_type

def _spanning_type(type1, type2):
    if type1.is_numeric and type2.is_numeric:
        return widest_numeric_type(type1, type2)
    elif type1.is_builtin_type and type1.name == 'float' and type2.is_numeric:
        return widest_numeric_type(c_double_type, type2)
    elif type2.is_builtin_type and type2.name == 'float' and type1.is_numeric:
        return widest_numeric_type(type1, c_double_type)
    elif type1.is_extension_type and type2.is_extension_type:
        return widest_extension_type(type1, type2)
    elif type1.is_pyobject or type2.is_pyobject:
        return py_object_type
    elif type1.assignable_from(type2):
        if type1.is_extension_type and type1.typeobj_is_imported():
            # external types are unsafe, so we use PyObject instead
            return py_object_type
        return type1
    elif type2.assignable_from(type1):
        if type2.is_extension_type and type2.typeobj_is_imported():
            # external types are unsafe, so we use PyObject instead
            return py_object_type
        return type2
    elif type1.is_ptr and type2.is_ptr:
        if type1.base_type.is_cpp_class and type2.base_type.is_cpp_class:
            common_base = widest_cpp_type(type1.base_type, type2.base_type)
            if common_base:
                return CPtrType(common_base)
        # incompatible pointers, void* will do as a result
        return c_void_ptr_type
    else:
        return None

def widest_extension_type(type1, type2):
    if type1.typeobj_is_imported() or type2.typeobj_is_imported():
        return py_object_type
    while True:
        if type1.subtype_of(type2):
            return type2
        elif type2.subtype_of(type1):
            return type1
        type1, type2 = type1.base_type, type2.base_type
        if type1 is None or type2 is None:
            return py_object_type

def widest_cpp_type(type1, type2):
    @cached_function
    def bases(type):
        all = set()
        for base in type.base_classes:
            all.add(base)
            all.update(bases(base))
        return all
    common_bases = bases(type1).intersection(bases(type2))
    common_bases_bases = reduce(set.union, [bases(b) for b in common_bases], set())
    candidates = [b for b in common_bases if b not in common_bases_bases]
    if len(candidates) == 1:
        return candidates[0]
    else:
        # Fall back to void* for now.
        return None


def simple_c_type(signed, longness, name):
    # Find type descriptor for simple type given name and modifiers.
    # Returns None if arguments don't make sense.
    return modifiers_and_name_to_type.get((signed, longness, name))

def parse_basic_type(name):
    base = None
    if name.startswith('p_'):
        base = parse_basic_type(name[2:])
    elif name.startswith('p'):
        base = parse_basic_type(name[1:])
    elif name.endswith('*'):
        base = parse_basic_type(name[:-1])
    if base:
        return CPtrType(base)
    #
    basic_type = simple_c_type(1, 0, name)
    if basic_type:
        return basic_type
    #
    signed = 1
    longness = 0
    if name == 'Py_UNICODE':
        signed = 0
    elif name == 'Py_UCS4':
        signed = 0
    elif name == 'Py_hash_t':
        signed = 2
    elif name == 'Py_ssize_t':
        signed = 2
    elif name == 'ssize_t':
        signed = 2
    elif name == 'size_t':
        signed = 0
    else:
        if name.startswith('u'):
            name = name[1:]
            signed = 0
        elif (name.startswith('s') and
              not name.startswith('short')):
            name = name[1:]
            signed = 2
        longness = 0
        while name.startswith('short'):
            name = name.replace('short', '', 1).strip()
            longness -= 1
        while name.startswith('long'):
            name = name.replace('long', '', 1).strip()
            longness += 1
        if longness != 0 and not name:
            name = 'int'
    return simple_c_type(signed, longness, name)

def c_array_type(base_type, size):
    # Construct a C array type.
    if base_type is error_type:
        return error_type
    else:
        return CArrayType(base_type, size)

def c_ptr_type(base_type):
    # Construct a C pointer type.
    if base_type is error_type:
        return error_type
    elif base_type.is_reference:
        return CPtrType(base_type.ref_base_type)
    else:
        return CPtrType(base_type)

def c_ref_type(base_type):
    # Construct a C reference type
    if base_type is error_type:
        return error_type
    else:
        return CReferenceType(base_type)

def c_const_type(base_type):
    # Construct a C const type.
    if base_type is error_type:
        return error_type
    else:
        return CConstType(base_type)

def same_type(type1, type2):
    return type1.same_as(type2)

def assignable_from(type1, type2):
    return type1.assignable_from(type2)

def typecast(to_type, from_type, expr_code):
    #  Return expr_code cast to a C type which can be
    #  assigned to to_type, assuming its existing C type
    #  is from_type.
    if (to_type is from_type or
            (not to_type.is_pyobject and assignable_from(to_type, from_type))):
        return expr_code
    elif (to_type is py_object_type and from_type and
            from_type.is_builtin_type and from_type.name != 'type'):
        # no cast needed, builtins are PyObject* already
        return expr_code
    else:
        #print "typecast: to", to_type, "from", from_type ###
        return to_type.cast_code(expr_code)

def type_list_identifier(types):
    return cap_length('__and_'.join(type_identifier(type) for type in types))

_type_identifier_cache = {}
def type_identifier(type):
    decl = type.empty_declaration_code()
    safe = _type_identifier_cache.get(decl)
    if safe is None:
        safe = decl
        safe = re.sub(' +', ' ', safe)
        safe = re.sub(' ([^a-zA-Z0-9_])', r'\1', safe)
        safe = re.sub('([^a-zA-Z0-9_]) ', r'\1', safe)
        safe = (safe.replace('__', '__dunder')
                    .replace('const ', '__const_')
                    .replace(' ', '__space_')
                    .replace('*', '__ptr')
                    .replace('&', '__ref')
                    .replace('[', '__lArr')
                    .replace(']', '__rArr')
                    .replace('<', '__lAng')
                    .replace('>', '__rAng')
                    .replace('(', '__lParen')
                    .replace(')', '__rParen')
                    .replace(',', '__comma_')
                    .replace('::', '__in_'))
        safe = cap_length(re.sub('[^a-zA-Z0-9_]', lambda x: '__%X' % ord(x.group(0)), safe))
        _type_identifier_cache[decl] = safe
    return safe

def cap_length(s, max_prefix=63, max_len=1024):
    if len(s) <= max_prefix:
        return s
    else:
        return '%x__%s__etc' % (abs(hash(s)) % (1<<20), s[:max_len-17])<|MERGE_RESOLUTION|>--- conflicted
+++ resolved
@@ -3898,40 +3898,6 @@
                     self.name, self.cname, self.typedef_flag, namespace)
         return self
 
-<<<<<<< HEAD
-    def can_coerce_to_pyobject(self, env):
-        return True
-
-    def can_coerce_from_pyobject(self, env):
-        return True
-
-    def create_to_py_utility_code(self, env):
-        self.to_py_function = "__Pyx_PyInt_From_" + self.specialization_name()
-        env.use_utility_code(TempitaUtilityCode.load_cached(
-            "CIntToPy", "TypeConversion.c",
-            context={"TYPE": self.empty_declaration_code(),
-                     "TO_PY_FUNCTION": self.to_py_function}))
-        return True
-
-    def create_from_py_utility_code(self, env):
-        self.from_py_function = "__Pyx_PyInt_As_" + self.specialization_name()
-        env.use_utility_code(TempitaUtilityCode.load_cached(
-            "CIntFromPy", "TypeConversion.c",
-            context={"TYPE": self.empty_declaration_code(),
-                     "FROM_PY_FUNCTION": self.from_py_function}))
-        return True
-=======
-    def from_py_call_code(self, source_code, result_code, error_pos, code,
-                          from_py_function=None, error_condition=None):
-        rhs = "%s(%s)" % (
-            from_py_function or self.from_py_function,
-            source_code)
-        return '%s = %s;%s' % (
-            result_code,
-            typecast(self, c_long_type, rhs),
-            ' %s' % code.error_goto_if(error_condition or self.error_condition(result_code), error_pos))
->>>>>>> 829d7bbe
-
     def create_type_wrapper(self, env):
         from .UtilityCode import CythonUtilityCode
         env.use_utility_code(CythonUtilityCode.load(
