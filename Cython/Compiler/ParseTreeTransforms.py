--- conflicted
+++ resolved
@@ -2347,7 +2347,6 @@
         return node
 
 
-<<<<<<< HEAD
 class ReplaceFusedTypeChecks(VisitorTransform):
     """
     This is not a transform in the pipeline. It is invoked on the specific
@@ -2434,7 +2433,9 @@
 
     def visit_Node(self, node):
         self.visitchildren(node)
-=======
+        return node
+
+
 class FindUninitializedParallelVars(CythonTransform, SkipDeclarations):
     """
     This transform isn't part of the pipeline, it simply finds all references
@@ -2450,7 +2451,6 @@
 
     def visit_NameNode(self, node):
         self.used_vars.append((node.entry, node.pos))
->>>>>>> 24065537
         return node
 
 
