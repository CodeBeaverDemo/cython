--- conflicted
+++ resolved
@@ -26,11 +26,8 @@
 from StringEncoding import EncodedString, escape_byte_string, split_string_literal
 import Options
 import DebugFlags
-<<<<<<< HEAD
 from Cython.Compiler import Errors
-=======
 from itertools import chain
->>>>>>> dfa31de0
 
 absolute_path_length = 0
 
@@ -143,15 +140,12 @@
 
     cf_state = None
 
-<<<<<<< HEAD
-=======
     # This may be an additional (or 'actual') type that will be checked when
     # this node is coerced to another type. This could be useful to set when
     # the actual type to which it can coerce is known, but you want to leave
     # the type a py_object_type
     coercion_type = None
 
->>>>>>> dfa31de0
     def __init__(self, pos, **kw):
         self.pos = pos
         self.__dict__.update(kw)
@@ -2381,7 +2375,7 @@
         from Cython.Compiler import ParseTreeTransforms
 
         # { (arg_pos, FusedType) : specialized_type }
-        seen_fused_types = cython.set()
+        seen_fused_types = set()
 
         # list of statements that do the instance checks
         body_stmts = []
@@ -2396,7 +2390,7 @@
                 # Prefer long over int, etc
                 # specialized_types.sort()
 
-                seen_py_type_names = cython.set()
+                seen_py_type_names = set()
                 first_check = True
 
                 body_stmts.append(u"""
@@ -2601,14 +2595,11 @@
     #  when the def statement is inside a Python class definition.
     #
     #  assmt   AssignmentNode   Function construction/assignment
-<<<<<<< HEAD
     #
     #  fused_py_func        DefNode     The original fused cpdef DefNode
     #                                   (in case this is a specialization)
     #  specialized_cpdefs   [DefNode]   list of specialized cpdef DefNodes
-=======
     #  py_cfunc_node  PyCFunctionNode/InnerFunctionNode   The PyCFunction to create and assign
->>>>>>> dfa31de0
 
     child_attrs = ["args", "star_arg", "starstar_arg", "body", "decorators"]
 
@@ -2989,18 +2980,12 @@
                 self.pos, pymethdef_cname = self.entry.pymethdef_cname,
                 code_object = ExprNodes.CodeObjectNode(self))
         else:
-<<<<<<< HEAD
             rhs = ExprNodes.PyCFunctionNode(
                     self.pos,
-                    pymethdef_cname = self.entry.pymethdef_cname,
-                    binding = env.directives['binding'],
-                    specialized_cpdefs = self.specialized_cpdefs)
-=======
-            rhs = self.py_cfunc_node = ExprNodes.PyCFunctionNode(
-                self.pos, pymethdef_cname = self.entry.pymethdef_cname,
-                binding = env.directives['binding'],
-                code_object = ExprNodes.CodeObjectNode(self))
->>>>>>> dfa31de0
+                    pymethdef_cname=self.entry.pymethdef_cname,
+                    binding=env.directives['binding'],
+                    specialized_cpdefs=self.specialized_cpdefs,
+                    code_object=ExprNodes.CodeObjectNode(self))
 
         if env.is_py_class_scope:
             if not self.is_staticmethod and not self.is_classmethod:
