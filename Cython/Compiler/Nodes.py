#
#   Parse tree nodes
#

from __future__ import absolute_import

import cython

cython.declare(sys=object, os=object, copy=object,
               Builtin=object, error=object, warning=object, Naming=object, PyrexTypes=object,
               py_object_type=object, ModuleScope=object, LocalScope=object, ClosureScope=object,
               StructOrUnionScope=object, PyClassScope=object,
               CppClassScope=object, UtilityCode=object, EncodedString=object,
               error_type=object, _py_int_types=object)

import sys, copy
from itertools import chain

from . import Builtin
from .Errors import error, warning, InternalError, CompileError, CannotSpecialize
from . import Naming
from . import PyrexTypes
from . import TypeSlots
from .PyrexTypes import py_object_type, error_type
from .Symtab import (ModuleScope, LocalScope, ClosureScope, PropertyScope,
                     StructOrUnionScope, PyClassScope, CppClassScope, TemplateScope, GeneratorExpressionScope,
                     CppScopedEnumScope, punycodify_name)
from .Code import UtilityCode
from .StringEncoding import EncodedString
from . import Future
from . import Options
from . import DebugFlags
from .Pythran import has_np_pythran, pythran_type, is_pythran_buffer
from ..Utils import add_metaclass


if sys.version_info[0] >= 3:
    _py_int_types = int
else:
    _py_int_types = (int, long)


IMPLICIT_CLASSMETHODS = {"__init_subclass__", "__class_getitem__"}


def relative_position(pos):
    return (pos[0].get_filenametable_entry(), pos[1])


def embed_position(pos, docstring):
    if not Options.embed_pos_in_docstring:
        return docstring
    pos_line = u'File: %s (starting at line %s)' % relative_position(pos)
    if docstring is None:
        # unicode string
        return EncodedString(pos_line)

    # make sure we can encode the filename in the docstring encoding
    # otherwise make the docstring a unicode string
    encoding = docstring.encoding
    if encoding is not None:
        try:
            pos_line.encode(encoding)
        except UnicodeEncodeError:
            encoding = None

    if not docstring:
        # reuse the string encoding of the original docstring
        doc = EncodedString(pos_line)
    else:
        doc = EncodedString(pos_line + u'\n' + docstring)
    doc.encoding = encoding
    return doc


def write_func_call(func, codewriter_class):
    def f(*args, **kwds):
        if len(args) > 1 and isinstance(args[1], codewriter_class):
            # here we annotate the code with this function call
            # but only if new code is generated
            node, code = args[:2]
            marker = '                    /* %s -> %s.%s %s */' % (
                ' ' * code.call_level,
                node.__class__.__name__,
                func.__name__,
                node.pos[1:],
            )
            insertion_point = code.insertion_point()
            start = code.buffer.stream.tell()
            code.call_level += 4
            res = func(*args, **kwds)
            code.call_level -= 4
            if start != code.buffer.stream.tell():
                code.putln(marker.replace('->', '<-', 1))
                insertion_point.putln(marker)
            return res
        else:
            return func(*args, **kwds)
    return f


class VerboseCodeWriter(type):
    # Set this as a metaclass to trace function calls in code.
    # This slows down code generation and makes much larger files.
    def __new__(cls, name, bases, attrs):
        from types import FunctionType
        from .Code import CCodeWriter
        attrs = dict(attrs)
        for mname, m in attrs.items():
            if isinstance(m, FunctionType):
                attrs[mname] = write_func_call(m, CCodeWriter)
        return super(VerboseCodeWriter, cls).__new__(cls, name, bases, attrs)


class CheckAnalysers(type):
    """Metaclass to check that type analysis functions return a node.
    """
    methods = frozenset({
        'analyse_types',
        'analyse_expressions',
        'analyse_target_types',
    })

    def __new__(cls, name, bases, attrs):
        from types import FunctionType
        def check(name, func):
            def call(*args, **kwargs):
                retval = func(*args, **kwargs)
                if retval is None:
                    print('%s %s %s' % (name, args, kwargs))
                return retval
            return call

        attrs = dict(attrs)
        for mname, m in attrs.items():
            if isinstance(m, FunctionType) and mname in cls.methods:
                attrs[mname] = check(mname, m)
        return super(CheckAnalysers, cls).__new__(cls, name, bases, attrs)


def _with_metaclass(cls):
    if DebugFlags.debug_trace_code_generation:
        return add_metaclass(VerboseCodeWriter)(cls)
    #return add_metaclass(CheckAnalysers)(cls)
    return cls


@_with_metaclass
class Node(object):
    #  pos         (string, int, int)   Source file position
    #  is_name     boolean              Is a NameNode
    #  is_literal  boolean              Is a ConstNode

    is_name = 0
    is_none = 0
    is_nonecheck = 0
    is_literal = 0
    is_terminator = 0
    is_wrapper = False  # is a DefNode wrapper for a C function
    is_cproperty = False
    temps = None

    # All descendants should set child_attrs to a list of the attributes
    # containing nodes considered "children" in the tree. Each such attribute
    # can either contain a single node or a list of nodes. See Visitor.py.
    child_attrs = None

    # Subset of attributes that are evaluated in the outer scope (e.g. function default arguments).
    outer_attrs = None

    cf_state = None

    # This may be an additional (or 'actual') type that will be checked when
    # this node is coerced to another type. This could be useful to set when
    # the actual type to which it can coerce is known, but you want to leave
    # the type a py_object_type
    coercion_type = None

    def __init__(self, pos, **kw):
        self.pos = pos
        self.__dict__.update(kw)

    gil_message = "Operation"

    nogil_check = None
    in_nogil_context = False  # For use only during code generation.

    def gil_error(self, env=None):
        error(self.pos, "%s not allowed without gil" % self.gil_message)

    cpp_message = "Operation"

    def cpp_check(self, env):
        if not env.is_cpp():
            self.cpp_error()

    def cpp_error(self):
        error(self.pos, "%s only allowed in c++" % self.cpp_message)

    def clone_node(self):
        """Clone the node. This is defined as a shallow copy, except for member lists
           amongst the child attributes (from get_child_accessors) which are also
           copied. Lists containing child nodes are thus seen as a way for the node
           to hold multiple children directly; the list is not treated as a separate
           level in the tree."""
        result = copy.copy(self)
        for attrname in result.child_attrs:
            value = getattr(result, attrname)
            if isinstance(value, list):
                setattr(result, attrname, [x for x in value])
        return result


    #
    #  There are 3 main phases of parse tree processing, applied in order to
    #  all the statements in a given scope-block:
    #
    #  (0) analyse_declarations
    #        Make symbol table entries for all declarations at the current
    #        level, both explicit (def, cdef, etc.) and implicit (assignment
    #        to an otherwise undeclared name).
    #
    #  (1) analyse_expressions
    #         Determine the result types of expressions and fill in the
    #         'type' attribute of each ExprNode. Insert coercion nodes into the
    #         tree where needed to convert to and from Python objects.
    #         Replace tree nodes with more appropriate implementations found by
    #         the type analysis.
    #
    #  (2) generate_code
    #         Emit C code for all declarations, statements and expressions.
    #
    #  These phases are triggered by tree transformations.
    #  See the full pipeline in Pipeline.py.
    #

    def analyse_declarations(self, env):
        pass

    def analyse_expressions(self, env):
        raise InternalError("analyse_expressions not implemented for %s" %
            self.__class__.__name__)

    def generate_code(self, code):
        raise InternalError("generate_code not implemented for %s" %
            self.__class__.__name__)

    def annotate(self, code):
        # mro does the wrong thing
        if isinstance(self, BlockNode):
            self.body.annotate(code)

    def end_pos(self):
        try:
            return self._end_pos
        except AttributeError:
            pos = self.pos
            if not self.child_attrs:
                self._end_pos = pos
                return pos
            for attr in self.child_attrs:
                child = getattr(self, attr)
                # Sometimes lists, sometimes nodes
                if child is None:
                    pass
                elif isinstance(child, list):
                    for c in child:
                        pos = max(pos, c.end_pos())
                else:
                    pos = max(pos, child.end_pos())
            self._end_pos = pos
            return pos

    def dump(self, level=0, filter_out=("pos",), cutoff=100, encountered=None):
        """Debug helper method that returns a recursive string representation of this node.
        """
        if cutoff == 0:
            return "<...nesting level cutoff...>"
        if encountered is None:
            encountered = set()
        if id(self) in encountered:
            return "<%s (0x%x) -- already output>" % (self.__class__.__name__, id(self))
        encountered.add(id(self))

        def dump_child(x, level):
            if isinstance(x, Node):
                return x.dump(level, filter_out, cutoff-1, encountered)
            elif isinstance(x, list):
                return "[%s]" % ", ".join([dump_child(item, level) for item in x])
            else:
                return repr(x)

        attrs = [(key, value) for key, value in self.__dict__.items() if key not in filter_out]
        if len(attrs) == 0:
            return "<%s (0x%x)>" % (self.__class__.__name__, id(self))
        else:
            indent = "  " * level
            res = "<%s (0x%x)\n" % (self.__class__.__name__, id(self))
            for key, value in attrs:
                res += "%s  %s: %s\n" % (indent, key, dump_child(value, level + 1))
            res += "%s>" % indent
            return res

    def dump_pos(self, mark_column=False, marker='(#)'):
        """Debug helper method that returns the source code context of this node as a string.
        """
        if not self.pos:
            return u''
        source_desc, line, col = self.pos
        contents = source_desc.get_lines(encoding='ASCII', error_handling='ignore')
        # line numbers start at 1
        lines = contents[max(0, line-3):line]
        current = lines[-1]
        if mark_column:
            current = current[:col] + marker + current[col:]
        lines[-1] = current.rstrip() + u'             # <<<<<<<<<<<<<<\n'
        lines += contents[line:line+2]
        return u'"%s":%d:%d\n%s\n' % (
            source_desc.get_escaped_description(), line, col, u''.join(lines))


class CompilerDirectivesNode(Node):
    """
    Sets compiler directives for the children nodes
    """
    #  directives     {string:value}  A dictionary holding the right value for
    #                                 *all* possible directives.
    #  body           Node
    child_attrs = ["body"]

    def analyse_declarations(self, env):
        old = env.directives
        env.directives = self.directives
        self.body.analyse_declarations(env)
        env.directives = old

    def analyse_expressions(self, env):
        old = env.directives
        env.directives = self.directives
        self.body = self.body.analyse_expressions(env)
        env.directives = old
        return self

    def generate_function_definitions(self, env, code):
        env_old = env.directives
        code_old = code.globalstate.directives
        code.globalstate.directives = self.directives
        self.body.generate_function_definitions(env, code)
        env.directives = env_old
        code.globalstate.directives = code_old

    def generate_execution_code(self, code):
        old = code.globalstate.directives
        code.globalstate.directives = self.directives
        self.body.generate_execution_code(code)
        code.globalstate.directives = old

    def annotate(self, code):
        old = code.globalstate.directives
        code.globalstate.directives = self.directives
        self.body.annotate(code)
        code.globalstate.directives = old


class BlockNode(object):
    #  Mixin class for nodes representing a declaration block.

    def generate_cached_builtins_decls(self, env, code):
        entries = env.global_scope().undeclared_cached_builtins
        for entry in entries:
            code.globalstate.add_cached_builtin_decl(entry)
        del entries[:]

    def generate_lambda_definitions(self, env, code):
        for node in env.lambda_defs:
            node.generate_function_definitions(env, code)


class StatListNode(Node):
    # stats     a list of StatNode

    child_attrs = ["stats"]

    @staticmethod
    def create_analysed(pos, env, **kw):
        node = StatListNode(pos, **kw)
        return node  # No node-specific analysis needed

    def analyse_declarations(self, env):
        #print "StatListNode.analyse_declarations" ###
        for stat in self.stats:
            stat.analyse_declarations(env)

    def analyse_expressions(self, env):
        #print "StatListNode.analyse_expressions" ###
        self.stats = [stat.analyse_expressions(env)
                      for stat in self.stats]
        return self

    def generate_function_definitions(self, env, code):
        #print "StatListNode.generate_function_definitions" ###
        for stat in self.stats:
            stat.generate_function_definitions(env, code)

    def generate_execution_code(self, code):
        #print "StatListNode.generate_execution_code" ###
        for stat in self.stats:
            code.mark_pos(stat.pos)
            stat.generate_execution_code(code)

    def annotate(self, code):
        for stat in self.stats:
            stat.annotate(code)


class StatNode(Node):
    #
    #  Code generation for statements is split into the following subphases:
    #
    #  (1) generate_function_definitions
    #        Emit C code for the definitions of any structs,
    #        unions, enums and functions defined in the current
    #        scope-block.
    #
    #  (2) generate_execution_code
    #        Emit C code for executable statements.
    #

    def generate_function_definitions(self, env, code):
        pass

    def generate_execution_code(self, code):
        raise InternalError("generate_execution_code not implemented for %s" %
            self.__class__.__name__)


class CDefExternNode(StatNode):
    #  include_file       string or None
    #  verbatim_include   string or None
    #  body               StatListNode

    child_attrs = ["body"]

    def analyse_declarations(self, env):
        old_cinclude_flag = env.in_cinclude
        env.in_cinclude = 1
        self.body.analyse_declarations(env)
        env.in_cinclude = old_cinclude_flag

        if self.include_file or self.verbatim_include:
            # Determine whether include should be late
            stats = self.body.stats
            if not env.directives['preliminary_late_includes_cy28']:
                late = False
            elif not stats:
                # Special case: empty 'cdef extern' blocks are early
                late = False
            else:
                late = all(isinstance(node, CVarDefNode) for node in stats)
            env.add_include_file(self.include_file, self.verbatim_include, late)

    def analyse_expressions(self, env):
        # Allow C properties, inline methods, etc. also in external types.
        self.body = self.body.analyse_expressions(env)
        return self

    def generate_function_definitions(self, env, code):
        self.body.generate_function_definitions(env, code)

    def generate_execution_code(self, code):
        pass

    def annotate(self, code):
        self.body.annotate(code)


class CDeclaratorNode(Node):
    # Part of a C declaration.
    #
    # Processing during analyse_declarations phase:
    #
    #   analyse
    #      Returns (name, type) pair where name is the
    #      CNameDeclaratorNode of the name being declared
    #      and type is the type it is being declared as.
    #
    #  calling_convention  string   Calling convention of CFuncDeclaratorNode
    #                               for which this is a base

    child_attrs = []

    calling_convention = ""

    def declared_name(self):
        return None

    def analyse_templates(self):
        # Only C++ functions have templates.
        return None


class CNameDeclaratorNode(CDeclaratorNode):
    #  name    string             The Cython name being declared
    #  cname   string or None     C name, if specified
    #  default ExprNode or None   the value assigned on declaration

    child_attrs = ['default']

    default = None

    def declared_name(self):
        return self.name

    def analyse(self, base_type, env, nonempty=0, visibility=None, in_pxd=False):
        if nonempty and self.name == '':
            # May have mistaken the name for the type.
            if base_type.is_ptr or base_type.is_array or base_type.is_buffer:
                error(self.pos, "Missing argument name")
            elif base_type.is_void:
                error(self.pos, "Use spam() rather than spam(void) to declare a function with no arguments.")
            else:
                self.name = base_type.declaration_code("", for_display=1, pyrex=1)
                base_type = py_object_type

        if base_type.is_fused and env.fused_to_specific:
            try:
                base_type = base_type.specialize(env.fused_to_specific)
            except CannotSpecialize:
                error(self.pos,
                      "'%s' cannot be specialized since its type is not a fused argument to this function" %
                      self.name)

        self.type = base_type
        return self, base_type


class CPtrDeclaratorNode(CDeclaratorNode):
    # base     CDeclaratorNode

    child_attrs = ["base"]

    def declared_name(self):
        return self.base.declared_name()

    def analyse_templates(self):
        return self.base.analyse_templates()

    def analyse(self, base_type, env, nonempty=0, visibility=None, in_pxd=False):
        if base_type.is_pyobject:
            error(self.pos, "Pointer base type cannot be a Python object")
        ptr_type = PyrexTypes.c_ptr_type(base_type)
        return self.base.analyse(ptr_type, env, nonempty=nonempty, visibility=visibility, in_pxd=in_pxd)


class _CReferenceDeclaratorBaseNode(CDeclaratorNode):
    child_attrs = ["base"]

    def declared_name(self):
        return self.base.declared_name()

    def analyse_templates(self):
        return self.base.analyse_templates()


class CReferenceDeclaratorNode(_CReferenceDeclaratorBaseNode):
    def analyse(self, base_type, env, nonempty=0, visibility=None, in_pxd=False):
        if base_type.is_pyobject:
            error(self.pos, "Reference base type cannot be a Python object")
        ref_type = PyrexTypes.c_ref_type(base_type)
        return self.base.analyse(ref_type, env, nonempty=nonempty, visibility=visibility, in_pxd=in_pxd)


class CppRvalueReferenceDeclaratorNode(_CReferenceDeclaratorBaseNode):
    def analyse(self, base_type, env, nonempty=0, visibility=None, in_pxd=False):
        if base_type.is_pyobject:
            error(self.pos, "Rvalue-reference base type cannot be a Python object")
        ref_type = PyrexTypes.cpp_rvalue_ref_type(base_type)
        return self.base.analyse(ref_type, env, nonempty=nonempty, visibility=visibility, in_pxd=in_pxd)


class CArrayDeclaratorNode(CDeclaratorNode):
    # base        CDeclaratorNode
    # dimension   ExprNode

    child_attrs = ["base", "dimension"]

    def analyse(self, base_type, env, nonempty=0, visibility=None, in_pxd=False):
        if ((base_type.is_cpp_class and base_type.is_template_type()) or
                base_type.is_cfunction or
                base_type.python_type_constructor_name):
            from .ExprNodes import TupleNode
            if isinstance(self.dimension, TupleNode):
                args = self.dimension.args
            else:
                args = self.dimension,
            values = [v.analyse_as_type(env) for v in args]
            if None in values:
                ix = values.index(None)
                error(args[ix].pos, "Template parameter not a type")
                base_type = error_type
            else:
                base_type = base_type.specialize_here(self.pos, env, values)
            return self.base.analyse(base_type, env, nonempty=nonempty, visibility=visibility, in_pxd=in_pxd)
        if self.dimension:
            self.dimension = self.dimension.analyse_const_expression(env)
            if not self.dimension.type.is_int:
                error(self.dimension.pos, "Array dimension not integer")
            size = self.dimension.get_constant_c_result_code()
            if size is not None:
                try:
                    size = int(size)
                except ValueError:
                    # runtime constant?
                    pass
        else:
            size = None
        if not base_type.is_complete():
            error(self.pos, "Array element type '%s' is incomplete" % base_type)
        if base_type.is_pyobject:
            error(self.pos, "Array element cannot be a Python object")
        if base_type.is_cfunction:
            error(self.pos, "Array element cannot be a function")
        array_type = PyrexTypes.c_array_type(base_type, size)
        return self.base.analyse(array_type, env, nonempty=nonempty, visibility=visibility, in_pxd=in_pxd)


class CFuncDeclaratorNode(CDeclaratorNode):
    # base             CDeclaratorNode
    # args             [CArgDeclNode]
    # templates        [TemplatePlaceholderType]
    # has_varargs      boolean
    # exception_value  ConstNode or NameNode    NameNode when the name of a c++ exception conversion function
    # exception_check  boolean or "+"    True if PyErr_Occurred check needed, "+" for a c++ check
    # nogil            boolean    Can be called without gil
    # with_gil         boolean    Acquire gil around function body
    # is_const_method  boolean    Whether this is a const method

    child_attrs = ["base", "args", "exception_value"]

    overridable = 0
    optional_arg_count = 0
    is_const_method = 0
    templates = None

    def declared_name(self):
        return self.base.declared_name()

    def analyse_templates(self):
        if isinstance(self.base, CArrayDeclaratorNode):
            from .ExprNodes import TupleNode, NameNode
            template_node = self.base.dimension
            if isinstance(template_node, TupleNode):
                template_nodes = template_node.args
            elif isinstance(template_node, NameNode):
                template_nodes = [template_node]
            else:
                error(template_node.pos, "Template arguments must be a list of names")
                return None
            self.templates = []
            for template in template_nodes:
                if isinstance(template, NameNode):
                    self.templates.append(PyrexTypes.TemplatePlaceholderType(template.name))
                else:
                    error(template.pos, "Template arguments must be a list of names")
            self.base = self.base.base
            return self.templates
        else:
            return None

    def analyse(self, return_type, env, nonempty=0, directive_locals=None, visibility=None, in_pxd=False):
        if directive_locals is None:
            directive_locals = {}
        if nonempty:
            nonempty -= 1
        func_type_args = []
        for i, arg_node in enumerate(self.args):
            name_declarator, type = arg_node.analyse(
                env, nonempty=nonempty,
                is_self_arg=(i == 0 and env.is_c_class_scope and 'staticmethod' not in env.directives))
            name = name_declarator.name
            if name in directive_locals:
                type_node = directive_locals[name]
                other_type = type_node.analyse_as_type(env)
                if other_type is None:
                    error(type_node.pos, "Not a type")
                elif (type is not PyrexTypes.py_object_type
                      and not type.same_as(other_type)):
                    error(self.base.pos, "Signature does not agree with previous declaration")
                    error(type_node.pos, "Previous declaration here")
                else:
                    type = other_type
            if name_declarator.cname:
                error(self.pos, "Function argument cannot have C name specification")
            if i == 0 and env.is_c_class_scope and type.is_unspecified:
                # fix the type of self
                type = env.parent_type
            # Turn *[] argument into **
            if type.is_array:
                type = PyrexTypes.c_ptr_type(type.base_type)
            # Catch attempted C-style func(void) decl
            if type.is_void:
                error(arg_node.pos, "Use spam() rather than spam(void) to declare a function with no arguments.")
            func_type_args.append(
                PyrexTypes.CFuncTypeArg(name, type, arg_node.pos))
            if arg_node.default:
                self.optional_arg_count += 1
            elif self.optional_arg_count:
                error(self.pos, "Non-default argument follows default argument")

        exc_val = None
        exc_check = 0
        if self.exception_check == '+':
            env.add_include_file('ios')         # for std::ios_base::failure
            env.add_include_file('new')         # for std::bad_alloc
            env.add_include_file('stdexcept')
            env.add_include_file('typeinfo')    # for std::bad_cast
        elif return_type.is_pyobject and self.exception_check:
            # Functions in pure Python mode default to always check return values for exceptions
            # (equivalent to the "except*" declaration). In this case, the exception clause
            # is silently ignored for functions returning a Python object.
            self.exception_check = False

        if (return_type.is_pyobject
                and (self.exception_value or self.exception_check)
                and self.exception_check != '+'):
            error(self.pos, "Exception clause not allowed for function returning Python object")
        else:
            if self.exception_value is None and self.exception_check and self.exception_check != '+':
                # Use an explicit exception return value to speed up exception checks.
                # Even if it is not declared, we can use the default exception value of the return type,
                # unless the function is some kind of external function that we do not control.
                if (return_type.exception_value is not None and (visibility != 'extern' and not in_pxd)
                        # Ideally the function-pointer test would be better after self.base is analysed
                        # however that is hard to do with the current implementation so it lives here
                        # for now
                        and not isinstance(self.base, CPtrDeclaratorNode)):
                    # Extension types are more difficult because the signature must match the base type signature.
                    if not env.is_c_class_scope:
                        from .ExprNodes import ConstNode
                        self.exception_value = ConstNode(
                            self.pos, value=return_type.exception_value, type=return_type)
            if self.exception_value:
                if self.exception_check == '+':
                    self.exception_value = self.exception_value.analyse_const_expression(env)
                    exc_val_type = self.exception_value.type
                    if (not exc_val_type.is_error
                            and not exc_val_type.is_pyobject
                            and not (exc_val_type.is_cfunction
                                     and not exc_val_type.return_type.is_pyobject
                                     and not exc_val_type.args)
                            and not (exc_val_type == PyrexTypes.c_char_type
                                     and self.exception_value.value == '*')):
                        error(self.exception_value.pos,
                              "Exception value must be a Python exception, or C++ function with no arguments, or *.")
                    exc_val = self.exception_value
                else:
                    self.exception_value = self.exception_value.analyse_types(env).coerce_to(
                        return_type, env).analyse_const_expression(env)
                    exc_val = self.exception_value.get_constant_c_result_code()
                    if exc_val is None:
                        error(self.exception_value.pos, "Exception value must be constant")
                    if not return_type.assignable_from(self.exception_value.type):
                        error(self.exception_value.pos,
                              "Exception value incompatible with function return type")
                    if (visibility != 'extern'
                            and (return_type.is_int or return_type.is_float)
                            and self.exception_value.has_constant_result()):
                        try:
                            type_default_value = float(return_type.default_value)
                        except ValueError:
                            pass
                        else:
                            if self.exception_value.constant_result == type_default_value:
                                warning(self.pos, "Ambiguous exception value, same as default return value: %r" %
                                        self.exception_value.constant_result)
            exc_check = self.exception_check
        if return_type.is_cfunction:
            error(self.pos, "Function cannot return a function")
        func_type = PyrexTypes.CFuncType(
            return_type, func_type_args, self.has_varargs,
            optional_arg_count=self.optional_arg_count,
            exception_value=exc_val, exception_check=exc_check,
            calling_convention=self.base.calling_convention,
            nogil=self.nogil, with_gil=self.with_gil, is_overridable=self.overridable,
            is_const_method=self.is_const_method,
            templates=self.templates)

        if self.optional_arg_count:
            if func_type.is_fused:
                # This is a bit of a hack... When we need to create specialized CFuncTypes
                # on the fly because the cdef is defined in a pxd, we need to declare the specialized optional arg
                # struct
                def declare_opt_arg_struct(func_type, fused_cname):
                    self.declare_optional_arg_struct(func_type, env, fused_cname)

                func_type.declare_opt_arg_struct = declare_opt_arg_struct
            else:
                self.declare_optional_arg_struct(func_type, env)

        callspec = env.directives['callspec']
        if callspec:
            current = func_type.calling_convention
            if current and current != callspec:
                error(self.pos, "cannot have both '%s' and '%s' "
                      "calling conventions" % (current, callspec))
            func_type.calling_convention = callspec

        if func_type.return_type.is_rvalue_reference:
            warning(self.pos, "Rvalue-reference as function return type not supported", 1)
        for arg in func_type.args:
            if arg.type.is_rvalue_reference and not arg.is_forwarding_reference():
                warning(self.pos, "Rvalue-reference as function argument not supported", 1)

        return self.base.analyse(func_type, env, visibility=visibility, in_pxd=in_pxd)

    def declare_optional_arg_struct(self, func_type, env, fused_cname=None):
        """
        Declares the optional argument struct (the struct used to hold the
        values for optional arguments). For fused cdef functions, this is
        deferred as analyse_declarations is called only once (on the fused
        cdef function).
        """
        scope = StructOrUnionScope()
        arg_count_member = '%sn' % Naming.pyrex_prefix
        scope.declare_var(arg_count_member, PyrexTypes.c_int_type, self.pos)

        for arg in func_type.args[len(func_type.args) - self.optional_arg_count:]:
            scope.declare_var(arg.name, arg.type, arg.pos, allow_pyobject=True, allow_memoryview=True)

        struct_cname = env.mangle(Naming.opt_arg_prefix, self.base.name)

        if fused_cname is not None:
            struct_cname = PyrexTypes.get_fused_cname(fused_cname, struct_cname)

        op_args_struct = env.global_scope().declare_struct_or_union(
            name=struct_cname,
            kind='struct',
            scope=scope,
            typedef_flag=0,
            pos=self.pos,
            cname=struct_cname)

        op_args_struct.defined_in_pxd = 1
        op_args_struct.used = 1

        func_type.op_arg_struct = PyrexTypes.c_ptr_type(op_args_struct.type)


class CConstDeclaratorNode(CDeclaratorNode):
    # base     CDeclaratorNode

    child_attrs = ["base"]

    def analyse(self, base_type, env, nonempty=0, visibility=None, in_pxd=False):
        if base_type.is_pyobject:
            error(self.pos,
                  "Const base type cannot be a Python object")
        const = PyrexTypes.c_const_type(base_type)
        return self.base.analyse(const, env, nonempty=nonempty, visibility=visibility, in_pxd=in_pxd)


class CArgDeclNode(Node):
    # Item in a function declaration argument list.
    #
    # base_type      CBaseTypeNode
    # declarator     CDeclaratorNode
    # not_none       boolean            Tagged with 'not None'
    # or_none        boolean            Tagged with 'or None'
    # accept_none    boolean            Resolved boolean for not_none/or_none
    # default        ExprNode or None
    # default_value  PyObjectConst      constant for default value
    # annotation     ExprNode or None   Py3 function arg annotation
    # is_self_arg    boolean            Is the "self" arg of an extension type method
    # is_type_arg    boolean            Is the "class" arg of an extension type classmethod
    # kw_only        boolean            Is a keyword-only argument
    # is_dynamic     boolean            Non-literal arg stored inside CyFunction
    # pos_only       boolean            Is a positional-only argument
    #
    # name_cstring                         property that converts the name to a cstring taking care of unicode
    #                                      and quoting it

    child_attrs = ["base_type", "declarator", "default", "annotation"]
    outer_attrs = ["default", "annotation"]

    is_self_arg = 0
    is_type_arg = 0
    is_generic = 1
    kw_only = 0
    pos_only = 0
    not_none = 0
    or_none = 0
    type = None
    name_declarator = None
    default_value = None
    annotation = None
    is_dynamic = 0

    def declared_name(self):
        return self.declarator.declared_name()

    @property
    def name_cstring(self):
        return self.name.as_c_string_literal()

    @property
    def hdr_cname(self):
        # done lazily - needs self.entry to be set to get the class-mangled
        # name, which means it has to be generated relatively late
        if self.needs_conversion:
            return punycodify_name(Naming.arg_prefix + self.entry.name)
        else:
            return punycodify_name(Naming.var_prefix + self.entry.name)


    def analyse(self, env, nonempty=0, is_self_arg=False):
        if is_self_arg:
            self.base_type.is_self_arg = self.is_self_arg = is_self_arg
        if self.type is not None:
            return self.name_declarator, self.type

        # The parser may misinterpret names as types. We fix that here.
        if isinstance(self.declarator, CNameDeclaratorNode) and self.declarator.name == '':
            if nonempty:
                if self.base_type.is_basic_c_type:
                    # char, short, long called "int"
                    type = self.base_type.analyse(env, could_be_name=True)
                    arg_name = type.empty_declaration_code()
                else:
                    arg_name = self.base_type.name
                self.declarator.name = EncodedString(arg_name)
                self.base_type.name = None
                self.base_type.is_basic_c_type = False
            could_be_name = True
        else:
            could_be_name = False
        self.base_type.is_arg = True
        base_type = self.base_type.analyse(env, could_be_name=could_be_name)
        base_arg_name = getattr(self.base_type, 'arg_name', None)
        if base_arg_name:
            self.declarator.name = base_arg_name

        # The parser is unable to resolve the ambiguity of [] as part of the
        # type (e.g. in buffers) or empty declarator (as with arrays).
        # This is only arises for empty multi-dimensional arrays.
        if (base_type.is_array
                and isinstance(self.base_type, TemplatedTypeNode)
                and isinstance(self.declarator, CArrayDeclaratorNode)):
            declarator = self.declarator
            while isinstance(declarator.base, CArrayDeclaratorNode):
                declarator = declarator.base
            declarator.base = self.base_type.array_declarator
            base_type = base_type.base_type

        # inject type declaration from annotations
        # this is called without 'env' by AdjustDefByDirectives transform before declaration analysis
        if (self.annotation and env and env.directives['annotation_typing']
                # CSimpleBaseTypeNode has a name attribute; CAnalysedBaseTypeNode
                # (and maybe other options) doesn't
                and getattr(self.base_type, "name", None) is None):
            arg_type = self.inject_type_from_annotations(env)
            if arg_type is not None:
                base_type = arg_type
        return self.declarator.analyse(base_type, env, nonempty=nonempty)

    def inject_type_from_annotations(self, env):
        annotation = self.annotation
        if not annotation:
            return None
        base_type, arg_type = annotation.analyse_type_annotation(env, assigned_value=self.default)
        if base_type is not None:
            self.base_type = base_type

        if arg_type and arg_type.python_type_constructor_name == "typing.Optional":
            # "x: Optional[...]"  =>  explicitly allow 'None'
            arg_type = arg_type.resolve()
            if arg_type and not arg_type.is_pyobject:
                error(annotation.pos, "Only Python type arguments can use typing.Optional[...]")
            else:
                self.or_none = True
        elif arg_type is py_object_type:
            # exclude ": object" from the None check - None is a generic object.
            self.or_none = True
        elif arg_type and arg_type.is_pyobject and self.default and self.default.is_none:
            # "x: ... = None"  =>  implicitly allow 'None', but warn about it.
            if not self.or_none:
                warning(self.pos, "PEP-484 recommends 'typing.Optional[...]' for arguments that can be None.")
                self.or_none = True
        elif arg_type and arg_type.is_pyobject and not self.or_none:
            self.not_none = True

        return arg_type

    def calculate_default_value_code(self, code):
        if self.default_value is None:
            if self.default:
                if self.default.is_literal:
                    # will not output any code, just assign the result_code
                    self.default.generate_evaluation_code(code)
                    return self.type.cast_code(self.default.result())
                self.default_value = code.get_argument_default_const(self.type)
        return self.default_value

    def annotate(self, code):
        if self.default:
            self.default.annotate(code)

    def generate_assignment_code(self, code, target=None, overloaded_assignment=False):
        default = self.default
        if default is None or default.is_literal:
            return
        if target is None:
            target = self.calculate_default_value_code(code)
        default.generate_evaluation_code(code)
        default.make_owned_reference(code)
        result = default.result() if overloaded_assignment else default.result_as(self.type)
        code.putln("%s = %s;" % (target, result))
        code.put_giveref(default.result(), self.type)
        default.generate_post_assignment_code(code)
        default.free_temps(code)


class CBaseTypeNode(Node):
    # Abstract base class for C base type nodes.
    #
    # Processing during analyse_declarations phase:
    #
    #   analyse
    #     Returns the type.

    def analyse_as_type(self, env):
        return self.analyse(env)


class CAnalysedBaseTypeNode(Node):
    # type            type

    child_attrs = []

    def analyse(self, env, could_be_name=False):
        return self.type


class CSimpleBaseTypeNode(CBaseTypeNode):
    # name             string
    # module_path      [string]     Qualifying name components
    # is_basic_c_type  boolean
    # signed           boolean
    # longness         integer
    # complex          boolean
    # is_self_arg      boolean      Is self argument of C method
    # ##is_type_arg      boolean      Is type argument of class method

    child_attrs = []
    arg_name = None   # in case the argument name was interpreted as a type
    module_path = []
    is_basic_c_type = False
    complex = False
    is_self_arg = False

    def analyse(self, env, could_be_name=False):
        # Return type descriptor.
        #print "CSimpleBaseTypeNode.analyse: is_self_arg =", self.is_self_arg ###
        type = None
        if self.is_basic_c_type:
            type = PyrexTypes.simple_c_type(self.signed, self.longness, self.name)
            if not type:
                error(self.pos, "Unrecognised type modifier combination")
        elif self.name == "object" and not self.module_path:
            type = py_object_type
        elif self.name is None:
            if self.is_self_arg and env.is_c_class_scope:
                #print "CSimpleBaseTypeNode.analyse: defaulting to parent type" ###
                type = env.parent_type
            ## elif self.is_type_arg and env.is_c_class_scope:
            ##     type = Builtin.type_type
            else:
                type = py_object_type
        else:
            if self.module_path:
                # Maybe it's a nested C++ class.
                scope = env
                for item in self.module_path:
                    entry = scope.lookup(item)
                    if entry is not None and (
                        entry.is_cpp_class or
                        entry.is_type and entry.type.is_cpp_class
                    ):
                        scope = entry.type.scope
                    else:
                        scope = None
                        break
                if scope is None and len(self.module_path) == 1:
                    # (may be possible to handle longer module paths?)
                    # TODO: probably not the best place to declare it?
                    from .Builtin import get_known_standard_library_module_scope
                    found_entry = env.lookup(self.module_path[0])
                    if found_entry and found_entry.known_standard_library_import:
                        scope = get_known_standard_library_module_scope(found_entry.known_standard_library_import)
                if scope is None:
                    # Maybe it's a cimport.
                    scope = env.find_imported_module(self.module_path, self.pos)
            else:
                scope = env

            if scope:
                if scope.is_c_class_scope:
                    scope = scope.global_scope()

                type = scope.lookup_type(self.name)
                if type is not None:
                    pass
                elif could_be_name:
                    if self.is_self_arg and env.is_c_class_scope:
                        type = env.parent_type
                    ## elif self.is_type_arg and env.is_c_class_scope:
                    ##     type = Builtin.type_type
                    else:
                        type = py_object_type
                    self.arg_name = EncodedString(self.name)
                else:
                    if self.templates:
                        if self.name not in self.templates:
                            error(self.pos, "'%s' is not a type identifier" % self.name)
                        type = PyrexTypes.TemplatePlaceholderType(self.name)
                    else:
                        error(self.pos, "'%s' is not a type identifier" % self.name)
        if type and type.is_fused and env.fused_to_specific:
            type = type.specialize(env.fused_to_specific)
        if self.complex:
            if not type.is_numeric or type.is_complex:
                error(self.pos, "can only complexify c numeric types")
            type = PyrexTypes.CComplexType(type)
            type.create_declaration_utility_code(env)
        elif type is Builtin.complex_type:
            # Special case: optimise builtin complex type into C's
            # double complex.  The parser cannot do this (as for the
            # normal scalar types) as the user may have redeclared the
            # 'complex' type.  Testing for the exact type here works.
            type = PyrexTypes.c_double_complex_type
            type.create_declaration_utility_code(env)
            self.complex = True
        if type:
            return type
        else:
            return PyrexTypes.error_type

class MemoryViewSliceTypeNode(CBaseTypeNode):

    name = 'memoryview'
    child_attrs = ['base_type_node', 'axes']

    def analyse(self, env, could_be_name=False):

        base_type = self.base_type_node.analyse(env)
        if base_type.is_error: return base_type

        from . import MemoryView

        try:
            axes_specs = MemoryView.get_axes_specs(env, self.axes)
        except CompileError as e:
            error(e.position, e.message_only)
            self.type = PyrexTypes.ErrorType()
            return self.type

        if not MemoryView.validate_axes(self.pos, axes_specs):
            self.type = error_type
        else:
            self.type = PyrexTypes.MemoryViewSliceType(base_type, axes_specs)
            self.type.validate_memslice_dtype(self.pos)
            self.use_memview_utilities(env)

        return self.type

    def use_memview_utilities(self, env):
        from . import MemoryView
        env.use_utility_code(MemoryView.view_utility_code)


class CNestedBaseTypeNode(CBaseTypeNode):
    # For C++ classes that live inside other C++ classes.

    # name             string
    # base_type        CBaseTypeNode

    child_attrs = ['base_type']

    def analyse(self, env, could_be_name=None):
        base_type = self.base_type.analyse(env)
        if base_type is PyrexTypes.error_type:
            return PyrexTypes.error_type
        if not base_type.is_cpp_class:
            error(self.pos, "'%s' is not a valid type scope" % base_type)
            return PyrexTypes.error_type
        type_entry = base_type.scope.lookup_here(self.name)
        if not type_entry or not type_entry.is_type:
            error(self.pos, "'%s.%s' is not a type identifier" % (base_type, self.name))
            return PyrexTypes.error_type
        return type_entry.type


class TemplatedTypeNode(CBaseTypeNode):
    #  After parsing:
    #  positional_args  [ExprNode]        List of positional arguments
    #  keyword_args     DictNode          Keyword arguments
    #  base_type_node   CBaseTypeNode

    #  After analysis:
    #  type             PyrexTypes.BufferType or PyrexTypes.CppClassType  ...containing the right options

    child_attrs = ["base_type_node", "positional_args",
                   "keyword_args", "dtype_node"]

    dtype_node = None

    name = None

    def analyse(self, env, could_be_name=False, base_type=None):
        if base_type is None:
            base_type = self.base_type_node.analyse(env)
        if base_type.is_error: return base_type

        if ((base_type.is_cpp_class and base_type.is_template_type()) or
                base_type.python_type_constructor_name):
            # Templated class
            if self.keyword_args and self.keyword_args.key_value_pairs:
                tp = "c++ templates" if base_type.is_cpp_class else "indexed types"
                error(self.pos, "%s cannot take keyword arguments" % tp)
                self.type = PyrexTypes.error_type
            else:
                template_types = []
                for template_node in self.positional_args:
                    type = template_node.analyse_as_type(env)
                    if type is None and base_type.is_cpp_class:
                        error(template_node.pos, "unknown type in template argument")
                        type = error_type
                    # for indexed_pytype we can be a bit more flexible and pass None
                    template_types.append(type)
                self.type = base_type.specialize_here(template_node.pos, env, template_types)

        elif base_type.is_pyobject:
            # Buffer
            from . import Buffer

            options = Buffer.analyse_buffer_options(
                self.pos,
                env,
                self.positional_args,
                self.keyword_args,
                base_type.buffer_defaults)

            if sys.version_info[0] < 3:
                # Py 2.x enforces byte strings as keyword arguments ...
                options = dict([(name.encode('ASCII'), value)
                                for name, value in options.items()])

            self.type = PyrexTypes.BufferType(base_type, **options)
            if has_np_pythran(env) and is_pythran_buffer(self.type):
                self.type = PyrexTypes.PythranExpr(pythran_type(self.type), self.type)

        else:
            # Array
            empty_declarator = CNameDeclaratorNode(self.pos, name="", cname=None)
            if len(self.positional_args) > 1 or self.keyword_args.key_value_pairs:
                error(self.pos, "invalid array declaration")
                self.type = PyrexTypes.error_type
            else:
                # It would be nice to merge this class with CArrayDeclaratorNode,
                # but arrays are part of the declaration, not the type...
                if not self.positional_args:
                    dimension = None
                else:
                    dimension = self.positional_args[0]
                self.array_declarator = CArrayDeclaratorNode(
                    self.pos,
                    base=empty_declarator,
                    dimension=dimension)
                self.type = self.array_declarator.analyse(base_type, env)[1]

        if self.type.is_fused and env.fused_to_specific:
            try:
                self.type = self.type.specialize(env.fused_to_specific)
            except CannotSpecialize:
                error(self.pos,
                      "'%s' cannot be specialized since its type is not a fused argument to this function" %
                      self.name)

        return self.type


class CComplexBaseTypeNode(CBaseTypeNode):
    # base_type   CBaseTypeNode
    # declarator  CDeclaratorNode

    child_attrs = ["base_type", "declarator"]

    def analyse(self, env, could_be_name=False):
        base = self.base_type.analyse(env, could_be_name)
        _, type = self.declarator.analyse(base, env)
        return type


class CTupleBaseTypeNode(CBaseTypeNode):
    # components [CBaseTypeNode]

    child_attrs = ["components"]

    def analyse(self, env, could_be_name=False):
        component_types = []
        for c in self.components:
            type = c.analyse(env)
            if type.is_pyobject:
                error(c.pos, "Tuple types can't (yet) contain Python objects.")
                return error_type
            component_types.append(type)
        entry = env.declare_tuple_type(self.pos, component_types)
        entry.used = True
        return entry.type


class FusedTypeNode(CBaseTypeNode):
    """
    Represents a fused type in a ctypedef statement:

        ctypedef cython.fused_type(int, long, long long) integral

    name            str                     name of this fused type
    types           [CSimpleBaseTypeNode]   is the list of types to be fused
    """

    child_attrs = []

    def analyse_declarations(self, env):
        type = self.analyse(env)
        entry = env.declare_typedef(self.name, type, self.pos)

        # Omit the typedef declaration that self.declarator would produce
        entry.in_cinclude = True

    def analyse(self, env, could_be_name=False):
        types = []
        for type_node in self.types:
            type = type_node.analyse_as_type(env)

            if not type:
                error(type_node.pos, "Not a type")
                continue

            if type in types:
                error(type_node.pos, "Type specified multiple times")
            else:
                types.append(type)

        # if len(self.types) == 1:
        #     return types[0]

        return PyrexTypes.FusedType(types, name=self.name)


class CConstOrVolatileTypeNode(CBaseTypeNode):
    # base_type     CBaseTypeNode
    # is_const      boolean
    # is_volatile   boolean

    child_attrs = ["base_type"]

    def analyse(self, env, could_be_name=False):
        base = self.base_type.analyse(env, could_be_name)
        if base.is_pyobject:
            error(self.pos,
                  "Const/volatile base type cannot be a Python object")
        return PyrexTypes.c_const_or_volatile_type(base, self.is_const, self.is_volatile)


class CVarDefNode(StatNode):
    #  C variable definition or forward/extern function declaration.
    #
    #  visibility    'private' or 'public' or 'extern'
    #  base_type     CBaseTypeNode
    #  declarators   [CDeclaratorNode]
    #  in_pxd        boolean
    #  api           boolean
    #  overridable   boolean        whether it is a cpdef
    #  modifiers     ['inline']

    #  decorators    [cython.locals(...)] or None
    #  directive_locals { string : NameNode } locals defined by cython.locals(...)

    child_attrs = ["base_type", "declarators"]

    decorators = None
    directive_locals = None

    def analyse_declarations(self, env, dest_scope=None):
        if self.directive_locals is None:
            self.directive_locals = {}
        if not dest_scope:
            dest_scope = env
        self.dest_scope = dest_scope

        if self.declarators:
            templates = self.declarators[0].analyse_templates()
        else:
            templates = None
        if templates is not None:
            if self.visibility != 'extern':
                error(self.pos, "Only extern functions allowed")
            if len(self.declarators) > 1:
                error(self.declarators[1].pos, "Can't multiply declare template types")
            env = TemplateScope('func_template', env)
            env.directives = env.outer_scope.directives
            for template_param in templates:
                env.declare_type(template_param.name, template_param, self.pos)

        base_type = self.base_type.analyse(env)

        if base_type.is_fused and not self.in_pxd and (env.is_c_class_scope or
                                                       env.is_module_scope):
            error(self.pos, "Fused types not allowed here")
            return error_type

        self.entry = None
        visibility = self.visibility

        for declarator in self.declarators:

            if (len(self.declarators) > 1
                    and not isinstance(declarator, CNameDeclaratorNode)
                    and env.directives['warn.multiple_declarators']):
                warning(
                    declarator.pos,
                    "Non-trivial type declarators in shared declaration (e.g. mix of pointers and values). "
                    "Each pointer declaration should be on its own line.", 1)

            create_extern_wrapper = (self.overridable
                                     and self.visibility == 'extern'
                                     and env.is_module_scope)
            if create_extern_wrapper:
                declarator.overridable = False
            if isinstance(declarator, CFuncDeclaratorNode):
                name_declarator, type = declarator.analyse(
                    base_type, env, directive_locals=self.directive_locals, visibility=visibility, in_pxd=self.in_pxd)
            else:
                name_declarator, type = declarator.analyse(
                    base_type, env, visibility=visibility, in_pxd=self.in_pxd)
            if not type.is_complete():
                if not (self.visibility == 'extern' and type.is_array or type.is_memoryviewslice):
                    error(declarator.pos, "Variable type '%s' is incomplete" % type)
            if self.visibility == 'extern' and type.is_pyobject:
                error(declarator.pos, "Python object cannot be declared extern")
            name = name_declarator.name
            cname = name_declarator.cname
            if name == '':
                error(declarator.pos, "Missing name in declaration.")
                return
            if type.is_reference and self.visibility != 'extern':
                error(declarator.pos, "C++ references cannot be declared; use a pointer instead")
            if type.is_rvalue_reference and self.visibility != 'extern':
                error(declarator.pos, "C++ rvalue-references cannot be declared")
            if type.is_cfunction:
                if 'staticmethod' in env.directives:
                    type.is_static_method = True
                self.entry = dest_scope.declare_cfunction(
                    name, type, declarator.pos,
                    cname=cname, visibility=self.visibility, in_pxd=self.in_pxd,
                    api=self.api, modifiers=self.modifiers, overridable=self.overridable)
                if self.entry is not None:
                    self.entry.directive_locals = copy.copy(self.directive_locals)
                if create_extern_wrapper:
                    self.entry.type.create_to_py_utility_code(env)
                    self.entry.create_wrapper = True
            else:
                if self.overridable:
                    error(self.pos, "Variables cannot be declared with 'cpdef'. Use 'cdef' instead.")
                if self.directive_locals:
                    error(self.pos, "Decorators can only be followed by functions")
                self.entry = dest_scope.declare_var(
                    name, type, declarator.pos,
                    cname=cname, visibility=visibility, in_pxd=self.in_pxd,
                    api=self.api, is_cdef=1)
                if Options.docstrings:
                    self.entry.doc = embed_position(self.pos, self.doc)


class CStructOrUnionDefNode(StatNode):
    #  name          string
    #  cname         string or None
    #  kind          "struct" or "union"
    #  typedef_flag  boolean
    #  visibility    "public" or "private"
    #  api           boolean
    #  in_pxd        boolean
    #  attributes    [CVarDefNode] or None
    #  entry         Entry
    #  packed        boolean

    child_attrs = ["attributes"]

    def declare(self, env, scope=None):
        self.entry = env.declare_struct_or_union(
            self.name, self.kind, scope, self.typedef_flag, self.pos,
            self.cname, visibility=self.visibility, api=self.api,
            packed=self.packed)

    def analyse_declarations(self, env):
        scope = None
        if self.attributes is not None:
            scope = StructOrUnionScope(self.name)
        self.declare(env, scope)
        if self.attributes is not None:
            if self.in_pxd and not env.in_cinclude:
                self.entry.defined_in_pxd = 1
            for attr in self.attributes:
                attr.analyse_declarations(env, scope)
            if self.visibility != 'extern':
                for attr in scope.var_entries:
                    type = attr.type
                    while type.is_array:
                        type = type.base_type
                    if type == self.entry.type:
                        error(attr.pos, "Struct cannot contain itself as a member.")

    def analyse_expressions(self, env):
        return self

    def generate_execution_code(self, code):
        pass


class CppClassNode(CStructOrUnionDefNode, BlockNode):

    #  name          string
    #  cname         string or None
    #  visibility    "extern"
    #  in_pxd        boolean
    #  attributes    [CVarDefNode] or None
    #  entry         Entry
    #  base_classes  [CBaseTypeNode]
    #  templates     [(string, bool)] or None
    #  decorators    [DecoratorNode] or None

    decorators = None

    def declare(self, env):
        if self.templates is None:
            template_types = None
        else:
            template_types = [PyrexTypes.TemplatePlaceholderType(template_name, not required)
                              for template_name, required in self.templates]
            num_optional_templates = sum(not required for _, required in self.templates)
            if num_optional_templates and not all(required for _, required in self.templates[:-num_optional_templates]):
                error(self.pos, "Required template parameters must precede optional template parameters.")
        self.entry = env.declare_cpp_class(
            self.name, None, self.pos, self.cname,
            base_classes=[], visibility=self.visibility, templates=template_types)

    def analyse_declarations(self, env):
        if self.templates is None:
            template_types = template_names = None
        else:
            template_names = [template_name for template_name, _ in self.templates]
            template_types = [PyrexTypes.TemplatePlaceholderType(template_name, not required)
                              for template_name, required in self.templates]
        scope = None
        if self.attributes is not None:
            scope = CppClassScope(self.name, env, templates=template_names)
        def base_ok(base_class):
            if base_class.is_cpp_class or base_class.is_struct:
                return True
            else:
                error(self.pos, "Base class '%s' not a struct or class." % base_class)
        base_class_types = filter(base_ok, [b.analyse(scope or env) for b in self.base_classes])
        self.entry = env.declare_cpp_class(
            self.name, scope, self.pos,
            self.cname, base_class_types, visibility=self.visibility, templates=template_types)
        if self.entry is None:
            return
        self.entry.is_cpp_class = 1
        if scope is not None:
            scope.type = self.entry.type
        defined_funcs = []
        def func_attributes(attributes):
            for attr in attributes:
                if isinstance(attr, CFuncDefNode):
                    yield attr
                elif isinstance(attr, CompilerDirectivesNode):
                    for sub_attr in func_attributes(attr.body.stats):
                        yield sub_attr
        if self.attributes is not None:
            if self.in_pxd and not env.in_cinclude:
                self.entry.defined_in_pxd = 1
            for attr in self.attributes:
                declare = getattr(attr, 'declare', None)
                if declare:
                    attr.declare(scope)
                attr.analyse_declarations(scope)
            for func in func_attributes(self.attributes):
                defined_funcs.append(func)
                if self.templates is not None:
                    func.template_declaration = "template <typename %s>" % ", typename ".join(template_names)
        self.body = StatListNode(self.pos, stats=defined_funcs)
        self.scope = scope

    def analyse_expressions(self, env):
        self.body = self.body.analyse_expressions(self.entry.type.scope)
        return self

    def generate_function_definitions(self, env, code):
        self.body.generate_function_definitions(self.entry.type.scope, code)

    def generate_execution_code(self, code):
        self.body.generate_execution_code(code)

    def annotate(self, code):
        self.body.annotate(code)


class CEnumDefNode(StatNode):
    #  name               string or None
    #  cname              string or None
    #  scoped             boolean                Is a C++ scoped enum
    #  underlying_type    CSimpleBaseTypeNode    The underlying value type (int or C++ type)
    #  items              [CEnumDefItemNode]
    #  typedef_flag       boolean
    #  visibility         "public" or "private" or "extern"
    #  api                boolean
    #  in_pxd             boolean
    #  create_wrapper     boolean
    #  entry              Entry
    #  doc                EncodedString or None    Doc string

    child_attrs = ["items", "underlying_type"]
    doc = None

    def declare(self, env):
        doc = None
        if Options.docstrings:
            doc = embed_position(self.pos, self.doc)

        self.entry = env.declare_enum(
            self.name, self.pos,
            cname=self.cname,
            scoped=self.scoped,
            typedef_flag=self.typedef_flag,
            visibility=self.visibility, api=self.api,
            create_wrapper=self.create_wrapper, doc=doc)

    def analyse_declarations(self, env):
        scope = None
        underlying_type = self.underlying_type.analyse(env)

        if not underlying_type.is_int:
            error(self.underlying_type.pos, "underlying type is not an integral type")

        self.entry.type.underlying_type = underlying_type

        if self.scoped and self.items is not None:
            scope = CppScopedEnumScope(self.name, env)
            scope.type = self.entry.type
        else:
            scope = env

        if self.items is not None:
            if self.in_pxd and not env.in_cinclude:
                self.entry.defined_in_pxd = 1
            for item in self.items:
                item.analyse_declarations(scope, self.entry)

    def analyse_expressions(self, env):
        return self

    def generate_execution_code(self, code):
        if self.scoped:
            return  # nothing to do here for C++ enums
        if self.visibility == 'public' or self.api:
            code.mark_pos(self.pos)
            temp = code.funcstate.allocate_temp(PyrexTypes.py_object_type, manage_ref=True)
            for item in self.entry.enum_values:
                code.putln("%s = PyInt_FromLong(%s); %s" % (
                    temp,
                    item.cname,
                    code.error_goto_if_null(temp, item.pos)))
                code.put_gotref(temp, PyrexTypes.py_object_type)
                code.putln('if (PyDict_SetItemString(%s, "%s", %s) < 0) %s' % (
                    Naming.moddict_cname,
                    item.name,
                    temp,
                    code.error_goto(item.pos)))
                code.put_decref_clear(temp, PyrexTypes.py_object_type)
            code.funcstate.release_temp(temp)


class CEnumDefItemNode(StatNode):
    #  name     string
    #  cname    string or None
    #  value    ExprNode or None

    child_attrs = ["value"]

    def analyse_declarations(self, env, enum_entry):
        if self.value:
            self.value = self.value.analyse_const_expression(env)
            if not self.value.type.is_int:
                self.value = self.value.coerce_to(PyrexTypes.c_int_type, env)
                self.value = self.value.analyse_const_expression(env)

        if enum_entry.type.is_cpp_enum:
            cname = "%s::%s" % (enum_entry.cname, self.name)
        else:
            cname = self.cname

        entry = env.declare_const(
            self.name, enum_entry.type,
            self.value, self.pos, cname=cname,
            visibility=enum_entry.visibility, api=enum_entry.api,
            create_wrapper=enum_entry.create_wrapper and enum_entry.name is None)
        enum_entry.enum_values.append(entry)
        if enum_entry.name:
            enum_entry.type.values.append(entry.name)


class CTypeDefNode(StatNode):
    #  base_type    CBaseTypeNode
    #  declarator   CDeclaratorNode
    #  visibility   "public" or "private"
    #  api          boolean
    #  in_pxd       boolean

    child_attrs = ["base_type", "declarator"]

    def analyse_declarations(self, env):
        base = self.base_type.analyse(env)
        name_declarator, type = self.declarator.analyse(
            base, env, visibility=self.visibility, in_pxd=self.in_pxd)
        name = name_declarator.name
        cname = name_declarator.cname

        entry = env.declare_typedef(
            name, type, self.pos,
            cname=cname, visibility=self.visibility, api=self.api)

        if type.is_fused:
            entry.in_cinclude = True

        if self.in_pxd and not env.in_cinclude:
            entry.defined_in_pxd = 1

    def analyse_expressions(self, env):
        return self

    def generate_execution_code(self, code):
        pass


class FuncDefNode(StatNode, BlockNode):
    #  Base class for function definition nodes.
    #
    #  return_type     PyrexType
    #  #filename        string        C name of filename string const
    #  entry           Symtab.Entry
    #  needs_closure   boolean        Whether or not this function has inner functions/classes/yield
    #  needs_outer_scope boolean      Whether or not this function requires outer scope
    #  pymethdef_required boolean     Force Python method struct generation
    #  directive_locals { string : ExprNode } locals defined by cython.locals(...)
    #  directive_returns [ExprNode] type defined by cython.returns(...)
    #  star_arg      PyArgDeclNode or None  * argument
    #  starstar_arg  PyArgDeclNode or None  ** argument
    #
    #  is_async_def  boolean          is a Coroutine function
    #
    #  has_fused_arguments  boolean
    #       Whether this cdef function has fused parameters. This is needed
    #       by AnalyseDeclarationsTransform, so it can replace CFuncDefNodes
    #       with fused argument types with a FusedCFuncDefNode

    py_func = None
    needs_closure = False
    needs_outer_scope = False
    pymethdef_required = False
    is_generator = False
    is_generator_expression = False  # this can be True alongside is_generator
    is_coroutine = False
    is_asyncgen = False
    is_generator_body = False
    is_async_def = False
    modifiers = []
    has_fused_arguments = False
    star_arg = None
    starstar_arg = None
    is_cyfunction = False
    code_object = None
    return_type_annotation = None

    outer_attrs = None  # overridden by some derived classes - to be visited outside the node's scope

    def analyse_default_values(self, env):
        default_seen = 0
        for arg in self.args:
            if arg.default:
                default_seen = 1
                if arg.is_generic:
                    arg.default = arg.default.analyse_types(env)
                    arg.default = arg.default.coerce_to(arg.type, env)
                else:
                    error(arg.pos, "This argument cannot have a default value")
                    arg.default = None
            elif arg.kw_only:
                default_seen = 1
            elif default_seen:
                error(arg.pos, "Non-default argument following default argument")

    def analyse_annotations(self, env):
        for arg in self.args:
            if arg.annotation:
                arg.annotation = arg.annotation.analyse_types(env)
        if self.return_type_annotation:
            self.return_type_annotation = self.return_type_annotation.analyse_types(env)

    def align_argument_type(self, env, arg):
        # @cython.locals()
        directive_locals = self.directive_locals
        orig_type = arg.type
        if arg.name in directive_locals:
            type_node = directive_locals[arg.name]
            other_type = type_node.analyse_as_type(env)
        elif isinstance(arg, CArgDeclNode) and arg.annotation and env.directives['annotation_typing']:
            type_node = arg.annotation
            other_type = arg.inject_type_from_annotations(env)
            if other_type is None:
                return arg
        else:
            return arg
        if other_type is None:
            error(type_node.pos, "Not a type")
        elif orig_type is not py_object_type and not orig_type.same_as(other_type):
            error(arg.base_type.pos, "Signature does not agree with previous declaration")
            error(type_node.pos, "Previous declaration here")
        else:
            arg.type = other_type
            if arg.type.is_complex:
                # utility code for complex types is special-cased and also important to ensure that it's run
                arg.type.create_declaration_utility_code(env)
        return arg

    def need_gil_acquisition(self, lenv):
        return 0

    def create_local_scope(self, env):
        genv = env
        while genv.is_py_class_scope or genv.is_c_class_scope:
            genv = genv.outer_scope
        if self.needs_closure:
            cls = GeneratorExpressionScope if self.is_generator_expression else ClosureScope
            lenv = cls(name=self.entry.name,
                                outer_scope=genv,
                                parent_scope=env,
                                scope_name=self.entry.cname)
        else:
            lenv = LocalScope(name=self.entry.name,
                              outer_scope=genv,
                              parent_scope=env)
        lenv.return_type = self.return_type
        type = self.entry.type
        if type.is_cfunction:
            lenv.nogil = type.nogil and not type.with_gil
        self.local_scope = lenv
        lenv.directives = env.directives
        return lenv

    def generate_function_body(self, env, code):
        self.body.generate_execution_code(code)

    def generate_function_definitions(self, env, code):
        from . import Buffer

        lenv = self.local_scope
        if lenv.is_closure_scope and not lenv.is_passthrough:
            outer_scope_cname = "%s->%s" % (Naming.cur_scope_cname,
                                            Naming.outer_scope_cname)
        else:
            outer_scope_cname = Naming.outer_scope_cname
        lenv.mangle_closure_cnames(outer_scope_cname)
        # Generate closure function definitions
        self.body.generate_function_definitions(lenv, code)
        # generate lambda function definitions
        self.generate_lambda_definitions(lenv, code)

        is_getbuffer_slot = (self.entry.name == "__getbuffer__" and
                             self.entry.scope.is_c_class_scope)
        is_releasebuffer_slot = (self.entry.name == "__releasebuffer__" and
                                 self.entry.scope.is_c_class_scope)
        is_buffer_slot = is_getbuffer_slot or is_releasebuffer_slot
        if is_buffer_slot:
            if 'cython_unused' not in self.modifiers:
                self.modifiers = self.modifiers + ['cython_unused']

        preprocessor_guard = self.get_preprocessor_guard()

        profile = code.globalstate.directives['profile']
        linetrace = code.globalstate.directives['linetrace']
        if profile or linetrace:
            if linetrace:
                code.use_fast_gil_utility_code()
            code.globalstate.use_utility_code(
                UtilityCode.load_cached("Profile", "Profile.c"))

        # Generate C code for header and body of function
        code.enter_cfunc_scope(lenv)
        code.return_from_error_cleanup_label = code.new_label()
        code.funcstate.gil_owned = not lenv.nogil

        # ----- Top-level constants used by this function
        code.mark_pos(self.pos)
        self.generate_cached_builtins_decls(lenv, code)
        # ----- Function header
        code.putln("")

        if preprocessor_guard:
            code.putln(preprocessor_guard)

        with_pymethdef = (self.needs_assignment_synthesis(env, code) or
                          self.pymethdef_required)
        if self.py_func:
            self.py_func.generate_function_header(
                code, with_pymethdef=with_pymethdef, proto_only=True)
        self.generate_function_header(code, with_pymethdef=with_pymethdef)
        # ----- Local variable declarations
        # Find function scope
        cenv = env
        while cenv.is_py_class_scope or cenv.is_c_class_scope:
            cenv = cenv.outer_scope
        if self.needs_closure:
            code.put(lenv.scope_class.type.declaration_code(Naming.cur_scope_cname))
            code.putln(";")
        elif self.needs_outer_scope:
            if lenv.is_passthrough:
                code.put(lenv.scope_class.type.declaration_code(Naming.cur_scope_cname))
                code.putln(";")
            code.put(cenv.scope_class.type.declaration_code(Naming.outer_scope_cname))
            code.putln(";")
        self.generate_argument_declarations(lenv, code)

        for entry in lenv.var_entries:
            if not (entry.in_closure or entry.is_arg):
                code.put_var_declaration(entry)

        # Initialize the return variable __pyx_r
        init = ""
        return_type = self.return_type
        if not return_type.is_void:
            if return_type.is_pyobject:
                init = " = NULL"
            elif return_type.is_memoryviewslice:
                init = ' = ' + return_type.literal_code(return_type.default_value)

            code.putln("%s%s;" % (
                return_type.declaration_code(Naming.retval_cname),
                init))

        tempvardecl_code = code.insertion_point()
        self.generate_keyword_list(code)

        # ----- GIL acquisition
        acquire_gil = self.acquire_gil

        # See if we need to acquire the GIL for variable declarations, or for
        # refnanny only

        # Closures are not currently possible for cdef nogil functions,
        # but check them anyway
        have_object_args = self.needs_closure or self.needs_outer_scope
        for arg in lenv.arg_entries:
            if arg.type.is_pyobject:
                have_object_args = True
                break

        used_buffer_entries = [entry for entry in lenv.buffer_entries if entry.used]

        acquire_gil_for_var_decls_only = (
            lenv.nogil and lenv.has_with_gil_block and
            (have_object_args or used_buffer_entries))

        acquire_gil_for_refnanny_only = (
            lenv.nogil and lenv.has_with_gil_block and not
            acquire_gil_for_var_decls_only)

        use_refnanny = not lenv.nogil or lenv.has_with_gil_block

        gilstate_decl = None
        if acquire_gil or acquire_gil_for_var_decls_only:
            code.put_ensure_gil()
            code.funcstate.gil_owned = True
        else:
            gilstate_decl = code.insertion_point()

        if profile or linetrace:
            if not self.is_generator:
                # generators are traced when iterated, not at creation
                tempvardecl_code.put_trace_declarations()
                code_object = self.code_object.calculate_result_code(code) if self.code_object else None
                code.put_trace_frame_init(code_object)

        # ----- Special check for getbuffer
        if is_getbuffer_slot:
            self.getbuffer_check(code)

        # ----- set up refnanny
        if use_refnanny:
            tempvardecl_code.put_declare_refcount_context()
            code.put_setup_refcount_context(
                self.entry.name, acquire_gil=acquire_gil_for_refnanny_only)

        # ----- Automatic lead-ins for certain special functions
        if is_getbuffer_slot:
            self.getbuffer_init(code)
        # ----- Create closure scope object
        if self.needs_closure:
            tp_slot = TypeSlots.ConstructorSlot("tp_new", '__new__')
            slot_func_cname = TypeSlots.get_slot_function(lenv.scope_class.type.scope, tp_slot)
            if not slot_func_cname:
                slot_func_cname = '%s->tp_new' % lenv.scope_class.type.typeptr_cname
            code.putln("%s = (%s)%s(%s, %s, NULL);" % (
                Naming.cur_scope_cname,
                lenv.scope_class.type.empty_declaration_code(),
                slot_func_cname,
                lenv.scope_class.type.typeptr_cname,
                Naming.empty_tuple))
            code.putln("if (unlikely(!%s)) {" % Naming.cur_scope_cname)
            # Scope unconditionally DECREFed on return.
            code.putln("%s = %s;" % (
                Naming.cur_scope_cname,
                lenv.scope_class.type.cast_code("Py_None")))
            code.put_incref("Py_None", py_object_type)
            code.putln(code.error_goto(self.pos))
            code.putln("} else {")
            code.put_gotref(Naming.cur_scope_cname, lenv.scope_class.type)
            code.putln("}")
            # Note that it is unsafe to decref the scope at this point.
        if self.needs_outer_scope:
            if self.is_cyfunction:
                code.putln("%s = (%s) __Pyx_CyFunction_GetClosure(%s);" % (
                    outer_scope_cname,
                    cenv.scope_class.type.empty_declaration_code(),
                    Naming.self_cname))
            else:
                code.putln("%s = (%s) %s;" % (
                    outer_scope_cname,
                    cenv.scope_class.type.empty_declaration_code(),
                    Naming.self_cname))
            if lenv.is_passthrough:
                code.putln("%s = %s;" % (Naming.cur_scope_cname, outer_scope_cname))
            elif self.needs_closure:
                # inner closures own a reference to their outer parent
                code.put_incref(outer_scope_cname, cenv.scope_class.type)
                code.put_giveref(outer_scope_cname, cenv.scope_class.type)
        # ----- Trace function call
        if profile or linetrace:
            # this looks a bit late, but if we don't get here due to a
            # fatal error before hand, it's not really worth tracing
            if not self.is_generator:
                # generators are traced when iterated, not at creation
                if self.is_wrapper:
                    trace_name = self.entry.name + " (wrapper)"
                else:
                    trace_name = self.entry.name
                code.put_trace_call(
                    trace_name, self.pos, nogil=not code.funcstate.gil_owned)
            code.funcstate.can_trace = True
        # ----- Fetch arguments
        self.generate_argument_parsing_code(env, code)
        # If an argument is assigned to in the body, we must
        # incref it to properly keep track of refcounts.
        is_cdef = isinstance(self, CFuncDefNode)
        for entry in lenv.arg_entries:
            if not entry.type.is_memoryviewslice:
                if (acquire_gil or entry.cf_is_reassigned) and not entry.in_closure:
                    code.put_var_incref(entry)
            # Note: defaults are always incref-ed. For def functions, we
            #       we acquire arguments from object conversion, so we have
            #       new references. If we are a cdef function, we need to
            #       incref our arguments
            elif is_cdef and entry.cf_is_reassigned:
                code.put_var_incref_memoryviewslice(entry,
                                    have_gil=code.funcstate.gil_owned)
        for entry in lenv.var_entries:
            if entry.is_arg and entry.cf_is_reassigned and not entry.in_closure:
                if entry.xdecref_cleanup:
                    code.put_var_xincref(entry)
                else:
                    code.put_var_incref(entry)

        # ----- Initialise local buffer auxiliary variables
        for entry in lenv.var_entries + lenv.arg_entries:
            if entry.type.is_buffer and entry.buffer_aux.buflocal_nd_var.used:
                Buffer.put_init_vars(entry, code)

        # ----- Check and convert arguments
        self.generate_argument_type_tests(code)
        # ----- Acquire buffer arguments
        for entry in lenv.arg_entries:
            if entry.type.is_buffer:
                Buffer.put_acquire_arg_buffer(entry, code, self.pos)

        if acquire_gil_for_var_decls_only:
            code.put_release_ensured_gil()
            code.funcstate.gil_owned = False

        # -------------------------
        # ----- Function body -----
        # -------------------------
        self.generate_function_body(env, code)

        code.mark_pos(self.pos, trace=False)
        code.putln("")
        code.putln("/* function exit code */")

        gil_owned = {
            'success': code.funcstate.gil_owned,
            'error': code.funcstate.gil_owned,
            'gil_state_declared': gilstate_decl is None,
        }
        def assure_gil(code_path, code=code):
            if not gil_owned[code_path]:
                if not gil_owned['gil_state_declared']:
                    gilstate_decl.declare_gilstate()
                    gil_owned['gil_state_declared'] = True
                code.put_ensure_gil(declare_gilstate=False)
                gil_owned[code_path] = True

        # ----- Default return value
        return_type = self.return_type
        if not self.body.is_terminator:
            if return_type.is_pyobject:
                #if return_type.is_extension_type:
                #    lhs = "(PyObject *)%s" % Naming.retval_cname
                #else:
                lhs = Naming.retval_cname
                assure_gil('success')
                code.put_init_to_py_none(lhs, return_type)
            elif not return_type.is_memoryviewslice:
                # memory view structs receive their default value on initialisation
                val = return_type.default_value
                if val:
                    code.putln("%s = %s;" % (Naming.retval_cname, val))
                elif not return_type.is_void:
                    code.putln("__Pyx_pretend_to_initialize(&%s);" % Naming.retval_cname)

        # ----- Error cleanup
        if code.label_used(code.error_label):
            if not self.body.is_terminator:
                code.put_goto(code.return_label)
            code.put_label(code.error_label)
            for cname, type in code.funcstate.all_managed_temps():
                assure_gil('error')
                code.put_xdecref(cname, type, have_gil=gil_owned['error'])

            # Clean up buffers -- this calls a Python function
            # so need to save and restore error state
            buffers_present = len(used_buffer_entries) > 0
            #memslice_entries = [e for e in lenv.entries.values() if e.type.is_memoryviewslice]
            if buffers_present:
                code.globalstate.use_utility_code(restore_exception_utility_code)
                code.putln("{ PyObject *__pyx_type, *__pyx_value, *__pyx_tb;")
                code.putln("__Pyx_PyThreadState_declare")
                assure_gil('error')
                code.putln("__Pyx_PyThreadState_assign")
                code.putln("__Pyx_ErrFetch(&__pyx_type, &__pyx_value, &__pyx_tb);")
                for entry in used_buffer_entries:
                    Buffer.put_release_buffer_code(code, entry)
                    #code.putln("%s = 0;" % entry.cname)
                code.putln("__Pyx_ErrRestore(__pyx_type, __pyx_value, __pyx_tb);}")

            if return_type.is_memoryviewslice:
                from . import MemoryView
                MemoryView.put_init_entry(Naming.retval_cname, code)
                err_val = Naming.retval_cname
            else:
                err_val = self.error_value()

            exc_check = self.caller_will_check_exceptions()
            if err_val is not None or exc_check:
                # TODO: Fix exception tracing (though currently unused by cProfile).
                # code.globalstate.use_utility_code(get_exception_tuple_utility_code)
                # code.put_trace_exception()

                assure_gil('error')
                code.put_add_traceback(self.entry.qualified_name)
            else:
                warning(self.entry.pos,
                        "Unraisable exception in function '%s'." %
                        self.entry.qualified_name, 0)
                assure_gil('error')
                code.put_unraisable(self.entry.qualified_name)
            default_retval = return_type.default_value
            if err_val is None and default_retval:
                err_val = default_retval
            if err_val is not None:
                if err_val != Naming.retval_cname:
                    code.putln("%s = %s;" % (Naming.retval_cname, err_val))
            elif not return_type.is_void:
                code.putln("__Pyx_pretend_to_initialize(&%s);" % Naming.retval_cname)

            if is_getbuffer_slot:
                assure_gil('error')
                self.getbuffer_error_cleanup(code)

            def align_error_path_gil_to_success_path(code=code.insertion_point()):
                # align error and success GIL state when both join
                if gil_owned['success']:
                    assure_gil('error', code=code)
                elif gil_owned['error']:
                    code.put_release_ensured_gil()
                    gil_owned['error'] = False
                assert gil_owned['error'] == gil_owned['success'], "%s: error path %s != success path %s" % (
                    self.pos, gil_owned['error'], gil_owned['success'])

            # If we are using the non-error cleanup section we should
            # jump past it if we have an error. The if-test below determine
            # whether this section is used.
            if buffers_present or is_getbuffer_slot or return_type.is_memoryviewslice:
                # In the buffer cases, we already called assure_gil('error') and own the GIL.
                assert gil_owned['error'] or return_type.is_memoryviewslice
                code.put_goto(code.return_from_error_cleanup_label)
            else:
                # Adapt the GIL state to the success path right now.
                align_error_path_gil_to_success_path()
        else:
            # No error path, no need to adapt the GIL state.
            def align_error_path_gil_to_success_path(): pass

        # ----- Non-error return cleanup
        if code.label_used(code.return_label) or not code.label_used(code.error_label):
            code.put_label(code.return_label)

            for entry in used_buffer_entries:
                assure_gil('success')
                Buffer.put_release_buffer_code(code, entry)
            if is_getbuffer_slot:
                assure_gil('success')
                self.getbuffer_normal_cleanup(code)

            if return_type.is_memoryviewslice:
                # See if our return value is uninitialized on non-error return
                # from . import MemoryView
                # MemoryView.err_if_nogil_initialized_check(self.pos, env)
                cond = code.unlikely(return_type.error_condition(Naming.retval_cname))
                code.putln(
                    'if (%s) {' % cond)
                if not gil_owned['success']:
                    code.put_ensure_gil()
                code.putln(
                    'PyErr_SetString(PyExc_TypeError, "Memoryview return value is not initialized");')
                if not gil_owned['success']:
                    code.put_release_ensured_gil()
                code.putln(
                    '}')

        # ----- Return cleanup for both error and no-error return
        if code.label_used(code.return_from_error_cleanup_label):
            align_error_path_gil_to_success_path()
            code.put_label(code.return_from_error_cleanup_label)

        for entry in lenv.var_entries:
            if not entry.used or entry.in_closure:
                continue

            if entry.type.is_pyobject:
                if entry.is_arg and not entry.cf_is_reassigned:
                    continue
            if entry.type.needs_refcounting:
                assure_gil('success')
            # FIXME ideally use entry.xdecref_cleanup but this currently isn't reliable
            code.put_var_xdecref(entry, have_gil=gil_owned['success'])

        # Decref any increfed args
        for entry in lenv.arg_entries:
            if entry.type.is_memoryviewslice:
                # decref slices of def functions and acquired slices from cdef
                # functions, but not borrowed slices from cdef functions.
                if is_cdef and not entry.cf_is_reassigned:
                    continue
            else:
                if entry.in_closure:
                    continue
                if not acquire_gil and not entry.cf_is_reassigned:
                    continue
                if entry.type.needs_refcounting:
                    assure_gil('success')

            # FIXME use entry.xdecref_cleanup - del arg seems to be the problem
            code.put_var_xdecref(entry, have_gil=gil_owned['success'])
        if self.needs_closure:
            assure_gil('success')
            code.put_decref(Naming.cur_scope_cname, lenv.scope_class.type)

        # ----- Return
        # This code is duplicated in ModuleNode.generate_module_init_func
        if not lenv.nogil:
            default_retval = return_type.default_value
            err_val = self.error_value()
            if err_val is None and default_retval:
                err_val = default_retval  # FIXME: why is err_val not used?
            code.put_xgiveref(Naming.retval_cname, return_type)

        if self.entry.is_special and self.entry.name == "__hash__":
            # Returning -1 for __hash__ is supposed to signal an error
            # We do as Python instances and coerce -1 into -2.
            assure_gil('success')  # in special methods, the GIL is owned anyway
            code.putln("if (unlikely(%s == -1) && !PyErr_Occurred()) %s = -2;" % (
                Naming.retval_cname, Naming.retval_cname))

        if profile or linetrace:
            code.funcstate.can_trace = False
            if not self.is_generator:
                # generators are traced when iterated, not at creation
                if return_type.is_pyobject:
                    code.put_trace_return(
                        Naming.retval_cname, nogil=not gil_owned['success'])
                else:
                    code.put_trace_return(
                        "Py_None", nogil=not gil_owned['success'])

        if use_refnanny:
            code.put_finish_refcount_context(nogil=not gil_owned['success'])

        if acquire_gil or (lenv.nogil and gil_owned['success']):
            # release the GIL (note that with-gil blocks acquire it on exit in their EnsureGILNode)
            code.put_release_ensured_gil()
            code.funcstate.gil_owned = False

        if not return_type.is_void:
            code.putln("return %s;" % Naming.retval_cname)

        code.putln("}")

        if preprocessor_guard:
            code.putln("#endif /*!(%s)*/" % preprocessor_guard)

        # ----- Go back and insert temp variable declarations
        tempvardecl_code.put_temp_declarations(code.funcstate)

        # ----- Python version
        code.exit_cfunc_scope()
        if self.py_func:
            self.py_func.generate_function_definitions(env, code)
        self.generate_wrapper_functions(code)

    def declare_argument(self, env, arg):
        if arg.type.is_void:
            error(arg.pos, "Invalid use of 'void'")
        elif not arg.type.is_complete() and not (arg.type.is_array or arg.type.is_memoryviewslice):
            error(arg.pos, "Argument type '%s' is incomplete" % arg.type)
        entry = env.declare_arg(arg.name, arg.type, arg.pos)
        if arg.annotation:
            entry.annotation = arg.annotation
        return entry

    def generate_arg_type_test(self, arg, code):
        # Generate type test for one argument.
        if arg.type.typeobj_is_available():
            code.globalstate.use_utility_code(
                UtilityCode.load_cached("ArgTypeTest", "FunctionArguments.c"))
            typeptr_cname = arg.type.typeptr_cname
            arg_code = "((PyObject *)%s)" % arg.entry.cname
            code.putln(
                'if (unlikely(!__Pyx_ArgTypeTest(%s, %s, %d, %s, %s))) %s' % (
                    arg_code,
                    typeptr_cname,
                    arg.accept_none,
                    arg.name_cstring,
                    arg.type.is_builtin_type and arg.type.require_exact,
                    code.error_goto(arg.pos)))
        else:
            error(arg.pos, "Cannot test type of extern C class without type object name specification")

    def generate_arg_none_check(self, arg, code):
        # Generate None check for one argument.
        if arg.type.is_memoryviewslice:
            cname = "%s.memview" % arg.entry.cname
        else:
            cname = arg.entry.cname

        code.putln('if (unlikely(((PyObject *)%s) == Py_None)) {' % cname)
        code.putln('''PyErr_Format(PyExc_TypeError, "Argument '%%.%ds' must not be None", %s); %s''' % (
            max(200, len(arg.name_cstring)), arg.name_cstring,
            code.error_goto(arg.pos)))
        code.putln('}')

    def generate_wrapper_functions(self, code):
        pass

    def generate_execution_code(self, code):
        code.mark_pos(self.pos)
        # Evaluate and store argument default values
        # skip this for wrappers since it's done by wrapped function
        if not self.is_wrapper:
            for arg in self.args:
                if not arg.is_dynamic:
                    arg.generate_assignment_code(code)

    #
    # Special code for the __getbuffer__ function
    #
    def _get_py_buffer_info(self):
        py_buffer = self.local_scope.arg_entries[1]
        try:
            # Check builtin definition of struct Py_buffer
            obj_type = py_buffer.type.base_type.scope.entries['obj'].type
        except (AttributeError, KeyError):
            # User code redeclared struct Py_buffer
            obj_type = None
        return py_buffer, obj_type

    # Old Python 3 used to support write-locks on buffer-like objects by
    # calling PyObject_GetBuffer() with a view==NULL parameter. This obscure
    # feature is obsolete, it was almost never used (only one instance in
    # `Modules/posixmodule.c` in Python 3.1) and it is now officially removed
    # (see bpo-14203). We add an extra check here to prevent legacy code from
    # from trying to use the feature and prevent segmentation faults.
    def getbuffer_check(self, code):
        py_buffer, _ = self._get_py_buffer_info()
        view = py_buffer.cname
        code.putln("if (unlikely(%s == NULL)) {" % view)
        code.putln("PyErr_SetString(PyExc_BufferError, "
                   "\"PyObject_GetBuffer: view==NULL argument is obsolete\");")
        code.putln("return -1;")
        code.putln("}")

    def getbuffer_init(self, code):
        py_buffer, obj_type = self._get_py_buffer_info()
        view = py_buffer.cname
        if obj_type and obj_type.is_pyobject:
            code.put_init_to_py_none("%s->obj" % view, obj_type)
            code.put_giveref("%s->obj" % view, obj_type)  # Do not refnanny object within structs
        else:
            code.putln("%s->obj = NULL;" % view)

    def getbuffer_error_cleanup(self, code):
        py_buffer, obj_type = self._get_py_buffer_info()
        view = py_buffer.cname
        if obj_type and obj_type.is_pyobject:
            code.putln("if (%s->obj != NULL) {" % view)
            code.put_gotref("%s->obj" % view, obj_type)
            code.put_decref_clear("%s->obj" % view, obj_type)
            code.putln("}")
        else:
            code.putln("Py_CLEAR(%s->obj);" % view)

    def getbuffer_normal_cleanup(self, code):
        py_buffer, obj_type = self._get_py_buffer_info()
        view = py_buffer.cname
        if obj_type and obj_type.is_pyobject:
            code.putln("if (%s->obj == Py_None) {" % view)
            code.put_gotref("%s->obj" % view, obj_type)
            code.put_decref_clear("%s->obj" % view, obj_type)
            code.putln("}")

    def get_preprocessor_guard(self):
        if not self.entry.is_special:
            return None
        name = self.entry.name
        slot = TypeSlots.get_slot_table(self.local_scope.directives).get_slot_by_method_name(name)
        if not slot:
            return None
        if name == '__long__' and not self.entry.scope.lookup_here('__int__'):
            return None
        if name in ("__getbuffer__", "__releasebuffer__") and self.entry.scope.is_c_class_scope:
            return None
        return slot.preprocessor_guard_code()


class CFuncDefNode(FuncDefNode):
    #  C function definition.
    #
    #  modifiers     ['inline']
    #  visibility    'private' or 'public' or 'extern'
    #  base_type     CBaseTypeNode
    #  declarator    CDeclaratorNode
    #  cfunc_declarator  the CFuncDeclarator of this function
    #                    (this is also available through declarator or a
    #                     base thereof)
    #  body          StatListNode
    #  api           boolean
    #  decorators    [DecoratorNode]        list of decorators
    #
    #  with_gil      boolean    Acquire GIL around body
    #  type          CFuncType
    #  py_func       wrapper for calling from Python
    #  overridable   whether or not this is a cpdef function
    #  inline_in_pxd whether this is an inline function in a pxd file
    #  template_declaration  String or None   Used for c++ class methods
    #  is_const_method whether this is a const method
    #  is_static_method whether this is a static method
    #  is_c_class_method whether this is a cclass method

    child_attrs = ["base_type", "declarator", "body", "decorators", "py_func_stat"]
    outer_attrs = ["decorators", "py_func_stat"]

    inline_in_pxd = False
    decorators = None
    directive_locals = None
    directive_returns = None
    override = None
    template_declaration = None
    is_const_method = False
    py_func_stat = None

    def unqualified_name(self):
        return self.entry.name

    def declared_name(self):
        return self.declarator.declared_name()

    @property
    def code_object(self):
        # share the CodeObject with the cpdef wrapper (if available)
        return self.py_func.code_object if self.py_func else None

    def analyse_declarations(self, env):
        self.is_c_class_method = env.is_c_class_scope
        if self.directive_locals is None:
            self.directive_locals = {}
        self.directive_locals.update(env.directives.get('locals', {}))
        if self.directive_returns is not None:
            base_type = self.directive_returns.analyse_as_type(env)
            if base_type is None:
                error(self.directive_returns.pos, "Not a type")
                base_type = PyrexTypes.error_type
        else:
            base_type = self.base_type.analyse(env)
        self.is_static_method = 'staticmethod' in env.directives and not env.lookup_here('staticmethod')
        # The 2 here is because we need both function and argument names.
        if isinstance(self.declarator, CFuncDeclaratorNode):
            name_declarator, typ = self.declarator.analyse(
                base_type, env, nonempty=2 * (self.body is not None),
                directive_locals=self.directive_locals, visibility=self.visibility)
        else:
            name_declarator, typ = self.declarator.analyse(
                base_type, env, nonempty=2 * (self.body is not None), visibility=self.visibility)
        if not typ.is_cfunction:
            error(self.pos, "Suite attached to non-function declaration")
        # Remember the actual type according to the function header
        # written here, because the type in the symbol table entry
        # may be different if we're overriding a C method inherited
        # from the base type of an extension type.
        self.type = typ
        typ.is_overridable = self.overridable
        declarator = self.declarator
        while not hasattr(declarator, 'args'):
            declarator = declarator.base

        self.cfunc_declarator = declarator
        self.args = declarator.args

        opt_arg_count = self.cfunc_declarator.optional_arg_count
        if (self.visibility == 'public' or self.api) and opt_arg_count:
            error(self.cfunc_declarator.pos,
                  "Function with optional arguments may not be declared public or api")

        if typ.exception_check == '+' and self.visibility != 'extern':
            if typ.exception_value and typ.exception_value.is_name:
                # it really is impossible to reason about what the user wants to happens
                # if they've specified a C++ exception translation function. Therefore,
                # raise an error.
                error(self.pos,
                    "Only extern functions can throw C++ exceptions.")
            else:
                warning(self.pos,
                    "Only extern functions can throw C++ exceptions.", 2)

        for formal_arg, type_arg in zip(self.args, typ.args):
            self.align_argument_type(env, type_arg)
            formal_arg.type = type_arg.type
            formal_arg.name = type_arg.name
            formal_arg.cname = type_arg.cname

            self._validate_type_visibility(type_arg.type, type_arg.pos, env)

            if type_arg.type.is_fused:
                self.has_fused_arguments = True

            if type_arg.type.is_buffer and 'inline' in self.modifiers:
                warning(formal_arg.pos, "Buffer unpacking not optimized away.", 1)

            if type_arg.type.is_buffer or type_arg.type.is_pythran_expr:
                if self.type.nogil:
                    error(formal_arg.pos,
                          "Buffer may not be acquired without the GIL. Consider using memoryview slices instead.")
                elif 'inline' in self.modifiers:
                    warning(formal_arg.pos, "Buffer unpacking not optimized away.", 1)

        self._validate_type_visibility(typ.return_type, self.pos, env)

        name = name_declarator.name
        cname = name_declarator.cname

        typ.is_const_method = self.is_const_method
        typ.is_static_method = self.is_static_method

        self.entry = env.declare_cfunction(
            name, typ, self.pos,
            cname=cname, visibility=self.visibility, api=self.api,
            defining=self.body is not None, modifiers=self.modifiers,
            overridable=self.overridable)
        self.entry.inline_func_in_pxd = self.inline_in_pxd
        self.return_type = typ.return_type
        if self.return_type.is_array and self.visibility != 'extern':
            error(self.pos, "Function cannot return an array")
        if self.return_type.is_cpp_class:
            self.return_type.check_nullary_constructor(self.pos, "used as a return value")

        if self.overridable and not env.is_module_scope and not self.is_static_method:
            if len(self.args) < 1 or not self.args[0].type.is_pyobject:
                # An error will be produced in the cdef function
                self.overridable = False

        self.declare_cpdef_wrapper(env)
        self.create_local_scope(env)

    def declare_cpdef_wrapper(self, env):
        if not self.overridable:
            return
        if self.is_static_method:
            # TODO(robertwb): Finish this up, perhaps via more function refactoring.
            error(self.pos, "static cpdef methods not yet supported")

        name = self.entry.name
        py_func_body = self.call_self_node(is_module_scope=env.is_module_scope)
        if self.is_static_method:
            from .ExprNodes import NameNode
            decorators = [DecoratorNode(self.pos, decorator=NameNode(self.pos, name=EncodedString('staticmethod')))]
            decorators[0].decorator.analyse_types(env)
        else:
            decorators = []
        self.py_func = DefNode(pos=self.pos,
                               name=self.entry.name,
                               args=self.args,
                               star_arg=None,
                               starstar_arg=None,
                               doc=self.doc,
                               body=py_func_body,
                               decorators=decorators,
                               is_wrapper=1)
        self.py_func.is_module_scope = env.is_module_scope
        self.py_func.analyse_declarations(env)
        self.py_func.entry.is_overridable = True
        self.py_func_stat = StatListNode(self.pos, stats=[self.py_func])
        self.py_func.type = PyrexTypes.py_object_type
        self.entry.as_variable = self.py_func.entry
        self.entry.used = self.entry.as_variable.used = True
        # Reset scope entry the above cfunction
        env.entries[name] = self.entry
        if (not self.entry.is_final_cmethod and
                (not env.is_module_scope or Options.lookup_module_cpdef)):
            if self.override:
                # This is a hack: we shouldn't create the wrapper twice, but we do for fused functions.
                assert self.entry.is_fused_specialized  # should not happen for non-fused cpdef functions
                self.override.py_func = self.py_func
            else:
                self.override = OverrideCheckNode(self.pos, py_func=self.py_func)
                self.body = StatListNode(self.pos, stats=[self.override, self.body])

    def _validate_type_visibility(self, type, pos, env):
        """
        Ensure that types used in cdef functions are public or api, or
        defined in a C header.
        """
        public_or_api = (self.visibility == 'public' or self.api)
        entry = getattr(type, 'entry', None)
        if public_or_api and entry and env.is_module_scope:
            if not (entry.visibility in ('public', 'extern') or
                    entry.api or entry.in_cinclude):
                error(pos, "Function declared public or api may not have private types")

    def call_self_node(self, omit_optional_args=0, is_module_scope=0):
        from . import ExprNodes
        args = self.type.args
        if omit_optional_args:
            args = args[:len(args) - self.type.optional_arg_count]
        arg_names = [arg.name for arg in args]
        if is_module_scope:
            cfunc = ExprNodes.NameNode(self.pos, name=self.entry.name)
            call_arg_names = arg_names
            skip_dispatch = Options.lookup_module_cpdef
        elif self.type.is_static_method:
            class_entry = self.entry.scope.parent_type.entry
            class_node = ExprNodes.NameNode(self.pos, name=class_entry.name)
            class_node.entry = class_entry
            cfunc = ExprNodes.AttributeNode(self.pos, obj=class_node, attribute=self.entry.name)
            # Calling static c(p)def methods on an instance disallowed.
            # TODO(robertwb): Support by passing self to check for override?
            skip_dispatch = True
        else:
            type_entry = self.type.args[0].type.entry
            type_arg = ExprNodes.NameNode(self.pos, name=type_entry.name)
            type_arg.entry = type_entry
            cfunc = ExprNodes.AttributeNode(self.pos, obj=type_arg, attribute=self.entry.name)
        skip_dispatch = not is_module_scope or Options.lookup_module_cpdef
        c_call = ExprNodes.SimpleCallNode(
            self.pos,
            function=cfunc,
            args=[ExprNodes.NameNode(self.pos, name=n) for n in arg_names],
            wrapper_call=skip_dispatch)
        return ReturnStatNode(pos=self.pos, return_type=PyrexTypes.py_object_type, value=c_call)

    def declare_arguments(self, env):
        for arg in self.type.args:
            if not arg.name:
                error(arg.pos, "Missing argument name")
            self.declare_argument(env, arg)

    def need_gil_acquisition(self, lenv):
        return self.type.with_gil

    def nogil_check(self, env):
        type = self.type
        with_gil = type.with_gil
        if type.nogil and not with_gil:
            if type.return_type.is_pyobject:
                error(self.pos,
                      "Function with Python return type cannot be declared nogil")
            for entry in self.local_scope.var_entries:
                if entry.type.is_pyobject and not entry.in_with_gil_block:
                    error(self.pos, "Function declared nogil has Python locals or temporaries")

    def analyse_expressions(self, env):
        self.local_scope.directives = env.directives
        if self.py_func_stat is not None:
            # this will also analyse the default values and the function name assignment
            self.py_func_stat = self.py_func_stat.analyse_expressions(env)
        elif self.py_func is not None:
            # this will also analyse the default values
            self.py_func = self.py_func.analyse_expressions(env)
        else:
            self.analyse_default_values(env)
            self.analyse_annotations(env)
        self.acquire_gil = self.need_gil_acquisition(self.local_scope)
        return self

    def needs_assignment_synthesis(self, env, code=None):
        return False

    def generate_function_header(self, code, with_pymethdef, with_opt_args=1, with_dispatch=1, cname=None):
        scope = self.local_scope
        arg_decls = []
        type = self.type
        for arg in type.args[:len(type.args)-type.optional_arg_count]:
            arg_decl = arg.declaration_code()
            entry = scope.lookup(arg.name)
            if not entry.cf_used:
                arg_decl = 'CYTHON_UNUSED %s' % arg_decl
            arg_decls.append(arg_decl)
        if with_dispatch and self.overridable:
            dispatch_arg = PyrexTypes.c_int_type.declaration_code(
                Naming.skip_dispatch_cname)
            if self.override:
                arg_decls.append(dispatch_arg)
            else:
                arg_decls.append('CYTHON_UNUSED %s' % dispatch_arg)
        if type.optional_arg_count and with_opt_args:
            arg_decls.append(type.op_arg_struct.declaration_code(Naming.optional_args_cname))
        if type.has_varargs:
            arg_decls.append("...")
        if not arg_decls:
            arg_decls = ["void"]
        if cname is None:
            cname = self.entry.func_cname
        entity = type.function_header_code(cname, ', '.join(arg_decls))
        if self.entry.visibility == 'private' and '::' not in cname:
            storage_class = "static "
        else:
            storage_class = ""
        dll_linkage = None
        modifiers = code.build_function_modifiers(self.entry.func_modifiers)

        header = self.return_type.declaration_code(entity, dll_linkage=dll_linkage)
        #print (storage_class, modifiers, header)
        needs_proto = self.is_c_class_method or self.entry.is_cproperty
        if self.template_declaration:
            if needs_proto:
                code.globalstate.parts['module_declarations'].putln(self.template_declaration)
            code.putln(self.template_declaration)
        if needs_proto:
            code.globalstate.parts['module_declarations'].putln(
                "%s%s%s; /* proto*/" % (storage_class, modifiers, header))
        code.putln("%s%s%s {" % (storage_class, modifiers, header))

    def generate_argument_declarations(self, env, code):
        scope = self.local_scope
        for arg in self.args:
            if arg.default:
                entry = scope.lookup(arg.name)
                if self.override or entry.cf_used:
                    result = arg.calculate_default_value_code(code)
                    code.putln('%s = %s;' % (
                        arg.type.declaration_code(arg.cname), result))

    def generate_keyword_list(self, code):
        pass

    def generate_argument_parsing_code(self, env, code):
        i = 0
        used = 0
        scope = self.local_scope
        if self.type.optional_arg_count:
            code.putln('if (%s) {' % Naming.optional_args_cname)
            for arg in self.args:
                if arg.default:
                    entry = scope.lookup(arg.name)
                    if self.override or entry.cf_used:
                        code.putln('if (%s->%sn > %s) {' %
                                   (Naming.optional_args_cname,
                                    Naming.pyrex_prefix, i))
                        declarator = arg.declarator
                        while not hasattr(declarator, 'name'):
                            declarator = declarator.base
                        code.putln('%s = %s->%s;' %
                                   (arg.cname, Naming.optional_args_cname,
                                    self.type.opt_arg_cname(declarator.name)))
                        used += 1
                    i += 1
            for _ in range(used):
                code.putln('}')
            code.putln('}')

        # Move arguments into closure if required
        def put_into_closure(entry):
            if entry.in_closure and not arg.default:
                code.putln('%s = %s;' % (entry.cname, entry.original_cname))
                code.put_var_incref(entry)
                code.put_var_giveref(entry)
        for arg in self.args:
            put_into_closure(scope.lookup_here(arg.name))


    def generate_argument_conversion_code(self, code):
        pass

    def generate_argument_type_tests(self, code):
        # Generate type tests for args whose type in a parent
        # class is a supertype of the declared type.
        for arg in self.type.args:
            if arg.needs_type_test:
                self.generate_arg_type_test(arg, code)
            elif arg.type.is_pyobject and not arg.accept_none:
                self.generate_arg_none_check(arg, code)

    def generate_execution_code(self, code):
        if code.globalstate.directives['linetrace']:
            code.mark_pos(self.pos)
            code.putln("")  # generate line tracing code
        super(CFuncDefNode, self).generate_execution_code(code)
        if self.py_func_stat:
            self.py_func_stat.generate_execution_code(code)

    def error_value(self):
        if self.return_type.is_pyobject:
            return "0"
        else:
            return self.entry.type.exception_value

    def caller_will_check_exceptions(self):
        return self.entry.type.exception_check

    def generate_wrapper_functions(self, code):
        # If the C signature of a function has changed, we need to generate
        # wrappers to put in the slots here.
        k = 0
        entry = self.entry
        func_type = entry.type
        while entry.prev_entry is not None:
            k += 1
            entry = entry.prev_entry
            entry.func_cname = "%s%swrap_%s" % (self.entry.func_cname, Naming.pyrex_prefix, k)
            code.putln()
            self.generate_function_header(
                code, 0,
                with_dispatch=entry.type.is_overridable,
                with_opt_args=entry.type.optional_arg_count,
                cname=entry.func_cname)
            if not self.return_type.is_void:
                code.put('return ')
            args = self.type.args
            arglist = [arg.cname for arg in args[:len(args)-self.type.optional_arg_count]]
            if entry.type.is_overridable:
                arglist.append(Naming.skip_dispatch_cname)
            elif func_type.is_overridable:
                arglist.append('0')
            if entry.type.optional_arg_count:
                arglist.append(Naming.optional_args_cname)
            elif func_type.optional_arg_count:
                arglist.append('NULL')
            code.putln('%s(%s);' % (self.entry.func_cname, ', '.join(arglist)))
            code.putln('}')


class PyArgDeclNode(Node):
    # Argument which must be a Python object (used
    # for * and ** arguments).
    #
    # name        string
    # entry       Symtab.Entry
    # annotation  ExprNode or None   Py3 argument annotation
    child_attrs = []
    is_self_arg = False
    is_type_arg = False

    def generate_function_definitions(self, env, code):
        self.entry.generate_function_definitions(env, code)


class DecoratorNode(Node):
    # A decorator
    #
    # decorator    NameNode or CallNode or AttributeNode
    child_attrs = ['decorator']


class DefNode(FuncDefNode):
    # A Python function definition.
    #
    # name          string                 the Python name of the function
    # lambda_name   string                 the internal name of a lambda 'function'
    # decorators    [DecoratorNode]        list of decorators
    # args          [CArgDeclNode]         formal arguments
    # doc           EncodedString or None
    # body          StatListNode
    # return_type_annotation
    #               ExprNode or None       the Py3 return type annotation
    #
    #  The following subnode is constructed internally
    #  when the def statement is inside a Python class definition.
    #
    #  fused_py_func        DefNode     The original fused cpdef DefNode
    #                                   (in case this is a specialization)
    #  specialized_cpdefs   [DefNode]   list of specialized cpdef DefNodes
    #  py_cfunc_node  PyCFunctionNode/InnerFunctionNode   The PyCFunction to create and assign
    #
    # decorator_indirection IndirectionNode Used to remove __Pyx_Method_ClassMethod for fused functions

    child_attrs = ["args", "star_arg", "starstar_arg", "body", "decorators", "return_type_annotation"]
    outer_attrs = ["decorators", "return_type_annotation"]

    is_staticmethod = False
    is_classmethod = False

    lambda_name = None
    reqd_kw_flags_cname = "0"
    is_wrapper = 0
    no_assignment_synthesis = 0
    decorators = None
    return_type_annotation = None
    entry = None
    acquire_gil = 0
    self_in_stararg = 0
    py_cfunc_node = None
    requires_classobj = False
    defaults_struct = None  # Dynamic kwrds structure name
    doc = None

    fused_py_func = False
    specialized_cpdefs = None
    py_wrapper = None
    py_wrapper_required = True
    func_cname = None

    defaults_getter = None

    def __init__(self, pos, **kwds):
        FuncDefNode.__init__(self, pos, **kwds)
        p = k = rk = r = 0
        for arg in self.args:
            if arg.pos_only:
                p += 1
            if arg.kw_only:
                k += 1
                if not arg.default:
                    rk += 1
            if not arg.default:
                r += 1
        self.num_posonly_args = p
        self.num_kwonly_args = k
        self.num_required_kw_args = rk
        self.num_required_args = r

    def as_cfunction(self, cfunc=None, scope=None, overridable=True, returns=None, except_val=None, modifiers=None,
                     nogil=False, with_gil=False):
        if self.star_arg:
            error(self.star_arg.pos, "cdef function cannot have star argument")
        if self.starstar_arg:
            error(self.starstar_arg.pos, "cdef function cannot have starstar argument")
        exception_value, exception_check = except_val or (None, False)

        if cfunc is None:
            cfunc_args = []
            for formal_arg in self.args:
                name_declarator, type = formal_arg.analyse(scope, nonempty=1)
                cfunc_args.append(PyrexTypes.CFuncTypeArg(name=name_declarator.name,
                                                          cname=None,
                                                          annotation=formal_arg.annotation,
                                                          type=py_object_type,
                                                          pos=formal_arg.pos))
            cfunc_type = PyrexTypes.CFuncType(return_type=py_object_type,
                                              args=cfunc_args,
                                              has_varargs=False,
                                              exception_value=None,
                                              exception_check=exception_check,
                                              nogil=nogil,
                                              with_gil=with_gil,
                                              is_overridable=overridable)
            cfunc = CVarDefNode(self.pos, type=cfunc_type)
        else:
            if scope is None:
                scope = cfunc.scope
            cfunc_type = cfunc.type
            if len(self.args) != len(cfunc_type.args) or cfunc_type.has_varargs:
                error(self.pos, "wrong number of arguments")
                error(cfunc.pos, "previous declaration here")
            for i, (formal_arg, type_arg) in enumerate(zip(self.args, cfunc_type.args)):
                name_declarator, type = formal_arg.analyse(scope, nonempty=1,
                                                           is_self_arg=(i == 0 and scope.is_c_class_scope))
                if type is None or type is PyrexTypes.py_object_type:
                    formal_arg.type = type_arg.type
                    formal_arg.name_declarator = name_declarator

        if exception_value is None and cfunc_type.exception_value is not None:
            from .ExprNodes import ConstNode
            exception_value = ConstNode(
                self.pos, value=cfunc_type.exception_value, type=cfunc_type.return_type)
        declarator = CFuncDeclaratorNode(self.pos,
                                         base=CNameDeclaratorNode(self.pos, name=self.name, cname=None),
                                         args=self.args,
                                         has_varargs=False,
                                         exception_check=cfunc_type.exception_check,
                                         exception_value=exception_value,
                                         with_gil=cfunc_type.with_gil,
                                         nogil=cfunc_type.nogil)
        return CFuncDefNode(self.pos,
                            modifiers=modifiers or [],
                            base_type=CAnalysedBaseTypeNode(self.pos, type=cfunc_type.return_type),
                            declarator=declarator,
                            body=self.body,
                            doc=self.doc,
                            overridable=cfunc_type.is_overridable,
                            type=cfunc_type,
                            with_gil=cfunc_type.with_gil,
                            nogil=cfunc_type.nogil,
                            visibility='private',
                            api=False,
                            directive_locals=getattr(cfunc, 'directive_locals', {}),
                            directive_returns=returns)

    def is_cdef_func_compatible(self):
        """Determines if the function's signature is compatible with a
        cdef function.  This can be used before calling
        .as_cfunction() to see if that will be successful.
        """
        if self.needs_closure:
            return False
        if self.star_arg or self.starstar_arg:
            return False
        return True

    def analyse_declarations(self, env):
        if self.decorators:
            for decorator in self.decorators:
                func = decorator.decorator
                if func.is_name:
                    self.is_classmethod |= func.name == 'classmethod'
                    self.is_staticmethod |= func.name == 'staticmethod'

        if self.is_classmethod and env.lookup_here('classmethod'):
            # classmethod() was overridden - not much we can do here ...
            self.is_classmethod = False
        if self.is_staticmethod and env.lookup_here('staticmethod'):
            # staticmethod() was overridden - not much we can do here ...
            self.is_staticmethod = False

        if env.is_py_class_scope or env.is_c_class_scope:
            if self.name == '__new__' and env.is_py_class_scope:
                self.is_staticmethod = True
            elif self.name == '__init_subclass__' and env.is_c_class_scope:
                error(self.pos, "'__init_subclass__' is not supported by extension class")
            elif self.name in IMPLICIT_CLASSMETHODS and not self.is_classmethod:
                self.is_classmethod = True
                # TODO: remove the need to generate a real decorator here, is_classmethod=True should suffice.
                from .ExprNodes import NameNode
                self.decorators = self.decorators or []
                self.decorators.insert(0, DecoratorNode(
                    self.pos, decorator=NameNode(self.pos, name=EncodedString('classmethod'))))

        self.analyse_argument_types(env)
        if self.name == '<lambda>':
            self.declare_lambda_function(env)
        else:
            self.declare_pyfunction(env)

        self.analyse_signature(env)
        self.return_type = self.entry.signature.return_type()
        # if a signature annotation provides a more specific return object type, use it
        if self.return_type is py_object_type and self.return_type_annotation:
            if env.directives['annotation_typing'] and not self.entry.is_special:
                _, return_type = self.return_type_annotation.analyse_type_annotation(env)
                if return_type and return_type.is_pyobject:
                    self.return_type = return_type

        self.create_local_scope(env)

        self.py_wrapper = DefNodeWrapper(
            self.pos,
            target=self,
            name=self.entry.name,
            args=self.args,
            star_arg=self.star_arg,
            starstar_arg=self.starstar_arg,
            return_type=self.return_type)
        self.py_wrapper.analyse_declarations(env)

    def analyse_argument_types(self, env):
        self.directive_locals = env.directives.get('locals', {})
        allow_none_for_extension_args = env.directives['allow_none_for_extension_args']

        f2s = env.fused_to_specific
        env.fused_to_specific = None

        for arg in self.args:
            if hasattr(arg, 'name'):
                name_declarator = None
            else:
                base_type = arg.base_type.analyse(env)
                # If we hare in pythran mode and we got a buffer supported by
                # Pythran, we change this node to a fused type
                if has_np_pythran(env) and base_type.is_pythran_expr:
                    base_type = PyrexTypes.FusedType([
                        base_type,
                        #PyrexTypes.PythranExpr(pythran_type(self.type, "numpy_texpr")),
                        base_type.org_buffer])
                name_declarator, type = \
                    arg.declarator.analyse(base_type, env)
                arg.name = name_declarator.name
                arg.type = type

            self.align_argument_type(env, arg)
            if name_declarator and name_declarator.cname:
                error(self.pos, "Python function argument cannot have C name specification")
            arg.type = arg.type.as_argument_type()
            arg.hdr_type = None
            arg.needs_conversion = 0
            arg.needs_type_test = 0
            arg.is_generic = 1
            if arg.type.is_pyobject or arg.type.is_buffer or arg.type.is_memoryviewslice:
                if arg.or_none:
                    arg.accept_none = True
                elif arg.not_none:
                    arg.accept_none = False
                elif (arg.type.is_extension_type or arg.type.is_builtin_type
                        or arg.type.is_buffer or arg.type.is_memoryviewslice):
                    if arg.default and arg.default.constant_result is None:
                        # special case: def func(MyType obj = None)
                        arg.accept_none = True
                    else:
                        # default depends on compiler directive
                        arg.accept_none = allow_none_for_extension_args
                else:
                    # probably just a plain 'object'
                    arg.accept_none = True
            else:
                arg.accept_none = True  # won't be used, but must be there
                if arg.not_none:
                    error(arg.pos, "Only Python type arguments can have 'not None'")
                if arg.or_none:
                    error(arg.pos, "Only Python type arguments can have 'or None'")

            if arg.type.is_fused:
                self.has_fused_arguments = True
        env.fused_to_specific = f2s

        if has_np_pythran(env):
            self.np_args_idx = [i for i,a in enumerate(self.args) if a.type.is_numpy_buffer]
        else:
            self.np_args_idx = []

    def analyse_signature(self, env):
        if self.entry.is_special:
            if self.decorators:
                error(self.pos, "special functions of cdef classes cannot have decorators")
            self.entry.trivial_signature = len(self.args) == 1 and not (self.star_arg or self.starstar_arg)
        elif not (self.star_arg or self.starstar_arg) and (
                not env.directives['always_allow_keywords']
                or all([arg.pos_only for arg in self.args])):
            # Use the simpler calling signature for zero- and one-argument pos-only functions.
            if self.entry.signature is TypeSlots.pyfunction_signature:
                if len(self.args) == 0:
                    self.entry.signature = TypeSlots.pyfunction_noargs
                elif len(self.args) == 1:
                    if self.args[0].default is None and not self.args[0].kw_only:
                        self.entry.signature = TypeSlots.pyfunction_onearg
            elif self.entry.signature is TypeSlots.pymethod_signature:
                if len(self.args) == 1:
                    self.entry.signature = TypeSlots.unaryfunc
                elif len(self.args) == 2:
                    if self.args[1].default is None and not self.args[1].kw_only:
                        self.entry.signature = TypeSlots.ibinaryfunc

        sig = self.entry.signature
        nfixed = sig.num_fixed_args()
        if (sig is TypeSlots.pymethod_signature and nfixed == 1
               and len(self.args) == 0 and self.star_arg):
            # this is the only case where a diverging number of
            # arguments is not an error - when we have no explicit
            # 'self' parameter as in method(*args)
            sig = self.entry.signature = TypeSlots.pyfunction_signature  # self is not 'really' used
            self.self_in_stararg = 1
            nfixed = 0

        if self.is_staticmethod and env.is_c_class_scope:
            nfixed = 0
            self.self_in_stararg = True  # FIXME: why for staticmethods?

            self.entry.signature = sig = copy.copy(sig)
            sig.fixed_arg_format = "*"
            sig.is_staticmethod = True
            sig.has_generic_args = True

        if ((self.is_classmethod or self.is_staticmethod) and
                self.has_fused_arguments and env.is_c_class_scope):
            del self.decorator_indirection.stats[:]

        for i in range(min(nfixed, len(self.args))):
            arg = self.args[i]
            arg.is_generic = 0
            if sig.is_self_arg(i) and not self.is_staticmethod:
                if self.is_classmethod:
                    arg.is_type_arg = 1
                    arg.hdr_type = arg.type = Builtin.type_type
                else:
                    arg.is_self_arg = 1
                    arg.hdr_type = arg.type = env.parent_type
                arg.needs_conversion = 0
            else:
                arg.hdr_type = sig.fixed_arg_type(i)
                if not arg.type.same_as(arg.hdr_type):
                    if arg.hdr_type.is_pyobject and arg.type.is_pyobject:
                        arg.needs_type_test = 1
                    else:
                        arg.needs_conversion = 1

        if nfixed > len(self.args):
            self.bad_signature()
            return
        elif nfixed < len(self.args):
            if not sig.has_generic_args:
                self.bad_signature()
            for arg in self.args:
                if arg.is_generic and (arg.type.is_extension_type or arg.type.is_builtin_type):
                    arg.needs_type_test = 1

        # Decide whether to use METH_FASTCALL
        # 1. If we use METH_NOARGS or METH_O, keep that. We can only change
        #    METH_VARARGS to METH_FASTCALL
        # 2. Special methods like __call__ always use the METH_VARGARGS
        #    calling convention
        mf = sig.method_flags()
        if mf and TypeSlots.method_varargs in mf and not self.entry.is_special:
            # 3. If the function uses the full args tuple, it's more
            #    efficient to use METH_VARARGS. This happens when the function
            #    takes *args but no other positional arguments (apart from
            #    possibly self). We don't do the analogous check for keyword
            #    arguments since the kwargs dict is copied anyway.
            if self.star_arg:
                uses_args_tuple = True
                for arg in self.args:
                    if (arg.is_generic and not arg.kw_only and
                            not arg.is_self_arg and not arg.is_type_arg):
                        # Other positional argument
                        uses_args_tuple = False
            else:
                uses_args_tuple = False

            if not uses_args_tuple:
                sig = self.entry.signature = sig.with_fastcall()

    def bad_signature(self):
        sig = self.entry.signature
        expected_str = "%d" % sig.num_fixed_args()
        if sig.has_generic_args:
            expected_str += " or more"
        name = self.name
        if name.startswith("__") and name.endswith("__"):
            desc = "Special method"
        else:
            desc = "Method"
        error(self.pos, "%s %s has wrong number of arguments (%d declared, %s expected)" % (
            desc, self.name, len(self.args), expected_str))

    def declare_pyfunction(self, env):
        #print "DefNode.declare_pyfunction:", self.name, "in", env ###
        name = self.name
        entry = env.lookup_here(name)
        if entry:
            if entry.is_final_cmethod and not env.parent_type.is_final_type:
                error(self.pos, "Only final types can have final Python (def/cpdef) methods")
            if entry.type.is_cfunction and not entry.is_builtin_cmethod and not self.is_wrapper:
                warning(self.pos, "Overriding cdef method with def method.", 5)
        entry = env.declare_pyfunction(name, self.pos, allow_redefine=not self.is_wrapper)
        self.entry = entry
        prefix = env.next_id(env.scope_prefix)
        self.entry.pyfunc_cname = punycodify_name(Naming.pyfunc_prefix + prefix + name)
        if Options.docstrings:
            entry.doc = embed_position(self.pos, self.doc)
            entry.doc_cname = punycodify_name(Naming.funcdoc_prefix + prefix + name)
            if entry.is_special:
                if entry.name in TypeSlots.invisible or not entry.doc or (
                        entry.name in '__getattr__' and env.directives['fast_getattr']):
                    entry.wrapperbase_cname = None
                else:
                    entry.wrapperbase_cname = punycodify_name(Naming.wrapperbase_prefix + prefix + name)
        else:
            entry.doc = None

    def declare_lambda_function(self, env):
        entry = env.declare_lambda_function(self.lambda_name, self.pos)
        entry.doc = None
        self.entry = entry
        self.entry.pyfunc_cname = entry.cname

    def declare_arguments(self, env):
        for arg in self.args:
            if not arg.name:
                error(arg.pos, "Missing argument name")
            if arg.needs_conversion:
                arg.entry = env.declare_var(arg.name, arg.type, arg.pos)
                if arg.type.is_pyobject:
                    arg.entry.init = "0"
            else:
                arg.entry = self.declare_argument(env, arg)
            arg.entry.is_arg = 1
            arg.entry.used = 1
            arg.entry.is_self_arg = arg.is_self_arg
        self.declare_python_arg(env, self.star_arg)
        self.declare_python_arg(env, self.starstar_arg)

    def declare_python_arg(self, env, arg):
        if arg:
            if env.directives['infer_types'] != False:
                type = PyrexTypes.unspecified_type
            else:
                type = py_object_type
            entry = env.declare_var(arg.name, type, arg.pos)
            entry.is_arg = 1
            entry.used = 1
            entry.init = "0"
            entry.xdecref_cleanup = 1
            arg.entry = entry

    def analyse_expressions(self, env):
        self.local_scope.directives = env.directives
        self.analyse_default_values(env)
        self.analyse_annotations(env)

        if not self.needs_assignment_synthesis(env) and self.decorators:
            for decorator in self.decorators[::-1]:
                decorator.decorator = decorator.decorator.analyse_expressions(env)

        self.py_wrapper.prepare_argument_coercion(env)
        return self

    def needs_assignment_synthesis(self, env, code=None):
        if self.is_staticmethod:
            return True
        if self.specialized_cpdefs or self.entry.is_fused_specialized:
            return False
        if self.no_assignment_synthesis:
            return False
        if self.entry.is_special:
            return False
        if self.entry.is_anonymous:
            return True
        if env.is_module_scope or env.is_c_class_scope:
            if code is None:
                return self.local_scope.directives['binding']
            else:
                return code.globalstate.directives['binding']
        return env.is_py_class_scope or env.is_closure_scope

    def error_value(self):
        return self.entry.signature.error_value

    def caller_will_check_exceptions(self):
        return self.entry.signature.exception_check

    def generate_function_definitions(self, env, code):
        if self.defaults_getter:
            # defaults getter must never live in class scopes, it's always a module function
            self.defaults_getter.generate_function_definitions(env.global_scope(), code)

        # Before closure cnames are mangled
        if self.py_wrapper_required:
            # func_cname might be modified by @cname
            self.py_wrapper.func_cname = self.entry.func_cname
            self.py_wrapper.generate_function_definitions(env, code)
        FuncDefNode.generate_function_definitions(self, env, code)

    def generate_function_header(self, code, with_pymethdef, proto_only=0):
        if proto_only:
            if self.py_wrapper_required:
                self.py_wrapper.generate_function_header(
                    code, with_pymethdef, True)
            return
        arg_code_list = []
        if self.entry.signature.has_dummy_arg:
            self_arg = 'PyObject *%s' % Naming.self_cname
            if not self.needs_outer_scope:
                self_arg = 'CYTHON_UNUSED ' + self_arg
            arg_code_list.append(self_arg)

        def arg_decl_code(arg):
            entry = arg.entry
            if entry.in_closure:
                cname = entry.original_cname
            else:
                cname = entry.cname
            decl = entry.type.declaration_code(cname)
            if not entry.cf_used:
                decl = 'CYTHON_UNUSED ' + decl
            return decl

        for arg in self.args:
            arg_code_list.append(arg_decl_code(arg))
        if self.star_arg:
            arg_code_list.append(arg_decl_code(self.star_arg))
        if self.starstar_arg:
            arg_code_list.append(arg_decl_code(self.starstar_arg))
        if arg_code_list:
            arg_code = ', '.join(arg_code_list)
        else:
            arg_code = 'void'  # No arguments
        dc = self.return_type.declaration_code(self.entry.pyfunc_cname)

        decls_code = code.globalstate['decls']
        preprocessor_guard = self.get_preprocessor_guard()
        if preprocessor_guard:
            decls_code.putln(preprocessor_guard)
        decls_code.putln(
            "static %s(%s); /* proto */" % (dc, arg_code))
        if preprocessor_guard:
            decls_code.putln("#endif")
        code.putln("static %s(%s) {" % (dc, arg_code))

    def generate_argument_declarations(self, env, code):
        pass

    def generate_keyword_list(self, code):
        pass

    def generate_argument_parsing_code(self, env, code):
        # Move arguments into closure if required
        def put_into_closure(entry):
            if entry.in_closure:
                code.putln('%s = %s;' % (entry.cname, entry.original_cname))
                if entry.xdecref_cleanup:
                    # mostly applies to the starstar arg - this can sometimes be NULL
                    # so must be xincrefed instead
                    code.put_var_xincref(entry)
                    code.put_var_xgiveref(entry)
                else:
                    code.put_var_incref(entry)
                    code.put_var_giveref(entry)
        for arg in self.args:
            put_into_closure(arg.entry)
        for arg in self.star_arg, self.starstar_arg:
            if arg:
                put_into_closure(arg.entry)

    def generate_argument_type_tests(self, code):
        pass


class DefNodeWrapper(FuncDefNode):
    # DefNode python wrapper code generator

    defnode = None
    target = None  # Target DefNode

    def __init__(self, *args, **kwargs):
        FuncDefNode.__init__(self, *args, **kwargs)
        self.num_posonly_args = self.target.num_posonly_args
        self.num_kwonly_args = self.target.num_kwonly_args
        self.num_required_kw_args = self.target.num_required_kw_args
        self.num_required_args = self.target.num_required_args
        self.self_in_stararg = self.target.self_in_stararg
        self.signature = None

    def analyse_declarations(self, env):
        target_entry = self.target.entry
        name = self.name
        prefix = env.next_id(env.scope_prefix)
        target_entry.func_cname = punycodify_name(Naming.pywrap_prefix + prefix + name)
        target_entry.pymethdef_cname = punycodify_name(Naming.pymethdef_prefix + prefix + name)

        self.signature = target_entry.signature

        self.np_args_idx = self.target.np_args_idx

    def prepare_argument_coercion(self, env):
        # This is only really required for Cython utility code at this time,
        # everything else can be done during code generation.  But we expand
        # all utility code here, simply because we cannot easily distinguish
        # different code types.
        for arg in self.args:
            if not arg.type.is_pyobject:
                if not arg.type.create_from_py_utility_code(env):
                    pass  # will fail later
            elif arg.hdr_type and not arg.hdr_type.is_pyobject:
                if not arg.hdr_type.create_to_py_utility_code(env):
                    pass  # will fail later

        if self.starstar_arg and not self.starstar_arg.entry.cf_used:
            # we will set the kwargs argument to NULL instead of a new dict
            # and must therefore correct the control flow state
            entry = self.starstar_arg.entry
            entry.xdecref_cleanup = 1
            for ass in entry.cf_assignments:
                if not ass.is_arg and ass.lhs.is_name:
                    ass.lhs.cf_maybe_null = True

    def signature_has_nongeneric_args(self):
        argcount = len(self.args)
        if argcount == 0 or (
                argcount == 1 and (self.args[0].is_self_arg or
                                   self.args[0].is_type_arg)):
            return 0
        return 1

    def signature_has_generic_args(self):
        return self.signature.has_generic_args

    def generate_function_body(self, code):
        args = []
        if self.signature.has_dummy_arg:
            args.append(Naming.self_cname)
        for arg in self.args:
            if arg.type.is_cpp_class:
                # it's safe to move converted C++ types because they aren't
                # used again afterwards
                code.globalstate.use_utility_code(
                    UtilityCode.load_cached("MoveIfSupported", "CppSupport.cpp"))
                args.append("__PYX_STD_MOVE_IF_SUPPORTED(%s)" % arg.entry.cname)
            elif arg.hdr_type and not (arg.type.is_memoryviewslice or
                                     arg.type.is_struct or
                                     arg.type.is_complex):
                args.append(arg.type.cast_code(arg.entry.cname))
            else:
                args.append(arg.entry.cname)
        if self.star_arg:
            args.append(self.star_arg.entry.cname)
        if self.starstar_arg:
            args.append(self.starstar_arg.entry.cname)
        args = ', '.join(args)
        if not self.return_type.is_void:
            code.put('%s = ' % Naming.retval_cname)
        code.putln('%s(%s);' % (
            self.target.entry.pyfunc_cname, args))

    def generate_function_definitions(self, env, code):
        lenv = self.target.local_scope
        # Generate C code for header and body of function
        code.mark_pos(self.pos)
        code.putln("")
        code.putln("/* Python wrapper */")
        preprocessor_guard = self.target.get_preprocessor_guard()
        if preprocessor_guard:
            code.putln(preprocessor_guard)

        code.enter_cfunc_scope(lenv)
        code.return_from_error_cleanup_label = code.new_label()

        with_pymethdef = (self.target.needs_assignment_synthesis(env, code) or
                          self.target.pymethdef_required)
        self.generate_function_header(code, with_pymethdef)
        self.generate_argument_declarations(lenv, code)
        tempvardecl_code = code.insertion_point()

        if self.return_type.is_pyobject:
            retval_init = ' = 0'
        else:
            retval_init = ''
        if not self.return_type.is_void:
            code.putln('%s%s;' % (
                self.return_type.declaration_code(Naming.retval_cname),
                retval_init))
        code.put_declare_refcount_context()
        code.put_setup_refcount_context(EncodedString('%s (wrapper)' % self.name))

        self.generate_argument_parsing_code(lenv, code)
        self.generate_argument_type_tests(code)
        self.generate_function_body(code)

        # ----- Go back and insert temp variable declarations
        tempvardecl_code.put_temp_declarations(code.funcstate)

        code.mark_pos(self.pos)
        code.putln("")
        code.putln("/* function exit code */")

        # ----- Error cleanup
        if code.error_label in code.labels_used:
            code.put_goto(code.return_label)
            code.put_label(code.error_label)
            for cname, type in code.funcstate.all_managed_temps():
                code.put_xdecref(cname, type)
            err_val = self.error_value()
            if err_val is not None:
                code.putln("%s = %s;" % (Naming.retval_cname, err_val))

        # ----- Non-error return cleanup
        code.put_label(code.return_label)
        for entry in lenv.var_entries:
            if entry.is_arg and entry.type.is_pyobject:
                if entry.xdecref_cleanup:
                    code.put_var_xdecref(entry)
                else:
                    code.put_var_decref(entry)

        code.put_finish_refcount_context()
        if not self.return_type.is_void:
            code.putln("return %s;" % Naming.retval_cname)
        code.putln('}')
        code.exit_cfunc_scope()
        if preprocessor_guard:
            code.putln("#endif /*!(%s)*/" % preprocessor_guard)

    def generate_function_header(self, code, with_pymethdef, proto_only=0):
        arg_code_list = []
        sig = self.signature

        if sig.has_dummy_arg or self.self_in_stararg:
            arg_code = "PyObject *%s" % Naming.self_cname
            if not sig.has_dummy_arg:
                arg_code = 'CYTHON_UNUSED ' + arg_code
            arg_code_list.append(arg_code)

        for arg in self.args:
            if not arg.is_generic:
                if arg.is_self_arg or arg.is_type_arg:
                    arg_code_list.append("PyObject *%s" % arg.hdr_cname)
                else:
                    arg_code_list.append(
                        arg.hdr_type.declaration_code(arg.hdr_cname))
        entry = self.target.entry
        if not entry.is_special and sig.method_flags() == [TypeSlots.method_noargs]:
            arg_code_list.append("CYTHON_UNUSED PyObject *unused")
        if entry.scope.is_c_class_scope and entry.name == "__ipow__":
            arg_code_list.append("CYTHON_UNUSED PyObject *unused")
        if sig.has_generic_args:
            varargs_args = "PyObject *%s, PyObject *%s" % (
                    Naming.args_cname, Naming.kwds_cname)
            if sig.use_fastcall:
                fastcall_args = "PyObject *const *%s, Py_ssize_t %s, PyObject *%s" % (
                        Naming.args_cname, Naming.nargs_cname, Naming.kwds_cname)
                arg_code_list.append(
                    "\n#if CYTHON_METH_FASTCALL\n%s\n#else\n%s\n#endif\n" % (
                        fastcall_args, varargs_args))
            else:
                arg_code_list.append(varargs_args)
        arg_code = ", ".join(arg_code_list)

        # Prevent warning: unused function '__pyx_pw_5numpy_7ndarray_1__getbuffer__'
        mf = ""
        if (entry.name in ("__getbuffer__", "__releasebuffer__")
                and entry.scope.is_c_class_scope):
            mf = "CYTHON_UNUSED "
            with_pymethdef = False

        dc = self.return_type.declaration_code(entry.func_cname)
        header = "static %s%s(%s)" % (mf, dc, arg_code)
        code.putln("%s; /*proto*/" % header)

        if proto_only:
            if self.target.fused_py_func:
                # If we are the specialized version of the cpdef, we still
                # want the prototype for the "fused cpdef", in case we're
                # checking to see if our method was overridden in Python
                self.target.fused_py_func.generate_function_header(
                    code, with_pymethdef, proto_only=True)
            return

        if (Options.docstrings and entry.doc and
                not self.target.fused_py_func and
                not entry.scope.is_property_scope and
                (not entry.is_special or entry.wrapperbase_cname)):
            # h_code = code.globalstate['h_code']
            docstr = entry.doc

            if docstr.is_unicode:
                docstr = docstr.as_utf8_string()

            if not (entry.is_special and entry.name in ('__getbuffer__', '__releasebuffer__')):
                code.putln('PyDoc_STRVAR(%s, %s);' % (
                    entry.doc_cname,
                    docstr.as_c_string_literal()))

            if entry.is_special:
                code.putln('#if CYTHON_UPDATE_DESCRIPTOR_DOC')
                code.putln(
                    "struct wrapperbase %s;" % entry.wrapperbase_cname)
                code.putln('#endif')

        if with_pymethdef or self.target.fused_py_func:
            code.put(
                "static PyMethodDef %s = " % entry.pymethdef_cname)
            code.put_pymethoddef(self.target.entry, ";", allow_skip=False)
        code.putln("%s {" % header)

    def generate_argument_declarations(self, env, code):
        for arg in self.args:
            if arg.is_generic:
                if arg.needs_conversion:
                    code.putln("PyObject *%s = 0;" % arg.hdr_cname)
                else:
                    code.put_var_declaration(arg.entry)
        for entry in env.var_entries:
            if entry.is_arg:
                code.put_var_declaration(entry)

        # Assign nargs variable as len(args), but avoid an "unused" warning in the few cases where we don't need it.
        if self.signature_has_generic_args():
            nargs_code = "CYTHON_UNUSED const Py_ssize_t %s = PyTuple_GET_SIZE(%s);" % (
                        Naming.nargs_cname, Naming.args_cname)
            if self.signature.use_fastcall:
                code.putln("#if !CYTHON_METH_FASTCALL")
                code.putln(nargs_code)
                code.putln("#endif")
            else:
                code.putln(nargs_code)

        # Array containing the values of keyword arguments when using METH_FASTCALL.
        code.globalstate.use_utility_code(
            UtilityCode.load_cached("fastcall", "FunctionArguments.c"))
        code.putln('CYTHON_UNUSED PyObject *const *%s = __Pyx_KwValues_%s(%s, %s);' % (
            Naming.kwvalues_cname, self.signature.fastvar, Naming.args_cname, Naming.nargs_cname))

    def generate_argument_parsing_code(self, env, code):
        # Generate fast equivalent of PyArg_ParseTuple call for
        # generic arguments, if any, including args/kwargs
        old_error_label = code.new_error_label()
        our_error_label = code.error_label
        end_label = code.new_label("argument_unpacking_done")

        has_kwonly_args = self.num_kwonly_args > 0
        has_star_or_kw_args = self.star_arg is not None \
            or self.starstar_arg is not None or has_kwonly_args

        for arg in self.args:
            if not arg.type.is_pyobject:
                if not arg.type.create_from_py_utility_code(env):
                    pass  # will fail later

        if not self.signature_has_generic_args():
            if has_star_or_kw_args:
                error(self.pos, "This method cannot have * or keyword arguments")
            self.generate_argument_conversion_code(code)

        elif not self.signature_has_nongeneric_args():
            # func(*args) or func(**kw) or func(*args, **kw)
            # possibly with a "self" argument but no other non-star
            # arguments
            self.generate_stararg_copy_code(code)

        else:
            self.generate_tuple_and_keyword_parsing_code(self.args, end_label, code)

        code.error_label = old_error_label
        if code.label_used(our_error_label):
            if not code.label_used(end_label):
                code.put_goto(end_label)
            code.put_label(our_error_label)
            if has_star_or_kw_args:
                self.generate_arg_decref(self.star_arg, code)
                if self.starstar_arg:
                    if self.starstar_arg.entry.xdecref_cleanup:
                        code.put_var_xdecref_clear(self.starstar_arg.entry)
                    else:
                        code.put_var_decref_clear(self.starstar_arg.entry)
            for arg in self.args:
                if not arg.type.is_pyobject and arg.type.needs_refcounting:
                    # at the moment this just catches memoryviewslices, but in future
                    # other non-PyObject reference counted types might need cleanup
                    code.put_var_xdecref(arg.entry)
            code.put_add_traceback(self.target.entry.qualified_name)
            code.put_finish_refcount_context()
            code.putln("return %s;" % self.error_value())
        if code.label_used(end_label):
            code.put_label(end_label)

    def generate_arg_xdecref(self, arg, code):
        if arg:
            code.put_var_xdecref_clear(arg.entry)

    def generate_arg_decref(self, arg, code):
        if arg:
            code.put_var_decref_clear(arg.entry)

    def generate_stararg_copy_code(self, code):
        if not self.star_arg:
            code.globalstate.use_utility_code(
                UtilityCode.load_cached("RaiseArgTupleInvalid", "FunctionArguments.c"))
            code.putln("if (unlikely(%s > 0)) {" % Naming.nargs_cname)
            code.put('__Pyx_RaiseArgtupleInvalid(%s, 1, 0, 0, %s); return %s;' % (
                self.name.as_c_string_literal(), Naming.nargs_cname, self.error_value()))
            code.putln("}")

        if self.starstar_arg:
            if self.star_arg or not self.starstar_arg.entry.cf_used:
                kwarg_check = "unlikely(%s)" % Naming.kwds_cname
            else:
                kwarg_check = "%s" % Naming.kwds_cname
        else:
            kwarg_check = "unlikely(%s) && __Pyx_NumKwargs_%s(%s)" % (
                Naming.kwds_cname, self.signature.fastvar, Naming.kwds_cname)
        code.globalstate.use_utility_code(
            UtilityCode.load_cached("KeywordStringCheck", "FunctionArguments.c"))
        code.putln(
            "if (%s && unlikely(!__Pyx_CheckKeywordStrings(%s, %s, %d))) return %s;" % (
                kwarg_check, Naming.kwds_cname, self.name.as_c_string_literal(),
                bool(self.starstar_arg), self.error_value()))

        if self.starstar_arg and self.starstar_arg.entry.cf_used:
            code.putln("if (%s) {" % kwarg_check)
            code.putln("%s = __Pyx_KwargsAsDict_%s(%s, %s);" % (
                self.starstar_arg.entry.cname,
                self.signature.fastvar,
                Naming.kwds_cname,
                Naming.kwvalues_cname))
            code.putln("if (unlikely(!%s)) return %s;" % (
                self.starstar_arg.entry.cname, self.error_value()))
            code.put_gotref(self.starstar_arg.entry.cname, py_object_type)
            code.putln("} else {")
            allow_null = all(ref.node.allow_null for ref in self.starstar_arg.entry.cf_references)
            if allow_null:
                code.putln("%s = NULL;" % (self.starstar_arg.entry.cname,))
            else:
                code.putln("%s = PyDict_New();" % (self.starstar_arg.entry.cname,))
                code.putln("if (unlikely(!%s)) return %s;" % (
                    self.starstar_arg.entry.cname, self.error_value()))
                code.put_var_gotref(self.starstar_arg.entry)
            self.starstar_arg.entry.xdecref_cleanup = allow_null
            code.putln("}")

        if self.self_in_stararg and not self.target.is_staticmethod:
            assert not self.signature.use_fastcall
            # need to create a new tuple with 'self' inserted as first item
            code.put("%s = PyTuple_New(%s + 1); if (unlikely(!%s)) " % (
                self.star_arg.entry.cname,
                Naming.nargs_cname,
                self.star_arg.entry.cname))
            if self.starstar_arg and self.starstar_arg.entry.cf_used:
                code.putln("{")
                code.put_var_xdecref_clear(self.starstar_arg.entry)
                code.putln("return %s;" % self.error_value())
                code.putln("}")
            else:
                code.putln("return %s;" % self.error_value())
            code.put_var_gotref(self.star_arg.entry)
            code.put_incref(Naming.self_cname, py_object_type)
            code.put_giveref(Naming.self_cname, py_object_type)
            code.putln("PyTuple_SET_ITEM(%s, 0, %s);" % (
                self.star_arg.entry.cname, Naming.self_cname))
            temp = code.funcstate.allocate_temp(PyrexTypes.c_py_ssize_t_type, manage_ref=False)
            code.putln("for (%s=0; %s < %s; %s++) {" % (
                temp, temp, Naming.nargs_cname, temp))
            code.putln("PyObject* item = PyTuple_GET_ITEM(%s, %s);" % (
                Naming.args_cname, temp))
            code.put_incref("item", py_object_type)
            code.put_giveref("item", py_object_type)
            code.putln("PyTuple_SET_ITEM(%s, %s+1, item);" % (
                self.star_arg.entry.cname, temp))
            code.putln("}")
            code.funcstate.release_temp(temp)
            self.star_arg.entry.xdecref_cleanup = 0
        elif self.star_arg:
            assert not self.signature.use_fastcall
            code.put_incref(Naming.args_cname, py_object_type)
            code.putln("%s = %s;" % (
                self.star_arg.entry.cname,
                Naming.args_cname))
            self.star_arg.entry.xdecref_cleanup = 0

    def generate_tuple_and_keyword_parsing_code(self, args, success_label, code):
        code.globalstate.use_utility_code(
            UtilityCode.load_cached("fastcall", "FunctionArguments.c"))

        self_name_csafe = self.name.as_c_string_literal()

        argtuple_error_label = code.new_label("argtuple_error")

        positional_args = []
        required_kw_only_args = []
        optional_kw_only_args = []
        num_pos_only_args = 0
        for arg in args:
            if arg.is_generic:
                if arg.default:
                    if not arg.is_self_arg and not arg.is_type_arg:
                        if arg.kw_only:
                            optional_kw_only_args.append(arg)
                        else:
                            positional_args.append(arg)
                elif arg.kw_only:
                    required_kw_only_args.append(arg)
                elif not arg.is_self_arg and not arg.is_type_arg:
                    positional_args.append(arg)
                if arg.pos_only:
                    num_pos_only_args += 1

        # sort required kw-only args before optional ones to avoid special
        # cases in the unpacking code
        kw_only_args = required_kw_only_args + optional_kw_only_args

        min_positional_args = self.num_required_args - self.num_required_kw_args
        if len(args) > 0 and (args[0].is_self_arg or args[0].is_type_arg):
            min_positional_args -= 1
        max_positional_args = len(positional_args)
        has_fixed_positional_count = not self.star_arg and \
            min_positional_args == max_positional_args
        has_kw_only_args = bool(kw_only_args)

        if self.starstar_arg or self.star_arg:
            self.generate_stararg_init_code(max_positional_args, code)

        code.putln('{')
        all_args = tuple(positional_args) + tuple(kw_only_args)
        non_posonly_args = [arg for arg in all_args if not arg.pos_only]
        non_pos_args_id = ','.join(
            ['&%s' % code.intern_identifier(arg.entry.name) for arg in non_posonly_args] + ['0'])
        code.putln("#if CYTHON_USE_MODULE_STATE")
        code.putln("PyObject **%s[] = {%s};" % (
            Naming.pykwdlist_cname,
            non_pos_args_id))
        code.putln("#else")
        code.putln("static PyObject **%s[] = {%s};" % (
            Naming.pykwdlist_cname,
            non_pos_args_id))
        code.putln("#endif")

        # Before being converted and assigned to the target variables,
        # borrowed references to all unpacked argument values are
        # collected into a local PyObject* array called "values",
        # regardless if they were taken from default arguments,
        # positional arguments or keyword arguments.  Note that
        # C-typed default arguments are handled at conversion time,
        # so their array value is NULL in the end if no argument
        # was passed for them.
        self.generate_argument_values_setup_code(all_args, code)

        # If all args are positional-only, we can raise an error
        # straight away if we receive a non-empty kw-dict.
        # This requires a PyDict_Size call.  This call is wasteful
        # for functions which do accept kw-args, so we do not generate
        # the PyDict_Size call unless all args are positional-only.
        accept_kwd_args = non_posonly_args or self.starstar_arg
        if accept_kwd_args:
            kw_unpacking_condition = Naming.kwds_cname
        else:
            kw_unpacking_condition = "%s && __Pyx_NumKwargs_%s(%s) > 0" % (
                Naming.kwds_cname, self.signature.fastvar, Naming.kwds_cname)

        if self.num_required_kw_args > 0:
            kw_unpacking_condition = "likely(%s)" % kw_unpacking_condition

        # --- optimised code when we receive keyword arguments
        code.putln("if (%s) {" % kw_unpacking_condition)

        if accept_kwd_args:
            self.generate_keyword_unpacking_code(
                min_positional_args, max_positional_args,
                has_fixed_positional_count, has_kw_only_args, all_args, argtuple_error_label, code)
        else:
            # Here we do not accept kw-args but we are passed a non-empty kw-dict.
            # We call ParseOptionalKeywords which will raise an appropriate error if
            # the kw-args dict passed is non-empty (which it will be, since kw_unpacking_condition is true)
            code.globalstate.use_utility_code(
                UtilityCode.load_cached("ParseKeywords", "FunctionArguments.c"))
            code.putln('if (likely(__Pyx_ParseOptionalKeywords(%s, %s, %s, %s, %s, %s, %s) < 0)) %s' % (
                Naming.kwds_cname,
                Naming.kwvalues_cname,
                Naming.pykwdlist_cname,
                self.starstar_arg.entry.cname if self.starstar_arg else 0,
                'values',
                0,
                self_name_csafe,
                code.error_goto(self.pos)))

        # --- optimised code when we do not receive any keyword arguments
        if (self.num_required_kw_args and min_positional_args > 0) or min_positional_args == max_positional_args:
            # Python raises arg tuple related errors first, so we must
            # check the length here
            if min_positional_args == max_positional_args and not self.star_arg:
                compare = '!='
            else:
                compare = '<'
            code.putln('} else if (unlikely(%s %s %d)) {' % (
                Naming.nargs_cname, compare, min_positional_args))
            code.put_goto(argtuple_error_label)

        if self.num_required_kw_args:
            # pure error case: keywords required but not passed
            if max_positional_args > min_positional_args and not self.star_arg:
                code.putln('} else if (unlikely(%s > %d)) {' % (
                    Naming.nargs_cname, max_positional_args))
                code.put_goto(argtuple_error_label)
            code.putln('} else {')
            for i, arg in enumerate(kw_only_args):
                if not arg.default:
                    pystring_cname = code.intern_identifier(arg.entry.name)
                    # required keyword-only argument missing
                    code.globalstate.use_utility_code(
                        UtilityCode.load_cached("RaiseKeywordRequired", "FunctionArguments.c"))
                    code.put('__Pyx_RaiseKeywordRequired("%s", %s); ' % (
                        self.name,
                        pystring_cname))
                    code.putln(code.error_goto(self.pos))
                    break

        else:
            # optimised tuple unpacking code
            code.putln('} else {')
            if min_positional_args == max_positional_args:
                # parse the exact number of positional arguments from
                # the args tuple
                for i, arg in enumerate(positional_args):
                    code.putln("values[%d] = __Pyx_Arg_%s(%s, %d);" % (
                            i, self.signature.fastvar, Naming.args_cname, i))
            else:
                # parse the positional arguments from the variable length
                # args tuple and reject illegal argument tuple sizes
                code.putln('switch (%s) {' % Naming.nargs_cname)
                if self.star_arg:
                    code.putln('default:')
                reversed_args = list(enumerate(positional_args))[::-1]
                for i, arg in reversed_args:
                    if i >= min_positional_args-1:
                        if i != reversed_args[0][0]:
                            code.putln('CYTHON_FALLTHROUGH;')
                        code.put('case %2d: ' % (i+1))
                    code.putln("values[%d] = __Pyx_Arg_%s(%s, %d);" % (
                            i, self.signature.fastvar, Naming.args_cname, i))
                if min_positional_args == 0:
                    code.putln('CYTHON_FALLTHROUGH;')
                    code.put('case  0: ')
                code.putln('break;')
                if self.star_arg:
                    if min_positional_args:
                        for i in range(min_positional_args-1, -1, -1):
                            code.putln('case %2d:' % i)
                        code.put_goto(argtuple_error_label)
                else:
                    code.put('default: ')
                    code.put_goto(argtuple_error_label)
                code.putln('}')

        code.putln('}')  # end of the conditional unpacking blocks

        # Convert arg values to their final type and assign them.
        # Also inject non-Python default arguments, which do cannot
        # live in the values[] array.
        for i, arg in enumerate(all_args):
            self.generate_arg_assignment(arg, "values[%d]" % i, code)

        code.putln('}')  # end of the whole argument unpacking block

        if code.label_used(argtuple_error_label):
            code.put_goto(success_label)
            code.put_label(argtuple_error_label)
            code.globalstate.use_utility_code(
                UtilityCode.load_cached("RaiseArgTupleInvalid", "FunctionArguments.c"))
            code.put('__Pyx_RaiseArgtupleInvalid(%s, %d, %d, %d, %s); ' % (
                self_name_csafe, has_fixed_positional_count,
                min_positional_args, max_positional_args,
                Naming.nargs_cname))
            code.putln(code.error_goto(self.pos))

    def generate_arg_assignment(self, arg, item, code):
        if arg.type.is_pyobject:
            # Python default arguments were already stored in 'item' at the very beginning
            if arg.is_generic:
                item = PyrexTypes.typecast(arg.type, PyrexTypes.py_object_type, item)
            entry = arg.entry
            code.putln("%s = %s;" % (entry.cname, item))
        else:
            if arg.type.from_py_function:
                if arg.default:
                    # C-typed default arguments must be handled here
                    code.putln('if (%s) {' % item)
                code.putln(arg.type.from_py_call_code(
                    item, arg.entry.cname, arg.pos, code))
                if arg.default:
                    code.putln('} else {')
                    code.putln("%s = %s;" % (
                        arg.entry.cname,
                        arg.calculate_default_value_code(code)))
                    if arg.type.is_memoryviewslice:
                        code.put_var_incref_memoryviewslice(arg.entry, have_gil=True)
                    code.putln('}')
            else:
                error(arg.pos, "Cannot convert Python object argument to type '%s'" % arg.type)

    def generate_stararg_init_code(self, max_positional_args, code):
        if self.starstar_arg:
            self.starstar_arg.entry.xdecref_cleanup = 0
            code.putln('%s = PyDict_New(); if (unlikely(!%s)) return %s;' % (
                self.starstar_arg.entry.cname,
                self.starstar_arg.entry.cname,
                self.error_value()))
            code.put_var_gotref(self.starstar_arg.entry)
        if self.star_arg:
            self.star_arg.entry.xdecref_cleanup = 0
            if max_positional_args == 0:
                # If there are no positional arguments, use the args tuple
                # directly
                assert not self.signature.use_fastcall
                code.put_incref(Naming.args_cname, py_object_type)
                code.putln("%s = %s;" % (self.star_arg.entry.cname, Naming.args_cname))
            else:
                # It is possible that this is a slice of "negative" length,
                # as in args[5:3]. That's not a problem, the function below
                # handles that efficiently and returns the empty tuple.
                code.putln('%s = __Pyx_ArgsSlice_%s(%s, %d, %s);' % (
                    self.star_arg.entry.cname, self.signature.fastvar,
                    Naming.args_cname, max_positional_args, Naming.nargs_cname))
                code.putln("if (unlikely(!%s)) {" %
                           self.star_arg.entry.type.nullcheck_string(self.star_arg.entry.cname))
                if self.starstar_arg:
                    code.put_var_decref_clear(self.starstar_arg.entry)
                code.put_finish_refcount_context()
                code.putln('return %s;' % self.error_value())
                code.putln('}')
                code.put_var_gotref(self.star_arg.entry)

    def generate_argument_values_setup_code(self, args, code):
        max_args = len(args)
        # the 'values' array collects borrowed references to arguments
        # before doing any type coercion etc.
        code.putln("PyObject* values[%d] = {%s};" % (
            max_args, ','.join('0'*max_args)))

        if self.target.defaults_struct:
            code.putln('%s *%s = __Pyx_CyFunction_Defaults(%s, %s);' % (
                self.target.defaults_struct, Naming.dynamic_args_cname,
                self.target.defaults_struct, Naming.self_cname))

        # assign borrowed Python default values to the values array,
        # so that they can be overwritten by received arguments below
        for i, arg in enumerate(args):
            if arg.default and arg.type.is_pyobject:
                default_value = arg.calculate_default_value_code(code)
                code.putln('values[%d] = %s;' % (i, arg.type.as_pyobject(default_value)))

    def generate_keyword_unpacking_code(self, min_positional_args, max_positional_args,
                                        has_fixed_positional_count,
                                        has_kw_only_args, all_args, argtuple_error_label, code):
        # First we count how many arguments must be passed as positional
        num_required_posonly_args = num_pos_only_args = 0
        for i, arg in enumerate(all_args):
            if arg.pos_only:
                num_pos_only_args += 1
                if not arg.default:
                    num_required_posonly_args += 1

        code.putln('Py_ssize_t kw_args;')
        # copy the values from the args tuple and check that it's not too long
        code.putln('switch (%s) {' % Naming.nargs_cname)
        if self.star_arg:
            code.putln('default:')

        for i in range(max_positional_args-1, num_required_posonly_args-1, -1):
            code.put('case %2d: ' % (i+1))
            code.putln("values[%d] = __Pyx_Arg_%s(%s, %d);" % (
                i, self.signature.fastvar, Naming.args_cname, i))
            code.putln('CYTHON_FALLTHROUGH;')
        if num_required_posonly_args > 0:
            code.put('case %2d: ' % num_required_posonly_args)
            for i in range(num_required_posonly_args-1, -1, -1):
                code.putln("values[%d] = __Pyx_Arg_%s(%s, %d);" % (
                    i, self.signature.fastvar, Naming.args_cname, i))
            code.putln('break;')
        for i in range(num_required_posonly_args-2, -1, -1):
            code.put('case %2d: ' % (i+1))
            code.putln('CYTHON_FALLTHROUGH;')

        code.put('case  0: ')
        if num_required_posonly_args == 0:
            code.putln('break;')
        else:
            # catch-all for not enough pos-only args passed
            code.put_goto(argtuple_error_label)
        if not self.star_arg:
            code.put('default: ')  # more arguments than allowed
            code.put_goto(argtuple_error_label)
        code.putln('}')

        # The code above is very often (but not always) the same as
        # the optimised non-kwargs tuple unpacking code, so we keep
        # the code block above at the very top, before the following
        # 'external' PyDict_Size() call, to make it easy for the C
        # compiler to merge the two separate tuple unpacking
        # implementations into one when they turn out to be identical.

        # If we received kwargs, fill up the positional/required
        # arguments with values from the kw dict
        self_name_csafe = self.name.as_c_string_literal()

        code.putln('kw_args = __Pyx_NumKwargs_%s(%s);' % (
                self.signature.fastvar, Naming.kwds_cname))
        if self.num_required_args or max_positional_args > 0:
            last_required_arg = -1
            for i, arg in enumerate(all_args):
                if not arg.default:
                    last_required_arg = i
            if last_required_arg < max_positional_args:
                last_required_arg = max_positional_args-1
            if max_positional_args > num_pos_only_args:
                code.putln('switch (%s) {' % Naming.nargs_cname)
            for i, arg in enumerate(all_args[num_pos_only_args:last_required_arg+1], num_pos_only_args):
                if max_positional_args > num_pos_only_args and i <= max_positional_args:
                    if i != num_pos_only_args:
                        code.putln('CYTHON_FALLTHROUGH;')
                    if self.star_arg and i == max_positional_args:
                        code.putln('default:')
                    else:
                        code.putln('case %2d:' % i)
                pystring_cname = code.intern_identifier(arg.entry.name)
                if arg.default:
                    if arg.kw_only:
                        # optional kw-only args are handled separately below
                        continue
                    code.putln('if (kw_args > 0) {')
                    # don't overwrite default argument
                    code.putln('PyObject* value = __Pyx_GetKwValue_%s(%s, %s, %s);' % (
                        self.signature.fastvar, Naming.kwds_cname, Naming.kwvalues_cname, pystring_cname))
                    code.putln('if (value) { values[%d] = value; kw_args--; }' % i)
                    code.putln('else if (unlikely(PyErr_Occurred())) %s' % code.error_goto(self.pos))
                    code.putln('}')
                else:
                    code.putln('if (likely((values[%d] = __Pyx_GetKwValue_%s(%s, %s, %s)) != 0)) kw_args--;' % (
                        i, self.signature.fastvar, Naming.kwds_cname, Naming.kwvalues_cname, pystring_cname))
                    code.putln('else if (unlikely(PyErr_Occurred())) %s' % code.error_goto(self.pos))
                    if i < min_positional_args:
                        if i == 0:
                            # special case: we know arg 0 is missing
                            code.put('else ')
                            code.put_goto(argtuple_error_label)
                        else:
                            # print the correct number of values (args or
                            # kwargs) that were passed into positional
                            # arguments up to this point
                            code.putln('else {')
                            code.globalstate.use_utility_code(
                                UtilityCode.load_cached("RaiseArgTupleInvalid", "FunctionArguments.c"))
                            code.put('__Pyx_RaiseArgtupleInvalid(%s, %d, %d, %d, %d); ' % (
                                self_name_csafe, has_fixed_positional_count,
                                min_positional_args, max_positional_args, i))
                            code.putln(code.error_goto(self.pos))
                            code.putln('}')
                    elif arg.kw_only:
                        code.putln('else {')
                        code.globalstate.use_utility_code(
                            UtilityCode.load_cached("RaiseKeywordRequired", "FunctionArguments.c"))
                        code.put('__Pyx_RaiseKeywordRequired(%s, %s); ' % (
                            self_name_csafe, pystring_cname))
                        code.putln(code.error_goto(self.pos))
                        code.putln('}')
            if max_positional_args > num_pos_only_args:
                code.putln('}')

        if has_kw_only_args:
            # unpack optional keyword-only arguments separately because
            # checking for interned strings in a dict is faster than iterating
            self.generate_optional_kwonly_args_unpacking_code(all_args, code)

        code.putln('if (unlikely(kw_args > 0)) {')
        # non-positional/-required kw args left in dict: default args,
        # kw-only args, **kwargs or error
        #
        # This is sort of a catch-all: except for checking required
        # arguments, this will always do the right thing for unpacking
        # keyword arguments, so that we can concentrate on optimising
        # common cases above.
        #
        # ParseOptionalKeywords() needs to know how many of the arguments
        # that could be passed as keywords have in fact been passed as
        # positional args.
        if num_pos_only_args > 0:
            # There are positional-only arguments which we don't want to count,
            # since they cannot be keyword arguments.  Subtract the number of
            # pos-only arguments from the number of positional arguments we got.
            # If we get a negative number then none of the keyword arguments were
            # passed as positional args.
            code.putln('const Py_ssize_t kwd_pos_args = (unlikely(%s < %d)) ? 0 : %s - %d;' % (
                Naming.nargs_cname, num_pos_only_args,
                Naming.nargs_cname, num_pos_only_args,
            ))
        elif max_positional_args > 0:
            code.putln('const Py_ssize_t kwd_pos_args = %s;' % Naming.nargs_cname)

        if max_positional_args == 0:
            pos_arg_count = "0"
        elif self.star_arg:
            # If there is a *arg, the number of used positional args could be larger than
            # the number of possible keyword arguments.  But ParseOptionalKeywords() uses the
            # number of positional args as an index into the keyword argument name array,
            # if this is larger than the number of kwd args we get a segfault.  So round
            # this down to max_positional_args - num_pos_only_args (= num possible kwd args).
            code.putln("const Py_ssize_t used_pos_args = (kwd_pos_args < %d) ? kwd_pos_args : %d;" % (
                max_positional_args - num_pos_only_args, max_positional_args - num_pos_only_args))
            pos_arg_count = "used_pos_args"
        else:
            pos_arg_count = "kwd_pos_args"
        if num_pos_only_args < len(all_args):
            values_array = 'values + %d' % num_pos_only_args
        else:
            values_array = 'values'
        code.globalstate.use_utility_code(
            UtilityCode.load_cached("ParseKeywords", "FunctionArguments.c"))
        code.putln('if (unlikely(__Pyx_ParseOptionalKeywords(%s, %s, %s, %s, %s, %s, %s) < 0)) %s' % (
            Naming.kwds_cname,
            Naming.kwvalues_cname,
            Naming.pykwdlist_cname,
            self.starstar_arg and self.starstar_arg.entry.cname or '0',
            values_array,
            pos_arg_count,
            self_name_csafe,
            code.error_goto(self.pos)))
        code.putln('}')

    def generate_optional_kwonly_args_unpacking_code(self, all_args, code):
        optional_args = []
        first_optional_arg = -1
        num_posonly_args = 0
        for i, arg in enumerate(all_args):
            if arg.pos_only:
                num_posonly_args += 1
            if not arg.kw_only or not arg.default:
                continue
            if not optional_args:
                first_optional_arg = i
            optional_args.append(arg.name)
        if num_posonly_args > 0:
            posonly_correction = '-%d' % num_posonly_args
        else:
            posonly_correction = ''
        if optional_args:
            if len(optional_args) > 1:
                # if we receive more than the named kwargs, we either have **kwargs
                # (in which case we must iterate anyway) or it's an error (which we
                # also handle during iteration) => skip this part if there are more
                code.putln('if (kw_args > 0 && %s(kw_args <= %d)) {' % (
                    not self.starstar_arg and 'likely' or '',
                    len(optional_args)))
                code.putln('Py_ssize_t index;')
                # not unrolling the loop here reduces the C code overhead
                code.putln('for (index = %d; index < %d && kw_args > 0; index++) {' % (
                    first_optional_arg, first_optional_arg + len(optional_args)))
            else:
                code.putln('if (kw_args == 1) {')
                code.putln('const Py_ssize_t index = %d;' % first_optional_arg)
            code.putln('PyObject* value = __Pyx_GetKwValue_%s(%s, %s, *%s[index%s]);' % (
                self.signature.fastvar,
                Naming.kwds_cname,
                Naming.kwvalues_cname,
                Naming.pykwdlist_cname,
                posonly_correction))
            code.putln('if (value) { values[index] = value; kw_args--; }')
            code.putln('else if (unlikely(PyErr_Occurred())) %s' % code.error_goto(self.pos))
            if len(optional_args) > 1:
                code.putln('}')
            code.putln('}')

    def generate_argument_conversion_code(self, code):
        # Generate code to convert arguments from signature type to
        # declared type, if needed.  Also copies signature arguments
        # into closure fields.
        for arg in self.args:
            if arg.needs_conversion:
                self.generate_arg_conversion(arg, code)

    def generate_arg_conversion(self, arg, code):
        # Generate conversion code for one argument.
        old_type = arg.hdr_type
        new_type = arg.type
        if old_type.is_pyobject:
            if arg.default:
                code.putln("if (%s) {" % arg.hdr_cname)
            else:
                code.putln("assert(%s); {" % arg.hdr_cname)
            self.generate_arg_conversion_from_pyobject(arg, code)
            code.putln("}")
        elif new_type.is_pyobject:
            self.generate_arg_conversion_to_pyobject(arg, code)
        else:
            if new_type.assignable_from(old_type):
                code.putln("%s = %s;" % (arg.entry.cname, arg.hdr_cname))
            else:
                error(arg.pos, "Cannot convert 1 argument from '%s' to '%s'" % (old_type, new_type))

    def generate_arg_conversion_from_pyobject(self, arg, code):
        new_type = arg.type
        # copied from CoerceFromPyTypeNode
        if new_type.from_py_function:
            code.putln(new_type.from_py_call_code(
                arg.hdr_cname,
                arg.entry.cname,
                arg.pos,
                code,
            ))
        else:
            error(arg.pos, "Cannot convert Python object argument to type '%s'" % new_type)

    def generate_arg_conversion_to_pyobject(self, arg, code):
        old_type = arg.hdr_type
        func = old_type.to_py_function
        if func:
            code.putln("%s = %s(%s); %s" % (
                arg.entry.cname,
                func,
                arg.hdr_cname,
                code.error_goto_if_null(arg.entry.cname, arg.pos)))
            code.put_var_gotref(arg.entry)
        else:
            error(arg.pos, "Cannot convert argument of type '%s' to Python object" % old_type)

    def generate_argument_type_tests(self, code):
        # Generate type tests for args whose signature
        # type is PyObject * and whose declared type is
        # a subtype thereof.
        for arg in self.args:
            if arg.needs_type_test:
                self.generate_arg_type_test(arg, code)
            elif not arg.accept_none and (arg.type.is_pyobject or
                                          arg.type.is_buffer or
                                          arg.type.is_memoryviewslice):
                self.generate_arg_none_check(arg, code)

    def error_value(self):
        return self.signature.error_value


class GeneratorDefNode(DefNode):
    # Generator function node that creates a new generator instance when called.
    #
    # gbody          GeneratorBodyDefNode   the function implementing the generator
    #

    is_generator = True
    is_iterable_coroutine = False
    gen_type_name = 'Generator'
    needs_closure = True

    child_attrs = DefNode.child_attrs + ["gbody"]

    def __init__(self, pos, **kwargs):
        # XXX: don't actually needs a body
        kwargs['body'] = StatListNode(pos, stats=[], is_terminator=True)
        super(GeneratorDefNode, self).__init__(pos, **kwargs)

    def analyse_declarations(self, env):
        super(GeneratorDefNode, self).analyse_declarations(env)
        self.gbody.local_scope = self.local_scope
        self.gbody.analyse_declarations(env)

    def generate_function_body(self, env, code):
        body_cname = self.gbody.entry.func_cname
        name = code.intern_identifier(self.name)
        qualname = code.intern_identifier(self.qualname)
        module_name = code.intern_identifier(self.module_name)

        code.putln('{')
        code.putln('__pyx_CoroutineObject *gen = __Pyx_%s_New('
                   '(__pyx_coroutine_body_t) %s, %s, (PyObject *) %s, %s, %s, %s); %s' % (
                       self.gen_type_name,
                       body_cname, self.code_object.calculate_result_code(code) if self.code_object else 'NULL',
                       Naming.cur_scope_cname, name, qualname, module_name,
                       code.error_goto_if_null('gen', self.pos)))
        code.put_decref(Naming.cur_scope_cname, py_object_type)
        if self.requires_classobj:
            classobj_cname = 'gen->classobj'
            code.putln('%s = __Pyx_CyFunction_GetClassObj(%s);' % (
                classobj_cname, Naming.self_cname))
            code.put_incref(classobj_cname, py_object_type)
            code.put_giveref(classobj_cname, py_object_type)
        code.put_finish_refcount_context()
        code.putln('return (PyObject *) gen;')
        code.putln('}')

    def generate_function_definitions(self, env, code):
        env.use_utility_code(UtilityCode.load_cached(self.gen_type_name, "Coroutine.c"))
        self.gbody.generate_function_header(code, proto=True)
        super(GeneratorDefNode, self).generate_function_definitions(env, code)
        self.gbody.generate_function_definitions(env, code)


class AsyncDefNode(GeneratorDefNode):
    gen_type_name = 'Coroutine'
    is_coroutine = True


class IterableAsyncDefNode(AsyncDefNode):
    gen_type_name = 'IterableCoroutine'
    is_iterable_coroutine = True


class AsyncGenNode(AsyncDefNode):
    gen_type_name = 'AsyncGen'
    is_asyncgen = True


class GeneratorBodyDefNode(DefNode):
    # Main code body of a generator implemented as a DefNode.
    #

    is_generator_body = True
    is_inlined = False
    is_async_gen_body = False
    inlined_comprehension_type = None  # container type for inlined comprehensions

    def __init__(self, pos=None, name=None, body=None, is_async_gen_body=False):
        super(GeneratorBodyDefNode, self).__init__(
            pos=pos, body=body, name=name, is_async_gen_body=is_async_gen_body,
            doc=None, args=[], star_arg=None, starstar_arg=None)

    def declare_generator_body(self, env):
        prefix = env.next_id(env.scope_prefix)
        name = env.next_id('generator')
        cname = Naming.genbody_prefix + prefix + name
        entry = env.declare_var(None, py_object_type, self.pos,
                                cname=cname, visibility='private')
        entry.func_cname = cname
        entry.qualified_name = EncodedString(self.name)
        # Work-around for https://github.com/cython/cython/issues/1699
        # We don't currently determine whether the generator entry is used or not,
        # so mark it as used to avoid false warnings.
        entry.used = True
        self.entry = entry

    def analyse_declarations(self, env):
        self.analyse_argument_types(env)
        self.declare_generator_body(env)

    def generate_function_header(self, code, proto=False):
        header = "static PyObject *%s(__pyx_CoroutineObject *%s, CYTHON_UNUSED PyThreadState *%s, PyObject *%s)" % (
            self.entry.func_cname,
            Naming.generator_cname,
            Naming.local_tstate_cname,
            Naming.sent_value_cname)
        if proto:
            code.putln('%s; /* proto */' % header)
        else:
            code.putln('%s /* generator body */\n{' % header)

    def generate_function_definitions(self, env, code):
        lenv = self.local_scope

        # Generate closure function definitions
        self.body.generate_function_definitions(lenv, code)

        # Generate C code for header and body of function
        code.enter_cfunc_scope(lenv)
        code.return_from_error_cleanup_label = code.new_label()

        # ----- Top-level constants used by this function
        code.mark_pos(self.pos)
        self.generate_cached_builtins_decls(lenv, code)
        # ----- Function header
        code.putln("")
        self.generate_function_header(code)
        closure_init_code = code.insertion_point()
        # ----- Local variables
        code.putln("PyObject *%s = NULL;" % Naming.retval_cname)
        tempvardecl_code = code.insertion_point()
        code.put_declare_refcount_context()
        code.put_setup_refcount_context(self.entry.name or self.entry.qualified_name)
        profile = code.globalstate.directives['profile']
        linetrace = code.globalstate.directives['linetrace']
        if profile or linetrace:
            tempvardecl_code.put_trace_declarations()
            code.funcstate.can_trace = True
            code_object = self.code_object.calculate_result_code(code) if self.code_object else None
            code.put_trace_frame_init(code_object)

        # ----- Resume switch point.
        code.funcstate.init_closure_temps(lenv.scope_class.type.scope)
        resume_code = code.insertion_point()
        first_run_label = code.new_label('first_run')
        code.use_label(first_run_label)
        code.put_label(first_run_label)
        code.putln('%s' %
                   (code.error_goto_if_null(Naming.sent_value_cname, self.pos)))

        # ----- prepare target container for inlined comprehension
        if self.is_inlined and self.inlined_comprehension_type is not None:
            target_type = self.inlined_comprehension_type
            if target_type is Builtin.list_type:
                comp_init = 'PyList_New(0)'
            elif target_type is Builtin.set_type:
                comp_init = 'PySet_New(NULL)'
            elif target_type is Builtin.dict_type:
                comp_init = 'PyDict_New()'
            else:
                raise InternalError(
                    "invalid type of inlined comprehension: %s" % target_type)
            code.putln("%s = %s; %s" % (
                Naming.retval_cname, comp_init,
                code.error_goto_if_null(Naming.retval_cname, self.pos)))
            code.put_gotref(Naming.retval_cname, py_object_type)

        # ----- Function body
        self.generate_function_body(env, code)
        # ----- Closure initialization
        if lenv.scope_class.type.scope.var_entries:
            closure_init_code.putln('%s = %s;' % (
                lenv.scope_class.type.declaration_code(Naming.cur_scope_cname),
                lenv.scope_class.type.cast_code('%s->closure' %
                                                Naming.generator_cname)))
            # FIXME: this silences a potential "unused" warning => try to avoid unused closures in more cases
            code.putln("CYTHON_MAYBE_UNUSED_VAR(%s);" % Naming.cur_scope_cname)

        if profile or linetrace:
            code.funcstate.can_trace = False

        code.mark_pos(self.pos)
        code.putln("")
        code.putln("/* function exit code */")

        # on normal generator termination, we do not take the exception propagation
        # path: no traceback info is required and not creating it is much faster
        if not self.is_inlined and not self.body.is_terminator:
            if self.is_async_gen_body:
                code.globalstate.use_utility_code(
                    UtilityCode.load_cached("StopAsyncIteration", "Coroutine.c"))
            code.putln('PyErr_SetNone(%s);' % (
                '__Pyx_PyExc_StopAsyncIteration' if self.is_async_gen_body else 'PyExc_StopIteration'))
        # ----- Error cleanup
        if code.label_used(code.error_label):
            if not self.body.is_terminator:
                code.put_goto(code.return_label)
            code.put_label(code.error_label)
            if self.is_inlined and self.inlined_comprehension_type is not None:
                code.put_xdecref_clear(Naming.retval_cname, py_object_type)
            if Future.generator_stop in env.global_scope().context.future_directives:
                # PEP 479: turn accidental StopIteration exceptions into a RuntimeError
                code.globalstate.use_utility_code(UtilityCode.load_cached("pep479", "Coroutine.c"))
                code.putln("__Pyx_Generator_Replace_StopIteration(%d);" % bool(self.is_async_gen_body))
            for cname, type in code.funcstate.all_managed_temps():
                code.put_xdecref(cname, type)
            code.put_add_traceback(self.entry.qualified_name)

        # ----- Non-error return cleanup
        code.put_label(code.return_label)
        if self.is_inlined:
            code.put_xgiveref(Naming.retval_cname, py_object_type)
        else:
            code.put_xdecref_clear(Naming.retval_cname, py_object_type)
        # For Py3.7, clearing is already done below.
        code.putln("#if !CYTHON_USE_EXC_INFO_STACK")
        code.putln("__Pyx_Coroutine_ResetAndClearException(%s);" % Naming.generator_cname)
        code.putln("#endif")
        code.putln('%s->resume_label = -1;' % Naming.generator_cname)
        # clean up as early as possible to help breaking any reference cycles
        code.putln('__Pyx_Coroutine_clear((PyObject*)%s);' % Naming.generator_cname)
        if profile or linetrace:
            code.put_trace_return(Naming.retval_cname,
                                  nogil=not code.funcstate.gil_owned)
        code.put_finish_refcount_context()
        code.putln("return %s;" % Naming.retval_cname)
        code.putln("}")

        # ----- Go back and insert temp variable declarations
        tempvardecl_code.put_temp_declarations(code.funcstate)
        # ----- Generator resume code
        if profile or linetrace:
            resume_code.put_trace_call(self.entry.qualified_name, self.pos,
                                       nogil=not code.funcstate.gil_owned)
        resume_code.putln("switch (%s->resume_label) {" % (
                       Naming.generator_cname))

        resume_code.putln("case 0: goto %s;" % first_run_label)

        for i, label in code.yield_labels:
            resume_code.putln("case %d: goto %s;" % (i, label))
        resume_code.putln("default: /* CPython raises the right error here */")
        if profile or linetrace:
            resume_code.put_trace_return("Py_None",
                                         nogil=not code.funcstate.gil_owned)
        resume_code.put_finish_refcount_context()
        resume_code.putln("return NULL;")
        resume_code.putln("}")

        code.exit_cfunc_scope()


class OverrideCheckNode(StatNode):
    # A Node for dispatching to the def method if it
    # is overridden.
    #
    #  py_func
    #
    #  args
    #  func_temp
    #  body

    child_attrs = ['body']

    body = None

    def analyse_expressions(self, env):
        self.args = env.arg_entries
        if self.py_func.is_module_scope:
            first_arg = 0
        else:
            first_arg = 1
        from . import ExprNodes
        self.func_node = ExprNodes.RawCNameExprNode(self.pos, py_object_type)
        call_node = ExprNodes.SimpleCallNode(
            self.pos, function=self.func_node,
            args=[ExprNodes.NameNode(self.pos, name=arg.name)
                  for arg in self.args[first_arg:]])
        if env.return_type.is_void or env.return_type.is_returncode:
            self.body = StatListNode(self.pos, stats=[
                ExprStatNode(self.pos, expr=call_node),
                ReturnStatNode(self.pos, value=None)])
        else:
            self.body = ReturnStatNode(self.pos, value=call_node)
        self.body = self.body.analyse_expressions(env)
        return self

    def generate_execution_code(self, code):
        # For fused functions, look up the dispatch function, not the specialisation.
        method_entry = self.py_func.fused_py_func.entry if self.py_func.fused_py_func else self.py_func.entry
        interned_attr_cname = code.intern_identifier(method_entry.name)

        # Check to see if we are an extension type
        if self.py_func.is_module_scope:
            self_arg = "((PyObject *)%s)" % Naming.module_cname
        else:
            self_arg = "((PyObject *)%s)" % self.args[0].cname
        code.putln("/* Check if called by wrapper */")
        code.putln("if (unlikely(%s)) ;" % Naming.skip_dispatch_cname)
        code.putln("/* Check if overridden in Python */")
        if self.py_func.is_module_scope:
            code.putln("else {")
        else:
            code.putln("else if (unlikely((Py_TYPE(%s)->tp_dictoffset != 0) || "
                       "__Pyx_PyType_HasFeature(Py_TYPE(%s), (Py_TPFLAGS_IS_ABSTRACT | Py_TPFLAGS_HEAPTYPE)))) {" % (
                self_arg, self_arg))

        code.putln("#if CYTHON_USE_DICT_VERSIONS && CYTHON_USE_PYTYPE_LOOKUP && CYTHON_USE_TYPE_SLOTS")
        code.globalstate.use_utility_code(
            UtilityCode.load_cached("PyDictVersioning", "ObjectHandling.c"))
        # TODO: remove the object dict version check by 'inlining' the getattr implementation for methods.
        # This would allow checking the dict versions around _PyType_Lookup() if it returns a descriptor,
        # and would (tada!) make this check a pure type based thing instead of supporting only a single
        # instance at a time.
        code.putln("static PY_UINT64_T %s = __PYX_DICT_VERSION_INIT, %s = __PYX_DICT_VERSION_INIT;" % (
            Naming.tp_dict_version_temp, Naming.obj_dict_version_temp))
        code.putln("if (unlikely(!__Pyx_object_dict_version_matches(%s, %s, %s))) {" % (
            self_arg, Naming.tp_dict_version_temp, Naming.obj_dict_version_temp))
        code.putln("PY_UINT64_T %s = __Pyx_get_tp_dict_version(%s);" % (
            Naming.type_dict_guard_temp, self_arg))
        code.putln("#endif")

        func_node_temp = code.funcstate.allocate_temp(py_object_type, manage_ref=True)
        self.func_node.set_cname(func_node_temp)
        # need to get attribute manually--scope would return cdef method
        code.globalstate.use_utility_code(
            UtilityCode.load_cached("PyObjectGetAttrStr", "ObjectHandling.c"))
        err = code.error_goto_if_null(func_node_temp, self.pos)
        code.putln("%s = __Pyx_PyObject_GetAttrStr(%s, %s); %s" % (
            func_node_temp, self_arg, interned_attr_cname, err))
        code.put_gotref(func_node_temp, py_object_type)

        is_overridden = "(PyCFunction_GET_FUNCTION(%s) != (PyCFunction)(void*)%s)" % (
            func_node_temp, method_entry.func_cname)
        code.putln("#ifdef __Pyx_CyFunction_USED")
        code.putln("if (!__Pyx_IsCyOrPyCFunction(%s)" % func_node_temp)
        code.putln("#else")
        code.putln("if (!PyCFunction_Check(%s)" % func_node_temp)
        code.putln("#endif")
        code.putln("        || %s) {" % is_overridden)
        self.body.generate_execution_code(code)
        code.putln("}")

        # NOTE: it's not 100% sure that we catch the exact versions here that were used for the lookup,
        # but it is very unlikely that the versions change during lookup, and the type dict safe guard
        # should increase the chance of detecting such a case.
        code.putln("#if CYTHON_USE_DICT_VERSIONS && CYTHON_USE_PYTYPE_LOOKUP && CYTHON_USE_TYPE_SLOTS")
        code.putln("%s = __Pyx_get_tp_dict_version(%s);" % (
            Naming.tp_dict_version_temp, self_arg))
        code.putln("%s = __Pyx_get_object_dict_version(%s);" % (
            Naming.obj_dict_version_temp, self_arg))
        # Safety check that the type dict didn't change during the lookup.  Since CPython looks up the
        # attribute (descriptor) first in the type dict and then in the instance dict or through the
        # descriptor, the only really far-away lookup when we get here is one in the type dict. So we
        # double check the type dict version before and afterwards to guard against later changes of
        # the type dict during the lookup process.
        code.putln("if (unlikely(%s != %s)) {" % (
            Naming.type_dict_guard_temp, Naming.tp_dict_version_temp))
        code.putln("%s = %s = __PYX_DICT_VERSION_INIT;" % (
            Naming.tp_dict_version_temp, Naming.obj_dict_version_temp))
        code.putln("}")
        code.putln("#endif")

        code.put_decref_clear(func_node_temp, PyrexTypes.py_object_type)
        code.funcstate.release_temp(func_node_temp)

        code.putln("#if CYTHON_USE_DICT_VERSIONS && CYTHON_USE_PYTYPE_LOOKUP && CYTHON_USE_TYPE_SLOTS")
        code.putln("}")
        code.putln("#endif")

        code.putln("}")


class ClassDefNode(StatNode, BlockNode):
    pass


class PyClassDefNode(ClassDefNode):
    #  A Python class definition.
    #
    #  name     EncodedString   Name of the class
    #  doc      string or None  The class docstring
    #  body     StatNode        Attribute definition code
    #  entry    Symtab.Entry
    #  scope    PyClassScope
    #  decorators    [DecoratorNode]        list of decorators or None
    #  bases    ExprNode        Expression that evaluates to a tuple of base classes
    #
    #  The following subnodes are constructed internally:
    #
    #  doc_node NameNode   '__doc__' name that is made available to the class body
    #  dict     DictNode   Class dictionary or Py3 namespace
    #  classobj ClassNode  Class object
    #  target   NameNode   Variable to assign class object to
    #  orig_bases  None or ExprNode  "bases" before transformation by PEP560 __mro_entries__,
    #                                used to create the __orig_bases__ attribute

    child_attrs = ["doc_node", "body", "dict", "metaclass", "mkw", "bases", "class_result",
                   "target", "class_cell", "decorators", "orig_bases"]
    decorators = None
    class_result = None
    is_py3_style_class = False  # Python3 style class (kwargs)
    metaclass = None
    mkw = None
    doc_node = None
    orig_bases = None

    def __init__(self, pos, name, bases, doc, body, decorators=None,
                 keyword_args=None, force_py3_semantics=False):
        StatNode.__init__(self, pos)
        self.name = name
        self.doc = doc
        self.body = body
        self.decorators = decorators
        self.bases = bases
        from . import ExprNodes
        if self.doc and Options.docstrings:
            doc = embed_position(self.pos, self.doc)
            doc_node = ExprNodes.StringNode(pos, value=doc)
            self.doc_node = ExprNodes.NameNode(name=EncodedString('__doc__'), type=py_object_type, pos=pos)
        else:
            doc_node = None

        allow_py2_metaclass = not force_py3_semantics
        if keyword_args:
            allow_py2_metaclass = False
            self.is_py3_style_class = True
            if keyword_args.is_dict_literal:
                if keyword_args.key_value_pairs:
                    for i, item in list(enumerate(keyword_args.key_value_pairs))[::-1]:
                        if item.key.value == 'metaclass':
                            if self.metaclass is not None:
                                error(item.pos, "keyword argument 'metaclass' passed multiple times")
                            # special case: we already know the metaclass,
                            # so we don't need to do the "build kwargs,
                            # find metaclass" dance at runtime
                            self.metaclass = item.value
                            del keyword_args.key_value_pairs[i]
                    self.mkw = keyword_args
                else:
                    assert self.metaclass is not None
            else:
                # MergedDictNode
                self.mkw = ExprNodes.ProxyNode(keyword_args)

        if force_py3_semantics or self.bases or self.mkw or self.metaclass:
            if self.metaclass is None:
                if keyword_args and not keyword_args.is_dict_literal:
                    # **kwargs may contain 'metaclass' arg
                    mkdict = self.mkw
                else:
                    mkdict = None
                if (not mkdict and
                        self.bases.is_sequence_constructor and
                        not self.bases.args):
                    pass  # no base classes => no inherited metaclass
                else:
                    self.metaclass = ExprNodes.PyClassMetaclassNode(
                        pos, class_def_node=self)
                needs_metaclass_calculation = False
            else:
                needs_metaclass_calculation = True

            self.dict = ExprNodes.PyClassNamespaceNode(
                pos, name=name, doc=doc_node, class_def_node=self)
            self.classobj = ExprNodes.Py3ClassNode(
                pos, name=name, class_def_node=self, doc=doc_node,
                calculate_metaclass=needs_metaclass_calculation,
                allow_py2_metaclass=allow_py2_metaclass,
                force_type=force_py3_semantics,
            )
        else:
            # no bases, no metaclass => old style class creation
            self.dict = ExprNodes.DictNode(pos, key_value_pairs=[])
            self.classobj = ExprNodes.ClassNode(
                pos, name=name, class_def_node=self, doc=doc_node)

        self.target = ExprNodes.NameNode(pos, name=name)
        self.class_cell = ExprNodes.ClassCellInjectorNode(self.pos)

    def as_cclass(self):
        """
        Return this node as if it were declared as an extension class
        """
        if self.is_py3_style_class:
            error(self.classobj.pos, "Python3 style class could not be represented as C class")
            return

        from . import ExprNodes
        return CClassDefNode(self.pos,
                             visibility='private',
                             module_name=None,
                             class_name=self.name,
                             bases=self.bases or ExprNodes.TupleNode(self.pos, args=[]),
                             decorators=self.decorators,
                             body=self.body,
                             in_pxd=False,
                             doc=self.doc)

    def create_scope(self, env):
        genv = env
        while genv.is_py_class_scope or genv.is_c_class_scope:
            genv = genv.outer_scope
        cenv = self.scope = PyClassScope(name=self.name, outer_scope=genv)
        return cenv

    def analyse_declarations(self, env):
        unwrapped_class_result = class_result = self.classobj
        if self.decorators:
            from .ExprNodes import SimpleCallNode
            for decorator in self.decorators[::-1]:
                class_result = SimpleCallNode(
                    decorator.pos,
                    function=decorator.decorator,
                    args=[class_result])
            self.decorators = None
        self.class_result = class_result
        if self.bases:
            self.bases.analyse_declarations(env)
        if self.mkw:
            self.mkw.analyse_declarations(env)
        self.class_result.analyse_declarations(env)
        self.target.analyse_target_declaration(env)
        cenv = self.create_scope(env)
        cenv.directives = env.directives
        cenv.class_obj_cname = self.target.entry.cname
        if self.doc_node:
            self.doc_node.analyse_target_declaration(cenv)
        self.body.analyse_declarations(cenv)
        unwrapped_class_result.analyse_annotations(cenv)

    update_bases_functype = PyrexTypes.CFuncType(
        PyrexTypes.py_object_type, [
            PyrexTypes.CFuncTypeArg("bases",  PyrexTypes.py_object_type, None)
        ])

    def analyse_expressions(self, env):
        if self.bases and not (self.bases.is_sequence_constructor and len(self.bases.args) == 0):
            from .ExprNodes import PythonCapiCallNode, CloneNode
            # handle the Python 3.7 __mro_entries__ transformation
            orig_bases = self.bases.analyse_expressions(env)
            self.bases = PythonCapiCallNode(orig_bases.pos,
                function_name="__Pyx_PEP560_update_bases",
                func_type=self.update_bases_functype,
                utility_code=UtilityCode.load_cached('Py3UpdateBases', 'ObjectHandling.c'),
                args=[CloneNode(orig_bases)])
            self.orig_bases = orig_bases
        if self.bases:
            self.bases = self.bases.analyse_expressions(env)
        if self.mkw:
            self.mkw = self.mkw.analyse_expressions(env)
        if self.metaclass:
            self.metaclass = self.metaclass.analyse_expressions(env)
        self.dict = self.dict.analyse_expressions(env)
        self.class_result = self.class_result.analyse_expressions(env)
        cenv = self.scope
        self.body = self.body.analyse_expressions(cenv)
        self.target = self.target.analyse_target_expression(env, self.classobj)
        self.class_cell = self.class_cell.analyse_expressions(cenv)
        return self

    def generate_function_definitions(self, env, code):
        self.generate_lambda_definitions(self.scope, code)
        self.body.generate_function_definitions(self.scope, code)

    def generate_execution_code(self, code):
        code.mark_pos(self.pos)
        code.pyclass_stack.append(self)
        cenv = self.scope
        if self.orig_bases:
            self.orig_bases.generate_evaluation_code(code)
        if self.bases:
            self.bases.generate_evaluation_code(code)
        if self.mkw:
            self.mkw.generate_evaluation_code(code)
        if self.metaclass:
            self.metaclass.generate_evaluation_code(code)
        self.dict.generate_evaluation_code(code)
        if self.orig_bases:
            # update __orig_bases__ if needed
            code.putln("if (%s != %s) {" % (self.bases.result(), self.orig_bases.result()))
            code.putln(
                code.error_goto_if_neg('PyDict_SetItemString(%s, "__orig_bases__", %s)' % (
                    self.dict.result(), self.orig_bases.result()),
                    self.pos
            ))
            code.putln("}")
            self.orig_bases.generate_disposal_code(code)
            self.orig_bases.free_temps(code)
        cenv.namespace_cname = cenv.class_obj_cname = self.dict.result()

        class_cell = self.class_cell
        if class_cell is not None and not class_cell.is_active:
            class_cell = None

        if class_cell is not None:
            class_cell.generate_evaluation_code(code)
        self.body.generate_execution_code(code)
        self.class_result.generate_evaluation_code(code)
        if class_cell is not None:
            class_cell.generate_injection_code(
                code, self.class_result.result())
        if class_cell is not None:
            class_cell.generate_disposal_code(code)
            class_cell.free_temps(code)

        cenv.namespace_cname = cenv.class_obj_cname = self.classobj.result()
        self.target.generate_assignment_code(self.class_result, code)
        self.dict.generate_disposal_code(code)
        self.dict.free_temps(code)
        if self.metaclass:
            self.metaclass.generate_disposal_code(code)
            self.metaclass.free_temps(code)
        if self.mkw:
            self.mkw.generate_disposal_code(code)
            self.mkw.free_temps(code)
        if self.bases:
            self.bases.generate_disposal_code(code)
            self.bases.free_temps(code)
        code.pyclass_stack.pop()


class CClassDefNode(ClassDefNode):
    #  An extension type definition.
    #
    #  visibility         'private' or 'public' or 'extern'
    #  typedef_flag       boolean
    #  api                boolean
    #  module_name        string or None    For import of extern type objects
    #  class_name         string            Unqualified name of class
    #  as_name            string or None    Name to declare as in this scope
    #  bases              TupleNode         Base class(es)
    #  objstruct_name     string or None    Specified C name of object struct
    #  typeobj_name       string or None    Specified C name of type object
    #  check_size         'warn', 'error', 'ignore'     What to do if tp_basicsize does not match
    #  in_pxd             boolean           Is in a .pxd file
    #  decorators         [DecoratorNode]   list of decorators or None
    #  doc                string or None
    #  body               StatNode or None
    #  entry              Symtab.Entry
    #  base_type          PyExtensionType or None
    #  buffer_defaults_node DictNode or None Declares defaults for a buffer
    #  buffer_defaults_pos

    child_attrs = ["body"]
    buffer_defaults_node = None
    buffer_defaults_pos = None
    typedef_flag = False
    api = False
    objstruct_name = None
    typeobj_name = None
    check_size = None
    decorators = None
    shadow = False
    is_dataclass = False

    @property
    def punycode_class_name(self):
        return punycodify_name(self.class_name)

    def buffer_defaults(self, env):
        if not hasattr(self, '_buffer_defaults'):
            from . import Buffer
            if self.buffer_defaults_node:
                self._buffer_defaults = Buffer.analyse_buffer_options(
                    self.buffer_defaults_pos,
                    env, [], self.buffer_defaults_node,
                    need_complete=False)
            else:
                self._buffer_defaults = None
        return self._buffer_defaults

    def declare(self, env):
        if self.module_name and self.visibility != 'extern':
            module_path = self.module_name.split(".")
            home_scope = env.find_imported_module(module_path, self.pos)
            if not home_scope:
                return None
        else:
            home_scope = env

        self.entry = home_scope.declare_c_class(
            name=self.class_name,
            pos=self.pos,
            defining=0,
            implementing=0,
            module_name=self.module_name,
            base_type=None,
            objstruct_cname=self.objstruct_name,
            typeobj_cname=self.typeobj_name,
            visibility=self.visibility,
            typedef_flag=self.typedef_flag,
            check_size = self.check_size,
            api=self.api,
            buffer_defaults=self.buffer_defaults(env),
            shadow=self.shadow)

    def analyse_declarations(self, env):
        #print "CClassDefNode.analyse_declarations:", self.class_name
        #print "...visibility =", self.visibility
        #print "...module_name =", self.module_name

        if env.in_cinclude and not self.objstruct_name:
            error(self.pos, "Object struct name specification required for C class defined in 'extern from' block")
        if "dataclasses.dataclass" in env.directives:
            self.is_dataclass = True
        if self.decorators:
            error(self.pos, "Decorators not allowed on cdef classes (used on type '%s')" % self.class_name)
        self.base_type = None
        # Now that module imports are cached, we need to
        # import the modules for extern classes.
        if self.module_name:
            self.module = None
            for module in env.cimported_modules:
                if module.name == self.module_name:
                    self.module = module
            if self.module is None:
                self.module = ModuleScope(self.module_name, None, env.context)
                self.module.has_extern_class = 1
                env.add_imported_module(self.module)

        if self.bases.args:
            base = self.bases.args[0]
            base_type = base.analyse_as_type(env)
            if base_type in (PyrexTypes.c_int_type, PyrexTypes.c_long_type, PyrexTypes.c_float_type):
                # Use the Python rather than C variant of these types.
                base_type = env.lookup(base_type.sign_and_name()).type
            if base_type is None:
                error(base.pos, "First base of '%s' is not an extension type" % self.class_name)
            elif base_type == PyrexTypes.py_object_type:
                base_class_scope = None
            elif not base_type.is_extension_type and \
                     not (base_type.is_builtin_type and base_type.objstruct_cname):
                error(base.pos, "'%s' is not an extension type" % base_type)
            elif not base_type.is_complete():
                error(base.pos, "Base class '%s' of type '%s' is incomplete" % (
                    base_type.name, self.class_name))
            elif base_type.scope and base_type.scope.directives and \
                     base_type.is_final_type:
                error(base.pos, "Base class '%s' of type '%s' is final" % (
                    base_type, self.class_name))
            elif base_type.is_builtin_type and \
                     base_type.name in ('tuple', 'str', 'bytes'):
                error(base.pos, "inheritance from PyVarObject types like '%s' is not currently supported"
                      % base_type.name)
            else:
                self.base_type = base_type
            if env.directives.get('freelist', 0) > 0 and base_type != PyrexTypes.py_object_type:
                warning(self.pos, "freelists cannot be used on subtypes, only the base class can manage them", 1)

        has_body = self.body is not None
        if has_body and self.base_type and not self.base_type.scope:
            # To properly initialize inherited attributes, the base type must
            # be analysed before this type.
            self.base_type.defered_declarations.append(lambda : self.analyse_declarations(env))
            return

        if self.module_name and self.visibility != 'extern':
            module_path = self.module_name.split(".")
            home_scope = env.find_imported_module(module_path, self.pos)
            if not home_scope:
                return
        else:
            home_scope = env

        if self.visibility == 'extern':
            if (self.module_name == '__builtin__' and
                    self.class_name in Builtin.builtin_types and
                    env.qualified_name[:8] != 'cpython.'):  # allow overloaded names for cimporting from cpython
                warning(self.pos, "%s already a builtin Cython type" % self.class_name, 1)

        self.entry = home_scope.declare_c_class(
            name=self.class_name,
            pos=self.pos,
            defining=has_body and self.in_pxd,
            implementing=has_body and not self.in_pxd,
            module_name=self.module_name,
            base_type=self.base_type,
            objstruct_cname=self.objstruct_name,
            typeobj_cname=self.typeobj_name,
            check_size=self.check_size,
            visibility=self.visibility,
            typedef_flag=self.typedef_flag,
            api=self.api,
            buffer_defaults=self.buffer_defaults(env),
            shadow=self.shadow)

        if self.shadow:
            home_scope.lookup(self.class_name).as_variable = self.entry
        if home_scope is not env and self.visibility == 'extern':
            env.add_imported_entry(self.class_name, self.entry, self.pos)
        self.scope = scope = self.entry.type.scope
        if scope is not None:
            scope.directives = env.directives

        if self.doc and Options.docstrings:
            scope.doc = embed_position(self.pos, self.doc)

        if has_body:
            self.body.analyse_declarations(scope)
            dict_entry = self.scope.lookup_here("__dict__")
            if dict_entry and dict_entry.is_variable and (not scope.defined and not scope.implemented):
                dict_entry.getter_cname = self.scope.mangle_internal("__dict__getter")
                self.scope.declare_property("__dict__", dict_entry.doc, dict_entry.pos)
            if self.in_pxd:
                scope.defined = 1
            else:
                scope.implemented = 1

        if len(self.bases.args) > 1:
            if not has_body or self.in_pxd:
                error(self.bases.args[1].pos, "Only declare first base in declaration.")
            # At runtime, we check that the other bases are heap types
            # and that a __dict__ is added if required.
            for other_base in self.bases.args[1:]:
                if other_base.analyse_as_type(env):
                    error(other_base.pos, "Only one extension type base class allowed.")
            self.entry.type.early_init = 0
            from . import ExprNodes
            self.type_init_args = ExprNodes.TupleNode(
                self.pos,
                args=[ExprNodes.IdentifierStringNode(self.pos, value=self.class_name),
                      self.bases,
                      ExprNodes.DictNode(self.pos, key_value_pairs=[])])
        elif self.base_type:
            self.entry.type.early_init = self.base_type.is_external or self.base_type.early_init
            self.type_init_args = None
        else:
            self.entry.type.early_init = 1
            self.type_init_args = None

        env.allocate_vtable_names(self.entry)

        for thunk in self.entry.type.defered_declarations:
            thunk()

    def analyse_expressions(self, env):
        if self.body:
            scope = self.entry.type.scope
            self.body = self.body.analyse_expressions(scope)
        if self.type_init_args:
            self.type_init_args.analyse_expressions(env)
        return self

    def generate_function_definitions(self, env, code):
        if self.body:
            self.generate_lambda_definitions(self.scope, code)
            self.body.generate_function_definitions(self.scope, code)

    def generate_execution_code(self, code):
        # This is needed to generate evaluation code for
        # default values of method arguments.
        code.mark_pos(self.pos)
        if not self.entry.type.early_init:
            bases = None
            if self.type_init_args:
                # Extract bases tuple and validate 'best base' by actually calling 'type()'.
                bases = code.funcstate.allocate_temp(PyrexTypes.py_object_type, manage_ref=True)

                self.type_init_args.generate_evaluation_code(code)
                code.putln("%s = PyTuple_GET_ITEM(%s, 1);" % (bases, self.type_init_args.result()))
                code.put_incref(bases, PyrexTypes.py_object_type)

                first_base = "((PyTypeObject*)PyTuple_GET_ITEM(%s, 0))" % bases
                # Let Python do the base types compatibility checking.
                trial_type = code.funcstate.allocate_temp(PyrexTypes.py_object_type, manage_ref=True)
                code.putln("%s = __Pyx_PyType_GetSlot(&PyType_Type, tp_new, newfunc)(&PyType_Type, %s, NULL);" % (
                    trial_type, self.type_init_args.result()))
                code.putln(code.error_goto_if_null(trial_type, self.pos))
                code.put_gotref(trial_type, py_object_type)
                code.putln("if (__Pyx_PyType_GetSlot((PyTypeObject*) %s, tp_base, PyTypeObject*) != %s) {" % (
                    trial_type, first_base))
                trial_type_base = "__Pyx_PyType_GetSlot((PyTypeObject*) %s, tp_base, PyTypeObject*)" % trial_type
                code.putln("__Pyx_TypeName base_name = __Pyx_PyType_GetName(%s);" % trial_type_base)
                code.putln("__Pyx_TypeName type_name = __Pyx_PyType_GetName(%s);" % first_base)
                code.putln("PyErr_Format(PyExc_TypeError, "
                    "\"best base '\" __Pyx_FMT_TYPENAME \"' must be equal to first base '\" __Pyx_FMT_TYPENAME \"'\",")
                code.putln("             base_name, type_name);")
                code.putln("__Pyx_DECREF_TypeName(base_name);")
                code.putln("__Pyx_DECREF_TypeName(type_name);")
                code.putln(code.error_goto(self.pos))
                code.putln("}")

                code.put_decref_clear(trial_type, PyrexTypes.py_object_type)
                code.funcstate.release_temp(trial_type)

                self.type_init_args.generate_disposal_code(code)
                self.type_init_args.free_temps(code)

            self.generate_type_ready_code(self.entry, code, bases_tuple_cname=bases, check_heap_type_bases=True)
            if bases is not None:
                code.put_decref_clear(bases, PyrexTypes.py_object_type)
                code.funcstate.release_temp(bases)

        if self.body:
            self.body.generate_execution_code(code)

    # Also called from ModuleNode for early init types.
    @staticmethod
    def generate_type_ready_code(entry, code, bases_tuple_cname=None, check_heap_type_bases=False):
        # Generate a call to PyType_Ready for an extension
        # type defined in this module.
        type = entry.type
        typeptr_cname = type.typeptr_cname
        scope = type.scope
        if not scope:  # could be None if there was an error
            return
        if entry.visibility == 'extern':
            # Generate code to initialise the typeptr of an external extension
            # type defined in this module to point to its type object.
            if type.typeobj_cname:
                # FIXME: this should not normally be set :-?
                assert not type.typeobj_cname
                code.putln("%s = &%s;" % (
                    type.typeptr_cname,
                    type.typeobj_cname,
                ))
            return
        # TODO: remove 'else:' and dedent
        else:
            assert typeptr_cname
            assert type.typeobj_cname
            typespec_cname = "%s_spec" % type.typeobj_cname
            code.putln("#if CYTHON_USE_TYPE_SPECS")
            tuple_temp = None
            if not bases_tuple_cname and scope.parent_type.base_type:
                tuple_temp = code.funcstate.allocate_temp(py_object_type, manage_ref=True)
                code.putln("%s = PyTuple_Pack(1, (PyObject *)%s); %s" % (
                    tuple_temp,
                    scope.parent_type.base_type.typeptr_cname,
                    code.error_goto_if_null(tuple_temp, entry.pos),
                ))
                code.put_gotref(tuple_temp, py_object_type)

            if bases_tuple_cname or tuple_temp:
                if check_heap_type_bases:
                    code.globalstate.use_utility_code(
                        UtilityCode.load_cached('ValidateBasesTuple', 'ExtensionTypes.c'))
                    code.put_error_if_neg(entry.pos, "__Pyx_validate_bases_tuple(%s.name, %s, %s)" % (
                        typespec_cname,
                        TypeSlots.get_slot_by_name("tp_dictoffset", scope.directives).slot_code(scope),
                        bases_tuple_cname or tuple_temp,
                    ))

                code.putln("%s = (PyTypeObject *) __Pyx_PyType_FromModuleAndSpec(%s, &%s, %s);" % (
                    typeptr_cname,
                    Naming.module_cname,
                    typespec_cname,
                    bases_tuple_cname or tuple_temp,
                ))
                if tuple_temp:
                    code.put_xdecref_clear(tuple_temp, type=py_object_type)
                    code.funcstate.release_temp(tuple_temp)
                code.putln(code.error_goto_if_null(typeptr_cname, entry.pos))
            else:
                code.putln(
                    "%s = (PyTypeObject *) __Pyx_PyType_FromModuleAndSpec(%s, &%s, NULL); %s" % (
                        typeptr_cname,
                        Naming.module_cname,
                        typespec_cname,
                        code.error_goto_if_null(typeptr_cname, entry.pos),
                    ))

            # The buffer interface is not currently supported by PyType_FromSpec().
            buffer_slot = TypeSlots.get_slot_by_name("tp_as_buffer", code.globalstate.directives)
            if not buffer_slot.is_empty(scope):
                code.putln("#if !CYTHON_COMPILING_IN_LIMITED_API")
                code.putln("%s->%s = %s;" % (
                    typeptr_cname,
                    buffer_slot.slot_name,
                    buffer_slot.slot_code(scope),
                ))
                # Still need to inherit buffer methods since PyType_Ready() didn't do it for us.
                for buffer_method_name in ("__getbuffer__", "__releasebuffer__"):
                    buffer_slot = TypeSlots.get_slot_table(
                        code.globalstate.directives).get_slot_by_method_name(buffer_method_name)
                    if buffer_slot.slot_code(scope) == "0" and not TypeSlots.get_base_slot_function(scope, buffer_slot):
                        code.putln("if (!%s->tp_as_buffer->%s &&"
                                   " %s->tp_base->tp_as_buffer &&"
                                   " %s->tp_base->tp_as_buffer->%s) {" % (
                            typeptr_cname, buffer_slot.slot_name,
                            typeptr_cname,
                            typeptr_cname, buffer_slot.slot_name,
                        ))
                        code.putln("%s->tp_as_buffer->%s = %s->tp_base->tp_as_buffer->%s;" % (
                            typeptr_cname, buffer_slot.slot_name,
                            typeptr_cname, buffer_slot.slot_name,
                        ))
                        code.putln("}")
                code.putln("#else")
                code.putln("#warning The buffer protocol is not supported in the Limited C-API.")
                code.putln("#endif")

            code.globalstate.use_utility_code(
                UtilityCode.load_cached("FixUpExtensionType", "ExtensionTypes.c"))
            code.put_error_if_neg(entry.pos, "__Pyx_fix_up_extension_type_from_spec(&%s, %s)" % (
                typespec_cname, typeptr_cname))

            code.putln("#else")
            if bases_tuple_cname:
                code.put_incref(bases_tuple_cname, py_object_type)
                code.put_giveref(bases_tuple_cname, py_object_type)
                code.putln("%s.tp_bases = %s;" % (type.typeobj_cname, bases_tuple_cname))
            code.putln("%s = &%s;" % (
                typeptr_cname,
                type.typeobj_cname,
            ))
            code.putln("#endif")  # if CYTHON_USE_TYPE_SPECS

            code.putln("#if !CYTHON_COMPILING_IN_LIMITED_API")
            # FIXME: these still need to get initialised even with the limited-API
            for slot in TypeSlots.get_slot_table(code.globalstate.directives):
                slot.generate_dynamic_init_code(scope, code)
            code.putln("#endif")

            code.putln("#if !CYTHON_USE_TYPE_SPECS")
            code.globalstate.use_utility_code(
                UtilityCode.load_cached('PyType_Ready', 'ExtensionTypes.c'))
            code.put_error_if_neg(entry.pos, "__Pyx_PyType_Ready(%s)" % typeptr_cname)
            code.putln("#endif")

            # Don't inherit tp_print from builtin types in Python 2, restoring the
            # behavior of using tp_repr or tp_str instead.
            # ("tp_print" was renamed to "tp_vectorcall_offset" in Py3.8b1)
            code.putln("#if PY_MAJOR_VERSION < 3")
            code.putln("%s->tp_print = 0;" % typeptr_cname)
            code.putln("#endif")

            # Use specialised attribute lookup for types with generic lookup but no instance dict.
            getattr_slot_func = TypeSlots.get_slot_code_by_name(scope, 'tp_getattro')
            dictoffset_slot_func = TypeSlots.get_slot_code_by_name(scope, 'tp_dictoffset')
            if getattr_slot_func == '0' and dictoffset_slot_func == '0':
                code.putln("#if !CYTHON_COMPILING_IN_LIMITED_API")  # FIXME
                if type.is_final_type:
                    py_cfunc = "__Pyx_PyObject_GenericGetAttrNoDict"  # grepable
                    utility_func = "PyObject_GenericGetAttrNoDict"
                else:
                    py_cfunc = "__Pyx_PyObject_GenericGetAttr"
                    utility_func = "PyObject_GenericGetAttr"
                code.globalstate.use_utility_code(UtilityCode.load_cached(utility_func, "ObjectHandling.c"))

                code.putln("if ((CYTHON_USE_TYPE_SLOTS && CYTHON_USE_PYTYPE_LOOKUP) &&"
                           " likely(!%s->tp_dictoffset && %s->tp_getattro == PyObject_GenericGetAttr)) {" % (
                    typeptr_cname, typeptr_cname))
                code.putln("%s->tp_getattro = %s;" % (
                    typeptr_cname, py_cfunc))
                code.putln("}")
                code.putln("#endif")  # if !CYTHON_COMPILING_IN_LIMITED_API

            # Fix special method docstrings. This is a bit of a hack, but
            # unless we let PyType_Ready create the slot wrappers we have
            # a significant performance hit. (See trac #561.)
            for func in entry.type.scope.pyfunc_entries:
                is_buffer = func.name in ('__getbuffer__', '__releasebuffer__')
                if (func.is_special and Options.docstrings and
                        func.wrapperbase_cname and not is_buffer):
                    slot = TypeSlots.get_slot_table(
                        entry.type.scope.directives).get_slot_by_method_name(func.name)
                    preprocessor_guard = slot.preprocessor_guard_code() if slot else None
                    if preprocessor_guard:
                        code.putln(preprocessor_guard)
                    code.putln('#if CYTHON_UPDATE_DESCRIPTOR_DOC')
                    code.putln("{")
                    code.putln(
                        'PyObject *wrapper = PyObject_GetAttrString((PyObject *)%s, "%s"); %s' % (
                            typeptr_cname,
                            func.name,
                            code.error_goto_if_null('wrapper', entry.pos)))
                    code.putln(
                        "if (__Pyx_IS_TYPE(wrapper, &PyWrapperDescr_Type)) {")
                    code.putln(
                        "%s = *((PyWrapperDescrObject *)wrapper)->d_base;" % (
                            func.wrapperbase_cname))
                    code.putln(
                        "%s.doc = %s;" % (func.wrapperbase_cname, func.doc_cname))
                    code.putln(
                        "((PyWrapperDescrObject *)wrapper)->d_base = &%s;" % (
                            func.wrapperbase_cname))
                    code.putln("}")
                    code.putln("}")
                    code.putln('#endif')
                    if preprocessor_guard:
                        code.putln('#endif')

            if type.vtable_cname:
                code.globalstate.use_utility_code(
                    UtilityCode.load_cached('SetVTable', 'ImportExport.c'))
                code.put_error_if_neg(entry.pos, "__Pyx_SetVtable(%s, %s)" % (
                    typeptr_cname,
                    type.vtabptr_cname,
                ))
                # TODO: find a way to make this work with the Limited API!
                code.putln("#if !CYTHON_COMPILING_IN_LIMITED_API")
                code.globalstate.use_utility_code(
                    UtilityCode.load_cached('MergeVTables', 'ImportExport.c'))
                code.put_error_if_neg(entry.pos, "__Pyx_MergeVtables(%s)" % typeptr_cname)
                code.putln("#endif")
            if not type.scope.is_internal and not type.scope.directives.get('internal'):
                # scope.is_internal is set for types defined by
                # Cython (such as closures), the 'internal'
                # directive is set by users
                code.put_error_if_neg(entry.pos, "PyObject_SetAttr(%s, %s, (PyObject *) %s)" % (
                    Naming.module_cname,
                    code.intern_identifier(scope.class_name),
                    typeptr_cname,
                ))

            weakref_entry = scope.lookup_here("__weakref__") if not scope.is_closure_class_scope else None
            if weakref_entry:
                if weakref_entry.type is py_object_type:
                    tp_weaklistoffset = "%s->tp_weaklistoffset" % typeptr_cname
                    if type.typedef_flag:
                        objstruct = type.objstruct_cname
                    else:
                        objstruct = "struct %s" % type.objstruct_cname
                    code.putln("if (%s == 0) %s = offsetof(%s, %s);" % (
                        tp_weaklistoffset,
                        tp_weaklistoffset,
                        objstruct,
                        weakref_entry.cname))
                else:
                    error(weakref_entry.pos, "__weakref__ slot must be of type 'object'")

            if scope.lookup_here("__reduce_cython__") if not scope.is_closure_class_scope else None:
                # Unfortunately, we cannot reliably detect whether a
                # superclass defined __reduce__ at compile time, so we must
                # do so at runtime.
                code.globalstate.use_utility_code(
                    UtilityCode.load_cached('SetupReduce', 'ExtensionTypes.c'))
                code.putln("#if !CYTHON_COMPILING_IN_LIMITED_API")  # FIXME
                code.put_error_if_neg(entry.pos, "__Pyx_setup_reduce((PyObject *) %s)" % typeptr_cname)
                code.putln("#endif")

    def annotate(self, code):
        if self.type_init_args:
            self.type_init_args.annotate(code)
        if self.body:
            self.body.annotate(code)


class PropertyNode(StatNode):
    #  Definition of a property in an extension type.
    #
    #  name   string
    #  doc    EncodedString or None    Doc string
    #  entry  Symtab.Entry             The Entry of the property attribute
    #  body   StatListNode

    child_attrs = ["body"]

    def analyse_declarations(self, env):
        self.entry = env.declare_property(self.name, self.doc, self.pos)
        self.body.analyse_declarations(self.entry.scope)

    def analyse_expressions(self, env):
        self.body = self.body.analyse_expressions(env)
        return self

    def generate_function_definitions(self, env, code):
        self.body.generate_function_definitions(env, code)

    def generate_execution_code(self, code):
        pass

    def annotate(self, code):
        self.body.annotate(code)


class CPropertyNode(StatNode):
    """Definition of a C property, backed by a CFuncDefNode getter.
    """
    #  name   string
    #  doc    EncodedString or None        Doc string of the property
    #  entry  Symtab.Entry                 The Entry of the property attribute
    #  body   StatListNode[CFuncDefNode]   (for compatibility with PropertyNode)

    child_attrs = ["body"]
    is_cproperty = True

    @property
    def cfunc(self):
        stats = self.body.stats
        assert stats and isinstance(stats[0], CFuncDefNode), stats
        return stats[0]

    def analyse_declarations(self, env):
        scope = PropertyScope(self.name, class_scope=env)
        self.body.analyse_declarations(scope)
        entry = self.entry = env.declare_property(
            self.name, self.doc, self.pos, ctype=self.cfunc.return_type, property_scope=scope)
        entry.getter_cname = self.cfunc.entry.cname

    def analyse_expressions(self, env):
        self.body = self.body.analyse_expressions(env)
        return self

    def generate_function_definitions(self, env, code):
        self.body.generate_function_definitions(env, code)

    def generate_execution_code(self, code):
        pass

    def annotate(self, code):
        self.body.annotate(code)


class GlobalNode(StatNode):
    # Global variable declaration.
    #
    # names    [string]

    child_attrs = []

    def analyse_declarations(self, env):
        for name in self.names:
            env.declare_global(name, self.pos)

    def analyse_expressions(self, env):
        return self

    def generate_execution_code(self, code):
        pass


class NonlocalNode(StatNode):
    # Nonlocal variable declaration via the 'nonlocal' keyword.
    #
    # names    [string]

    child_attrs = []

    def analyse_declarations(self, env):
        for name in self.names:
            env.declare_nonlocal(name, self.pos)

    def analyse_expressions(self, env):
        return self

    def generate_execution_code(self, code):
        pass


class ExprStatNode(StatNode):
    #  Expression used as a statement.
    #
    #  expr   ExprNode

    child_attrs = ["expr"]

    def analyse_declarations(self, env):
        from . import ExprNodes
        expr = self.expr
        if isinstance(expr, ExprNodes.GeneralCallNode):
            func = expr.function.as_cython_attribute()
            if func == u'declare':
                args, kwds = expr.explicit_args_kwds()
                if len(args):
                    error(expr.pos, "Variable names must be specified.")
                for var, type_node in kwds.key_value_pairs:
                    type = type_node.analyse_as_type(env)
                    if type is None:
                        error(type_node.pos, "Unknown type")
                    else:
                        env.declare_var(var.value, type, var.pos, is_cdef=True)
                self.__class__ = PassStatNode
        elif getattr(expr, 'annotation', None) is not None:
            if expr.is_name:
                # non-code variable annotation, e.g. "name: type"
                expr.declare_from_annotation(env)
                self.__class__ = PassStatNode
            elif expr.is_attribute or expr.is_subscript:
                # unused expression with annotation, e.g. "a[0]: type" or "a.xyz : type"
                self.__class__ = PassStatNode

    def analyse_expressions(self, env):
        self.expr.result_is_used = False  # hint that .result() may safely be left empty
        self.expr = self.expr.analyse_expressions(env)
        # Repeat in case of node replacement.
        self.expr.result_is_used = False  # hint that .result() may safely be left empty
        return self

    def nogil_check(self, env):
        if self.expr.type.is_pyobject and self.expr.is_temp:
            self.gil_error()

    gil_message = "Discarding owned Python object"

    def generate_execution_code(self, code):
        code.mark_pos(self.pos)
        self.expr.result_is_used = False  # hint that .result() may safely be left empty
        self.expr.generate_evaluation_code(code)
        if not self.expr.is_temp and self.expr.result():
            result = self.expr.result()
            if not self.expr.type.is_void:
                result = "(void)(%s)" % result
            code.putln("%s;" % result)
        self.expr.generate_disposal_code(code)
        self.expr.free_temps(code)

    def generate_function_definitions(self, env, code):
        self.expr.generate_function_definitions(env, code)

    def annotate(self, code):
        self.expr.annotate(code)


class AssignmentNode(StatNode):
    #  Abstract base class for assignment nodes.
    #
    #  The analyse_expressions and generate_execution_code
    #  phases of assignments are split into two sub-phases
    #  each, to enable all the right hand sides of a
    #  parallel assignment to be evaluated before assigning
    #  to any of the left hand sides.

    def analyse_expressions(self, env):
        node = self.analyse_types(env)
        if isinstance(node, AssignmentNode) and not isinstance(node, ParallelAssignmentNode):
            if node.rhs.type.is_ptr and node.rhs.is_ephemeral():
                error(self.pos, "Storing unsafe C derivative of temporary Python reference")
        return node

#       def analyse_expressions(self, env):
#           self.analyse_expressions_1(env)
#           self.analyse_expressions_2(env)

    def generate_execution_code(self, code):
        code.mark_pos(self.pos)
        self.generate_rhs_evaluation_code(code)
        self.generate_assignment_code(code)


class SingleAssignmentNode(AssignmentNode):
    #  The simplest case:
    #
    #    a = b
    #
    #  lhs                      ExprNode      Left hand side
    #  rhs                      ExprNode      Right hand side
    #  first                    bool          Is this guaranteed the first assignment to lhs?
    #  is_overloaded_assignment bool          Is this assignment done via an overloaded operator=
    #  is_assignment_expression bool          Internally SingleAssignmentNode is used to implement assignment expressions
    #  exception_check
    #  exception_value

    child_attrs = ["lhs", "rhs"]
    first = False
    is_overloaded_assignment = False
    is_assignment_expression = False
    declaration_only = False

    def analyse_declarations(self, env):
        from . import ExprNodes

        # handle declarations of the form x = cython.foo()
        if isinstance(self.rhs, ExprNodes.CallNode):
            func_name = self.rhs.function.as_cython_attribute()
            if func_name:
                args, kwds = self.rhs.explicit_args_kwds()
                if func_name in ['declare', 'typedef']:
                    if len(args) > 2:
                        error(args[2].pos, "Invalid positional argument.")
                        return
                    if kwds is not None:
                        kwdict = kwds.compile_time_value(None)
                        if func_name == 'typedef' or 'visibility' not in kwdict:
                            error(kwds.pos, "Invalid keyword argument.")
                            return
                        visibility = kwdict['visibility']
                    else:
                        visibility = 'private'
                    type = args[0].analyse_as_type(env)
                    if type is None:
                        error(args[0].pos, "Unknown type")
                        return
                    lhs = self.lhs
                    if func_name == 'declare':
                        if isinstance(lhs, ExprNodes.NameNode):
                            vars = [(lhs.name, lhs.pos)]
                        elif isinstance(lhs, ExprNodes.TupleNode):
                            vars = [(var.name, var.pos) for var in lhs.args]
                        else:
                            error(lhs.pos, "Invalid declaration")
                            return
                        for var, pos in vars:
                            env.declare_var(var, type, pos, is_cdef=True, visibility=visibility)
                        if len(args) == 2:
                            # we have a value
                            self.rhs = args[1]
                        else:
                            self.declaration_only = True
                    else:
                        self.declaration_only = True
                        if not isinstance(lhs, ExprNodes.NameNode):
                            error(lhs.pos, "Invalid declaration.")
                        env.declare_typedef(lhs.name, type, self.pos, visibility='private')

                elif func_name in ['struct', 'union']:
                    self.declaration_only = True
                    if len(args) > 0 or kwds is None:
                        error(self.rhs.pos, "Struct or union members must be given by name.")
                        return
                    members = []
                    for member, type_node in kwds.key_value_pairs:
                        type = type_node.analyse_as_type(env)
                        if type is None:
                            error(type_node.pos, "Unknown type")
                        else:
                            members.append((member.value, type, member.pos))
                    if len(members) < len(kwds.key_value_pairs):
                        return
                    if not isinstance(self.lhs, ExprNodes.NameNode):
                        error(self.lhs.pos, "Invalid declaration.")
                    name = self.lhs.name
                    scope = StructOrUnionScope(name)
                    env.declare_struct_or_union(name, func_name, scope, False, self.rhs.pos)
                    for member, type, pos in members:
                        scope.declare_var(member, type, pos)

                elif func_name == 'fused_type':
                    # dtype = cython.fused_type(...)
                    self.declaration_only = True
                    if kwds:
                        error(self.rhs.function.pos,
                              "fused_type does not take keyword arguments")

                    fusednode = FusedTypeNode(self.rhs.pos,
                                              name=self.lhs.name, types=args)
                    fusednode.analyse_declarations(env)

        if self.declaration_only:
            return
        else:
            if self.is_assignment_expression:
                self.lhs.analyse_assignment_expression_target_declaration(env)
            else:
                self.lhs.analyse_target_declaration(env)
                # if an entry doesn't exist that just implies that lhs isn't made up purely
                # of AttributeNodes and NameNodes - it isn't useful as a known path to
                # a standard library module
                if (self.lhs.is_attribute or self.lhs.is_name) and self.lhs.entry and not self.lhs.entry.known_standard_library_import:
                    stdlib_import_name = self.rhs.get_known_standard_library_import()
                    if stdlib_import_name:
                        self.lhs.entry.known_standard_library_import = stdlib_import_name

    def analyse_types(self, env, use_temp=0):
        from . import ExprNodes

        self.rhs = self.rhs.analyse_types(env)

        unrolled_assignment = self.unroll_rhs(env)
        if unrolled_assignment:
            return unrolled_assignment

        self.lhs = self.lhs.analyse_target_types(env)
        self.lhs.gil_assignment_check(env)
        unrolled_assignment = self.unroll_lhs(env)
        if unrolled_assignment:
            return unrolled_assignment

        if isinstance(self.lhs, ExprNodes.MemoryViewIndexNode):
            self.lhs.analyse_broadcast_operation(self.rhs)
            self.lhs = self.lhs.analyse_as_memview_scalar_assignment(self.rhs)
        elif self.lhs.type.is_array:
            if not isinstance(self.lhs, ExprNodes.SliceIndexNode):
                # cannot assign to C array, only to its full slice
                lhs = ExprNodes.SliceIndexNode(self.lhs.pos, base=self.lhs, start=None, stop=None)
                self.lhs = lhs.analyse_target_types(env)

        if self.lhs.type.is_cpp_class:
            op = env.lookup_operator_for_types(self.pos, '=', [self.lhs.type, self.rhs.type])
            if op:
                rhs = self.rhs
                self.is_overloaded_assignment = True
                self.exception_check = op.type.exception_check
                self.exception_value = op.type.exception_value
                if self.exception_check == '+' and self.exception_value is None:
                    env.use_utility_code(UtilityCode.load_cached("CppExceptionConversion", "CppSupport.cpp"))
            else:
                rhs = self.rhs.coerce_to(self.lhs.type, env)
        else:
            rhs = self.rhs.coerce_to(self.lhs.type, env)

        if use_temp or rhs.is_attribute or (
                not rhs.is_name and not rhs.is_literal and
                rhs.type.is_pyobject):
            # things like (cdef) attribute access are not safe (traverses pointers)
            rhs = rhs.coerce_to_temp(env)
        elif rhs.type.is_pyobject:
            rhs = rhs.coerce_to_simple(env)
        self.rhs = rhs
        return self

    def unroll(self, node, target_size, env):
        from . import ExprNodes, UtilNodes

        base = node
        start_node = stop_node = step_node = check_node = None

        if node.type.is_ctuple:
            slice_size = node.type.size

        elif node.type.is_ptr or node.type.is_array:
            while isinstance(node, ExprNodes.SliceIndexNode) and not (node.start or node.stop):
                base = node = node.base
            if isinstance(node, ExprNodes.SliceIndexNode):
                base = node.base
                start_node = node.start
                if start_node:
                    start_node = start_node.coerce_to(PyrexTypes.c_py_ssize_t_type, env)
                stop_node = node.stop
                if stop_node:
                    stop_node = stop_node.coerce_to(PyrexTypes.c_py_ssize_t_type, env)
                else:
                    if node.type.is_array and node.type.size:
                        stop_node = ExprNodes.IntNode(
                            self.pos, value=str(node.type.size),
                            constant_result=(node.type.size if isinstance(node.type.size, _py_int_types)
                                             else ExprNodes.constant_value_not_set))
                    else:
                        error(self.pos, "C array iteration requires known end index")
                        return
                step_node = None  #node.step
                if step_node:
                    step_node = step_node.coerce_to(PyrexTypes.c_py_ssize_t_type, env)

                # TODO: Factor out SliceIndexNode.generate_slice_guard_code() for use here.
                def get_const(node, none_value):
                    if node is None:
                        return none_value
                    elif node.has_constant_result():
                        return node.constant_result
                    else:
                        raise ValueError("Not a constant.")

                try:
                    slice_size = (get_const(stop_node, None) - get_const(start_node, 0)) / get_const(step_node, 1)
                except ValueError:
                    error(self.pos, "C array assignment currently requires known endpoints")
                    return

            elif node.type.is_array:
                slice_size = node.type.size
                if not isinstance(slice_size, _py_int_types):
                    return  # might still work when coercing to Python
            else:
                return

        else:
            return

        if slice_size != target_size:
            error(self.pos, "Assignment to/from slice of wrong length, expected %s, got %s" % (
                slice_size, target_size))
            return

        items = []
        base = UtilNodes.LetRefNode(base)
        refs = [base]
        if start_node and not start_node.is_literal:
            start_node = UtilNodes.LetRefNode(start_node)
            refs.append(start_node)
        if stop_node and not stop_node.is_literal:
            stop_node = UtilNodes.LetRefNode(stop_node)
            refs.append(stop_node)
        if step_node and not step_node.is_literal:
            step_node = UtilNodes.LetRefNode(step_node)
            refs.append(step_node)

        for ix in range(target_size):
            ix_node = ExprNodes.IntNode(self.pos, value=str(ix), constant_result=ix, type=PyrexTypes.c_py_ssize_t_type)
            if step_node is not None:
                if step_node.has_constant_result():
                    step_value = ix_node.constant_result * step_node.constant_result
                    ix_node = ExprNodes.IntNode(self.pos, value=str(step_value), constant_result=step_value)
                else:
                    ix_node = ExprNodes.MulNode(self.pos, operator='*', operand1=step_node, operand2=ix_node)
            if start_node is not None:
                if start_node.has_constant_result() and ix_node.has_constant_result():
                    index_value = ix_node.constant_result + start_node.constant_result
                    ix_node = ExprNodes.IntNode(self.pos, value=str(index_value), constant_result=index_value)
                else:
                    ix_node = ExprNodes.AddNode(
                        self.pos, operator='+', operand1=start_node, operand2=ix_node)
            items.append(ExprNodes.IndexNode(self.pos, base=base, index=ix_node.analyse_types(env)))
        return check_node, refs, items

    def unroll_assignments(self, refs, check_node, lhs_list, rhs_list, env):
        from . import UtilNodes
        assignments = []
        for lhs, rhs in zip(lhs_list, rhs_list):
            assignments.append(SingleAssignmentNode(self.pos, lhs=lhs, rhs=rhs, first=self.first))
        node = ParallelAssignmentNode(pos=self.pos, stats=assignments).analyse_expressions(env)
        if check_node:
            node = StatListNode(pos=self.pos, stats=[check_node, node])
        for ref in refs[::-1]:
            node = UtilNodes.LetNode(ref, node)
        return node

    def unroll_rhs(self, env):
        from . import ExprNodes
        if not isinstance(self.lhs, ExprNodes.TupleNode):
            return
        if any(arg.is_starred for arg in self.lhs.args):
            return

        unrolled = self.unroll(self.rhs, len(self.lhs.args), env)
        if not unrolled:
            return
        check_node, refs, rhs = unrolled
        return self.unroll_assignments(refs, check_node, self.lhs.args, rhs, env)

    def unroll_lhs(self, env):
        if self.lhs.type.is_ctuple:
            # Handled directly.
            return
        from . import ExprNodes
        if not isinstance(self.rhs, ExprNodes.TupleNode):
            return

        unrolled = self.unroll(self.lhs, len(self.rhs.args), env)
        if not unrolled:
            return
        check_node, refs, lhs = unrolled
        return self.unroll_assignments(refs, check_node, lhs, self.rhs.args, env)

    def generate_rhs_evaluation_code(self, code):
        self.rhs.generate_evaluation_code(code)

    def generate_assignment_code(self, code, overloaded_assignment=False):
        if self.is_overloaded_assignment:
            self.lhs.generate_assignment_code(
                self.rhs,
                code,
                overloaded_assignment=self.is_overloaded_assignment,
                exception_check=self.exception_check,
                exception_value=self.exception_value)
        else:
            self.lhs.generate_assignment_code(self.rhs, code)

    def generate_function_definitions(self, env, code):
        self.rhs.generate_function_definitions(env, code)

    def annotate(self, code):
        self.lhs.annotate(code)
        self.rhs.annotate(code)


class CascadedAssignmentNode(AssignmentNode):
    #  An assignment with multiple left hand sides:
    #
    #    a = b = c
    #
    #  lhs_list   [ExprNode]   Left hand sides
    #  rhs        ExprNode     Right hand sides
    #
    #  Used internally:
    #
    #  coerced_values       [ExprNode]   RHS coerced to all distinct LHS types
    #  cloned_values        [ExprNode]   cloned RHS value for each LHS
    #  assignment_overloads [Bool]       If each assignment uses a C++ operator=

    child_attrs = ["lhs_list", "rhs", "coerced_values", "cloned_values"]
    cloned_values = None
    coerced_values = None
    assignment_overloads = None

    def analyse_declarations(self, env):
        for lhs in self.lhs_list:
            lhs.analyse_target_declaration(env)

    def analyse_types(self, env, use_temp=0):
        from .ExprNodes import CloneNode, ProxyNode

        # collect distinct types used on the LHS
        lhs_types = set()
        for i, lhs in enumerate(self.lhs_list):
            lhs = self.lhs_list[i] = lhs.analyse_target_types(env)
            lhs.gil_assignment_check(env)
            lhs_types.add(lhs.type)

        rhs = self.rhs.analyse_types(env)
        # common special case: only one type needed on the LHS => coerce only once
        if len(lhs_types) == 1:
            # Avoid coercion for overloaded assignment operators.
            if next(iter(lhs_types)).is_cpp_class:
                op = env.lookup_operator('=', [lhs, self.rhs])
                if not op:
                    rhs = rhs.coerce_to(lhs_types.pop(), env)
            else:
                rhs = rhs.coerce_to(lhs_types.pop(), env)

        if not rhs.is_name and not rhs.is_literal and (
                use_temp or rhs.is_attribute or rhs.type.is_pyobject):
            rhs = rhs.coerce_to_temp(env)
        else:
            rhs = rhs.coerce_to_simple(env)
        self.rhs = ProxyNode(rhs) if rhs.is_temp else rhs

        # clone RHS and coerce it to all distinct LHS types
        self.coerced_values = []
        coerced_values = {}
        self.assignment_overloads = []
        for lhs in self.lhs_list:
            overloaded = lhs.type.is_cpp_class and env.lookup_operator('=', [lhs, self.rhs])
            self.assignment_overloads.append(overloaded)
            if lhs.type not in coerced_values and lhs.type != rhs.type:
                rhs = CloneNode(self.rhs)
                if not overloaded:
                    rhs = rhs.coerce_to(lhs.type, env)
                self.coerced_values.append(rhs)
                coerced_values[lhs.type] = rhs

        # clone coerced values for all LHS assignments
        self.cloned_values = []
        for lhs in self.lhs_list:
            rhs = coerced_values.get(lhs.type, self.rhs)
            self.cloned_values.append(CloneNode(rhs))
        return self

    def generate_rhs_evaluation_code(self, code):
        self.rhs.generate_evaluation_code(code)

    def generate_assignment_code(self, code, overloaded_assignment=False):
        # prepare all coercions
        for rhs in self.coerced_values:
            rhs.generate_evaluation_code(code)
        # assign clones to LHS
        for lhs, rhs, overload in zip(self.lhs_list, self.cloned_values, self.assignment_overloads):
            rhs.generate_evaluation_code(code)
            lhs.generate_assignment_code(rhs, code, overloaded_assignment=overload)
        # dispose of coerced values and original RHS
        for rhs_value in self.coerced_values:
            rhs_value.generate_disposal_code(code)
            rhs_value.free_temps(code)
        self.rhs.generate_disposal_code(code)
        self.rhs.free_temps(code)

    def generate_function_definitions(self, env, code):
        self.rhs.generate_function_definitions(env, code)

    def annotate(self, code):
        for rhs in self.coerced_values:
            rhs.annotate(code)
        for lhs, rhs in zip(self.lhs_list, self.cloned_values):
            lhs.annotate(code)
            rhs.annotate(code)
        self.rhs.annotate(code)


class ParallelAssignmentNode(AssignmentNode):
    #  A combined packing/unpacking assignment:
    #
    #    a, b, c =  d, e, f
    #
    #  This has been rearranged by the parser into
    #
    #    a = d ; b = e ; c = f
    #
    #  but we must evaluate all the right hand sides
    #  before assigning to any of the left hand sides.
    #
    #  stats     [AssignmentNode]   The constituent assignments

    child_attrs = ["stats"]

    def analyse_declarations(self, env):
        for stat in self.stats:
            stat.analyse_declarations(env)

    def analyse_expressions(self, env):
        self.stats = [stat.analyse_types(env, use_temp=1)
                      for stat in self.stats]
        return self

#    def analyse_expressions(self, env):
#        for stat in self.stats:
#            stat.analyse_expressions_1(env, use_temp=1)
#        for stat in self.stats:
#            stat.analyse_expressions_2(env)

    def generate_execution_code(self, code):
        code.mark_pos(self.pos)
        for stat in self.stats:
            stat.generate_rhs_evaluation_code(code)
        for stat in self.stats:
            stat.generate_assignment_code(code)

    def generate_function_definitions(self, env, code):
        for stat in self.stats:
            stat.generate_function_definitions(env, code)

    def annotate(self, code):
        for stat in self.stats:
            stat.annotate(code)


class InPlaceAssignmentNode(AssignmentNode):
    #  An in place arithmetic operand:
    #
    #    a += b
    #    a -= b
    #    ...
    #
    #  lhs      ExprNode      Left hand side
    #  rhs      ExprNode      Right hand side
    #  operator char          one of "+-*/%^&|"
    #
    #  This code is a bit tricky because in order to obey Python
    #  semantics the sub-expressions (e.g. indices) of the lhs must
    #  not be evaluated twice. So we must re-use the values calculated
    #  in evaluation phase for the assignment phase as well.
    #  Fortunately, the type of the lhs node is fairly constrained
    #  (it must be a NameNode, AttributeNode, or IndexNode).

    child_attrs = ["lhs", "rhs"]

    def analyse_declarations(self, env):
        self.lhs.analyse_target_declaration(env)

    def analyse_types(self, env):
        self.rhs = self.rhs.analyse_types(env)
        self.lhs = self.lhs.analyse_target_types(env)

        # When assigning to a fully indexed buffer or memoryview, coerce the rhs
        if self.lhs.is_memview_index or self.lhs.is_buffer_access:
            self.rhs = self.rhs.coerce_to(self.lhs.type, env)
        elif self.lhs.type.is_string and self.operator in '+-':
            # use pointer arithmetic for char* LHS instead of string concat
            self.rhs = self.rhs.coerce_to(PyrexTypes.c_py_ssize_t_type, env)
        return self

    def generate_execution_code(self, code):
        code.mark_pos(self.pos)
        lhs, rhs = self.lhs, self.rhs
        rhs.generate_evaluation_code(code)
        lhs.generate_subexpr_evaluation_code(code)
        c_op = self.operator
        if c_op == "//":
            c_op = "/"
        elif c_op == "**":
            error(self.pos, "No C inplace power operator")
        if lhs.is_buffer_access or lhs.is_memview_index:
            if lhs.type.is_pyobject:
                error(self.pos, "In-place operators not allowed on object buffers in this release.")
            if c_op in ('/', '%') and lhs.type.is_int and not code.globalstate.directives['cdivision']:
                error(self.pos, "In-place non-c divide operators not allowed on int buffers.")
            lhs.generate_buffer_setitem_code(rhs, code, c_op)
        elif lhs.is_memview_slice:
            error(self.pos, "Inplace operators not supported on memoryview slices")
        else:
            # C++
            # TODO: make sure overload is declared
            code.putln("%s %s= %s;" % (lhs.result(), c_op, rhs.result()))
        lhs.generate_subexpr_disposal_code(code)
        lhs.free_subexpr_temps(code)
        rhs.generate_disposal_code(code)
        rhs.free_temps(code)

    def annotate(self, code):
        self.lhs.annotate(code)
        self.rhs.annotate(code)

    def create_binop_node(self):
        from . import ExprNodes
        return ExprNodes.binop_node(self.pos, self.operator, self.lhs, self.rhs)


class PrintStatNode(StatNode):
    #  print statement
    #
    #  arg_tuple         TupleNode
    #  stream            ExprNode or None (stdout)
    #  append_newline    boolean

    child_attrs = ["arg_tuple", "stream"]

    def analyse_expressions(self, env):
        if self.stream:
            stream = self.stream.analyse_expressions(env)
            self.stream = stream.coerce_to_pyobject(env)
        arg_tuple = self.arg_tuple.analyse_expressions(env)
        self.arg_tuple = arg_tuple.coerce_to_pyobject(env)
        env.use_utility_code(printing_utility_code)
        if len(self.arg_tuple.args) == 1 and self.append_newline:
            env.use_utility_code(printing_one_utility_code)
        return self

    nogil_check = Node.gil_error
    gil_message = "Python print statement"

    def generate_execution_code(self, code):
        code.mark_pos(self.pos)
        if self.stream:
            self.stream.generate_evaluation_code(code)
            stream_result = self.stream.py_result()
        else:
            stream_result = '0'
        if len(self.arg_tuple.args) == 1 and self.append_newline:
            arg = self.arg_tuple.args[0]
            arg.generate_evaluation_code(code)

            code.putln(
                "if (__Pyx_PrintOne(%s, %s) < 0) %s" % (
                    stream_result,
                    arg.py_result(),
                    code.error_goto(self.pos)))
            arg.generate_disposal_code(code)
            arg.free_temps(code)
        else:
            self.arg_tuple.generate_evaluation_code(code)
            code.putln(
                "if (__Pyx_Print(%s, %s, %d) < 0) %s" % (
                    stream_result,
                    self.arg_tuple.py_result(),
                    self.append_newline,
                    code.error_goto(self.pos)))
            self.arg_tuple.generate_disposal_code(code)
            self.arg_tuple.free_temps(code)

        if self.stream:
            self.stream.generate_disposal_code(code)
            self.stream.free_temps(code)

    def generate_function_definitions(self, env, code):
        if self.stream:
            self.stream.generate_function_definitions(env, code)
        self.arg_tuple.generate_function_definitions(env, code)

    def annotate(self, code):
        if self.stream:
            self.stream.annotate(code)
        self.arg_tuple.annotate(code)


class ExecStatNode(StatNode):
    #  exec statement
    #
    #  args     [ExprNode]

    child_attrs = ["args"]

    def analyse_expressions(self, env):
        for i, arg in enumerate(self.args):
            arg = arg.analyse_expressions(env)
            arg = arg.coerce_to_pyobject(env)
            self.args[i] = arg
        env.use_utility_code(Builtin.pyexec_utility_code)
        return self

    nogil_check = Node.gil_error
    gil_message = "Python exec statement"

    def generate_execution_code(self, code):
        code.mark_pos(self.pos)
        args = []
        for arg in self.args:
            arg.generate_evaluation_code(code)
            args.append(arg.py_result())
        args = tuple(args + ['0', '0'][:3-len(args)])
        temp_result = code.funcstate.allocate_temp(PyrexTypes.py_object_type, manage_ref=True)
        code.putln("%s = __Pyx_PyExec3(%s, %s, %s);" % ((temp_result,) + args))
        for arg in self.args:
            arg.generate_disposal_code(code)
            arg.free_temps(code)
        code.putln(
            code.error_goto_if_null(temp_result, self.pos))
        code.put_gotref(temp_result, py_object_type)
        code.put_decref_clear(temp_result, py_object_type)
        code.funcstate.release_temp(temp_result)

    def annotate(self, code):
        for arg in self.args:
            arg.annotate(code)


class DelStatNode(StatNode):
    #  del statement
    #
    #  args     [ExprNode]

    child_attrs = ["args"]
    ignore_nonexisting = False

    def analyse_declarations(self, env):
        for arg in self.args:
            arg.analyse_target_declaration(env)

    def analyse_expressions(self, env):
        for i, arg in enumerate(self.args):
            arg = self.args[i] = arg.analyse_target_expression(env, None)
            if arg.type.is_pyobject or (arg.is_name and arg.type.is_memoryviewslice):
                if arg.is_name and arg.entry.is_cglobal:
                    error(arg.pos, "Deletion of global C variable")
            elif arg.type.is_ptr and arg.type.base_type.is_cpp_class:
                self.cpp_check(env)
            elif arg.type.is_cpp_class:
                error(arg.pos, "Deletion of non-heap C++ object")
            elif arg.is_subscript and arg.base.type is Builtin.bytearray_type:
                pass  # del ba[i]
            else:
                error(arg.pos, "Deletion of non-Python, non-C++ object")
            #arg.release_target_temp(env)
        return self

    def nogil_check(self, env):
        for arg in self.args:
            if arg.type.is_pyobject:
                self.gil_error()

    gil_message = "Deleting Python object"

    def generate_execution_code(self, code):
        code.mark_pos(self.pos)
        for arg in self.args:
            if (arg.type.is_pyobject or
                    arg.type.is_memoryviewslice or
                    arg.is_subscript and arg.base.type is Builtin.bytearray_type):
                arg.generate_deletion_code(
                    code, ignore_nonexisting=self.ignore_nonexisting)
            elif arg.type.is_ptr and arg.type.base_type.is_cpp_class:
                arg.generate_evaluation_code(code)
                code.putln("delete %s;" % arg.result())
                arg.generate_disposal_code(code)
                arg.free_temps(code)
            # else error reported earlier

    def annotate(self, code):
        for arg in self.args:
            arg.annotate(code)


class PassStatNode(StatNode):
    #  pass statement

    child_attrs = []

    def analyse_expressions(self, env):
        return self

    def generate_execution_code(self, code):
        pass


class IndirectionNode(StatListNode):
    """
    This adds an indirection so that the node can be shared and a subtree can
    be removed at any time by clearing self.stats.
    """

    def __init__(self, stats):
        super(IndirectionNode, self).__init__(stats[0].pos, stats=stats)


class BreakStatNode(StatNode):

    child_attrs = []
    is_terminator = True

    def analyse_expressions(self, env):
        return self

    def generate_execution_code(self, code):
        code.mark_pos(self.pos)
        if not code.break_label:
            error(self.pos, "break statement not inside loop")
        else:
            code.put_goto(code.break_label)


class ContinueStatNode(StatNode):

    child_attrs = []
    is_terminator = True

    def analyse_expressions(self, env):
        return self

    def generate_execution_code(self, code):
        if not code.continue_label:
            error(self.pos, "continue statement not inside loop")
            return
        code.mark_pos(self.pos)
        code.put_goto(code.continue_label)


class ReturnStatNode(StatNode):
    #  return statement
    #
    #  value         ExprNode or None
    #  return_type   PyrexType
    #  in_generator  return inside of generator => raise StopIteration
    #  in_async_gen  return inside of async generator

    child_attrs = ["value"]
    is_terminator = True
    in_generator = False
    in_async_gen = False

    # Whether we are in a parallel section
    in_parallel = False

    def analyse_expressions(self, env):
        return_type = env.return_type
        self.return_type = return_type
        if not return_type:
            error(self.pos, "Return not inside a function body")
            return self
        if self.value:
            if self.in_async_gen:
                error(self.pos, "Return with value in async generator")
            self.value = self.value.analyse_types(env)
            if return_type.is_void or return_type.is_returncode:
                error(self.value.pos, "Return with value in void function")
            else:
                self.value = self.value.coerce_to(env.return_type, env)
        else:
            if (not return_type.is_void
                    and not return_type.is_pyobject
                    and not return_type.is_returncode):
                error(self.pos, "Return value required")
        return self

    def nogil_check(self, env):
        if self.return_type.is_pyobject:
            self.gil_error()

    gil_message = "Returning Python object"

    def generate_execution_code(self, code):
        code.mark_pos(self.pos)
        if not self.return_type:
            # error reported earlier
            return

        value = self.value
        if self.return_type.is_pyobject:
            code.put_xdecref(Naming.retval_cname, self.return_type)
            if value and value.is_none:
                # Use specialised default handling for "return None".
                value = None

        if value:
            value.generate_evaluation_code(code)
            if self.return_type.is_memoryviewslice:
                from . import MemoryView
                MemoryView.put_acquire_memoryviewslice(
                    lhs_cname=Naming.retval_cname,
                    lhs_type=self.return_type,
                    lhs_pos=value.pos,
                    rhs=value,
                    code=code,
                    have_gil=self.in_nogil_context)
                value.generate_post_assignment_code(code)
            elif self.in_generator:
                # return value == raise StopIteration(value), but uncatchable
                code.globalstate.use_utility_code(
                    UtilityCode.load_cached("ReturnWithStopIteration", "Coroutine.c"))
                code.putln("%s = NULL; __Pyx_ReturnWithStopIteration(%s);" % (
                    Naming.retval_cname,
                    value.py_result()))
                value.generate_disposal_code(code)
            else:
                value.make_owned_reference(code)
                code.putln("%s = %s;" % (
                    Naming.retval_cname,
                    value.result_as(self.return_type)))
                value.generate_post_assignment_code(code)
            value.free_temps(code)
        else:
            if self.return_type.is_pyobject:
                if self.in_generator:
                    if self.in_async_gen:
                        code.globalstate.use_utility_code(
                            UtilityCode.load_cached("StopAsyncIteration", "Coroutine.c"))
                        code.put("PyErr_SetNone(__Pyx_PyExc_StopAsyncIteration); ")
                    code.putln("%s = NULL;" % Naming.retval_cname)
                else:
                    code.put_init_to_py_none(Naming.retval_cname, self.return_type)
            elif self.return_type.is_returncode:
                self.put_return(code, self.return_type.default_value)

        for cname, type in code.funcstate.temps_holding_reference():
            code.put_decref_clear(cname, type)

        code.put_goto(code.return_label)

    def put_return(self, code, value):
        if self.in_parallel:
            code.putln_openmp("#pragma omp critical(__pyx_returning)")
        code.putln("%s = %s;" % (Naming.retval_cname, value))

    def generate_function_definitions(self, env, code):
        if self.value is not None:
            self.value.generate_function_definitions(env, code)

    def annotate(self, code):
        if self.value:
            self.value.annotate(code)


class RaiseStatNode(StatNode):
    #  raise statement
    #
    #  exc_type    ExprNode or None
    #  exc_value   ExprNode or None
    #  exc_tb      ExprNode or None
    #  cause       ExprNode or None

    child_attrs = ["exc_type", "exc_value", "exc_tb", "cause"]
    is_terminator = True
    builtin_exc_name = None
    wrap_tuple_value = False

    def analyse_expressions(self, env):
        if self.exc_type:
            exc_type = self.exc_type.analyse_types(env)
            self.exc_type = exc_type.coerce_to_pyobject(env)
        if self.exc_value:
            exc_value = self.exc_value.analyse_types(env)
            if self.wrap_tuple_value:
                if exc_value.type is Builtin.tuple_type or not exc_value.type.is_builtin_type:
                    # prevent tuple values from being interpreted as argument value tuples
                    from .ExprNodes import TupleNode
                    exc_value = TupleNode(exc_value.pos, args=[exc_value.coerce_to_pyobject(env)], slow=True)
                    exc_value = exc_value.analyse_types(env, skip_children=True)
            self.exc_value = exc_value.coerce_to_pyobject(env)
        if self.exc_tb:
            exc_tb = self.exc_tb.analyse_types(env)
            self.exc_tb = exc_tb.coerce_to_pyobject(env)
        if self.cause:
            cause = self.cause.analyse_types(env)
            self.cause = cause.coerce_to_pyobject(env)
        # special cases for builtin exceptions
        if self.exc_type and not self.exc_value and not self.exc_tb:
            exc = self.exc_type
            from . import ExprNodes
            if (isinstance(exc, ExprNodes.SimpleCallNode) and
                    not (exc.args or (exc.arg_tuple is not None and exc.arg_tuple.args))):
                exc = exc.function  # extract the exception type
            if exc.is_name and exc.entry.is_builtin:
                self.builtin_exc_name = exc.name
                if self.builtin_exc_name == 'MemoryError':
                    self.exc_type = None  # has a separate implementation
        return self

    nogil_check = Node.gil_error
    gil_message = "Raising exception"

    def generate_execution_code(self, code):
        code.mark_pos(self.pos)
        if self.builtin_exc_name == 'MemoryError':
            code.putln('PyErr_NoMemory(); %s' % code.error_goto(self.pos))
            return

        if self.exc_type:
            self.exc_type.generate_evaluation_code(code)
            type_code = self.exc_type.py_result()
            if self.exc_type.is_name:
                code.globalstate.use_entry_utility_code(self.exc_type.entry)
        else:
            type_code = "0"
        if self.exc_value:
            self.exc_value.generate_evaluation_code(code)
            value_code = self.exc_value.py_result()
        else:
            value_code = "0"
        if self.exc_tb:
            self.exc_tb.generate_evaluation_code(code)
            tb_code = self.exc_tb.py_result()
        else:
            tb_code = "0"
        if self.cause:
            self.cause.generate_evaluation_code(code)
            cause_code = self.cause.py_result()
        else:
            cause_code = "0"
        code.globalstate.use_utility_code(raise_utility_code)
        code.putln(
            "__Pyx_Raise(%s, %s, %s, %s);" % (
                type_code,
                value_code,
                tb_code,
                cause_code))
        for obj in (self.exc_type, self.exc_value, self.exc_tb, self.cause):
            if obj:
                obj.generate_disposal_code(code)
                obj.free_temps(code)
        code.putln(
            code.error_goto(self.pos))

    def generate_function_definitions(self, env, code):
        if self.exc_type is not None:
            self.exc_type.generate_function_definitions(env, code)
        if self.exc_value is not None:
            self.exc_value.generate_function_definitions(env, code)
        if self.exc_tb is not None:
            self.exc_tb.generate_function_definitions(env, code)
        if self.cause is not None:
            self.cause.generate_function_definitions(env, code)

    def annotate(self, code):
        if self.exc_type:
            self.exc_type.annotate(code)
        if self.exc_value:
            self.exc_value.annotate(code)
        if self.exc_tb:
            self.exc_tb.annotate(code)
        if self.cause:
            self.cause.annotate(code)


class ReraiseStatNode(StatNode):

    child_attrs = []
    is_terminator = True

    def analyse_expressions(self, env):
        return self

    nogil_check = Node.gil_error
    gil_message = "Raising exception"

    def generate_execution_code(self, code):
        code.mark_pos(self.pos)
        vars = code.funcstate.exc_vars
        if vars:
            code.globalstate.use_utility_code(restore_exception_utility_code)
            code.put_giveref(vars[0], py_object_type)
            code.put_giveref(vars[1], py_object_type)
            # fresh exceptions may not have a traceback yet (-> finally!)
            code.put_xgiveref(vars[2], py_object_type)
            code.putln("__Pyx_ErrRestoreWithState(%s, %s, %s);" % tuple(vars))
            for varname in vars:
                code.put("%s = 0; " % varname)
            code.putln()
            code.putln(code.error_goto(self.pos))
        else:
            code.globalstate.use_utility_code(
                UtilityCode.load_cached("ReRaiseException", "Exceptions.c"))
            code.putln("__Pyx_ReraiseException(); %s" % code.error_goto(self.pos))


class AssertStatNode(StatNode):
    #  assert statement
    #
    #  condition    ExprNode
    #  value        ExprNode or None
    #  exception    (Raise/GIL)StatNode   created from 'value' in PostParse transform

    child_attrs = ["condition", "value", "exception"]
    exception = None

    def analyse_declarations(self, env):
        assert self.value is None, "Message should have been replaced in PostParse()"
        assert self.exception is not None, "Message should have been replaced in PostParse()"
        self.exception.analyse_declarations(env)

    def analyse_expressions(self, env):
        self.condition = self.condition.analyse_temp_boolean_expression(env)
        self.exception = self.exception.analyse_expressions(env)
        return self

    def generate_execution_code(self, code):
        code.putln("#ifndef CYTHON_WITHOUT_ASSERTIONS")
        code.putln("if (unlikely(!Py_OptimizeFlag)) {")
        code.mark_pos(self.pos)
        self.condition.generate_evaluation_code(code)
        code.putln(
            "if (unlikely(!%s)) {" % self.condition.result())
        self.exception.generate_execution_code(code)
        code.putln(
            "}")
        self.condition.generate_disposal_code(code)
        self.condition.free_temps(code)
        code.putln(
            "}")
        code.putln("#else")
        # avoid unused labels etc.
        code.putln("if ((1)); else %s" % code.error_goto(self.pos, used=False))
        code.putln("#endif")

    def generate_function_definitions(self, env, code):
        self.condition.generate_function_definitions(env, code)
        self.exception.generate_function_definitions(env, code)

    def annotate(self, code):
        self.condition.annotate(code)
        self.exception.annotate(code)


class IfStatNode(StatNode):
    #  if statement
    #
    #  if_clauses   [IfClauseNode]
    #  else_clause  StatNode or None

    child_attrs = ["if_clauses", "else_clause"]

    def analyse_declarations(self, env):
        for if_clause in self.if_clauses:
            if_clause.analyse_declarations(env)
        if self.else_clause:
            self.else_clause.analyse_declarations(env)

    def analyse_expressions(self, env):
        self.if_clauses = [if_clause.analyse_expressions(env) for if_clause in self.if_clauses]
        if self.else_clause:
            self.else_clause = self.else_clause.analyse_expressions(env)
        return self

    def generate_execution_code(self, code):
        code.mark_pos(self.pos)
        end_label = code.new_label()
        last = len(self.if_clauses)
        if not self.else_clause:
            last -= 1  # avoid redundant goto at end of last if-clause
        for i, if_clause in enumerate(self.if_clauses):
            if_clause.generate_execution_code(code, end_label, is_last=i == last)
        if self.else_clause:
            code.mark_pos(self.else_clause.pos)
            code.putln("/*else*/ {")
            self.else_clause.generate_execution_code(code)
            code.putln("}")
        code.put_label(end_label)

    def generate_function_definitions(self, env, code):
        for clause in self.if_clauses:
            clause.generate_function_definitions(env, code)
        if self.else_clause is not None:
            self.else_clause.generate_function_definitions(env, code)

    def annotate(self, code):
        for if_clause in self.if_clauses:
            if_clause.annotate(code)
        if self.else_clause:
            self.else_clause.annotate(code)


class IfClauseNode(Node):
    #  if or elif clause in an if statement
    #
    #  condition   ExprNode
    #  body        StatNode

    child_attrs = ["condition", "body"]
    branch_hint = None

    def analyse_declarations(self, env):
        self.body.analyse_declarations(env)

    def analyse_expressions(self, env):
        self.condition = self.condition.analyse_temp_boolean_expression(env)
        self.body = self.body.analyse_expressions(env)
        return self

    def generate_execution_code(self, code, end_label, is_last):
        self.condition.generate_evaluation_code(code)
        code.mark_pos(self.pos)
        condition = self.condition.result()
        if self.branch_hint:
            condition = '%s(%s)' % (self.branch_hint, condition)
        code.putln("if (%s) {" % condition)
        self.condition.generate_disposal_code(code)
        self.condition.free_temps(code)
        self.body.generate_execution_code(code)
        code.mark_pos(self.pos, trace=False)
        if not (is_last or self.body.is_terminator):
            code.put_goto(end_label)
        code.putln("}")

    def generate_function_definitions(self, env, code):
        self.condition.generate_function_definitions(env, code)
        self.body.generate_function_definitions(env, code)

    def annotate(self, code):
        self.condition.annotate(code)
        self.body.annotate(code)


class SwitchCaseNode(StatNode):
    # Generated in the optimization of an if-elif-else node
    #
    # conditions    [ExprNode]
    # body          StatNode

    child_attrs = ['conditions', 'body']

    def generate_condition_evaluation_code(self, code):
        for cond in self.conditions:
            cond.generate_evaluation_code(code)

    def generate_execution_code(self, code):
        num_conditions = len(self.conditions)
        line_tracing_enabled = code.globalstate.directives['linetrace']
        for i, cond in enumerate(self.conditions, 1):
            code.putln("case %s:" % cond.result())
            code.mark_pos(cond.pos)  # Tracing code must appear *after* the 'case' statement.
            if line_tracing_enabled and i < num_conditions:
                # Allow fall-through after the line tracing code.
                code.putln('CYTHON_FALLTHROUGH;')
        self.body.generate_execution_code(code)
        code.mark_pos(self.pos, trace=False)
        code.putln("break;")

    def generate_function_definitions(self, env, code):
        for cond in self.conditions:
            cond.generate_function_definitions(env, code)
        self.body.generate_function_definitions(env, code)

    def annotate(self, code):
        for cond in self.conditions:
            cond.annotate(code)
        self.body.annotate(code)


class SwitchStatNode(StatNode):
    # Generated in the optimization of an if-elif-else node
    #
    # test          ExprNode
    # cases         [SwitchCaseNode]
    # else_clause   StatNode or None

    child_attrs = ['test', 'cases', 'else_clause']

    def generate_execution_code(self, code):
        self.test.generate_evaluation_code(code)
        # Make sure all conditions are evaluated before going into the switch() statement.
        # This is required in order to prevent any execution code from leaking into the space between the cases.
        for case in self.cases:
            case.generate_condition_evaluation_code(code)
        code.mark_pos(self.pos)
        code.putln("switch (%s) {" % self.test.result())
        for case in self.cases:
            case.generate_execution_code(code)
        if self.else_clause is not None:
            code.putln("default:")
            self.else_clause.generate_execution_code(code)
            code.putln("break;")
        else:
            # Always generate a default clause to prevent C compiler warnings
            # about unmatched enum values (it was not the user who decided to
            # generate the switch statement, so shouldn't be bothered).
            code.putln("default: break;")
        code.putln("}")
        self.test.generate_disposal_code(code)
        self.test.free_temps(code)

    def generate_function_definitions(self, env, code):
        self.test.generate_function_definitions(env, code)
        for case in self.cases:
            case.generate_function_definitions(env, code)
        if self.else_clause is not None:
            self.else_clause.generate_function_definitions(env, code)

    def annotate(self, code):
        self.test.annotate(code)
        for case in self.cases:
            case.annotate(code)
        if self.else_clause is not None:
            self.else_clause.annotate(code)


class LoopNode(object):
    pass


class WhileStatNode(LoopNode, StatNode):
    #  while statement
    #
    #  condition    ExprNode
    #  body         StatNode
    #  else_clause  StatNode

    child_attrs = ["condition", "body", "else_clause"]

    def analyse_declarations(self, env):
        self.body.analyse_declarations(env)
        if self.else_clause:
            self.else_clause.analyse_declarations(env)

    def analyse_expressions(self, env):
        if self.condition:
            self.condition = self.condition.analyse_temp_boolean_expression(env)
        self.body = self.body.analyse_expressions(env)
        if self.else_clause:
            self.else_clause = self.else_clause.analyse_expressions(env)
        return self

    def generate_execution_code(self, code):
        code.mark_pos(self.pos)
        old_loop_labels = code.new_loop_labels()
        code.putln(
            "while (1) {")
        if self.condition:
            self.condition.generate_evaluation_code(code)
            self.condition.generate_disposal_code(code)
            code.putln(
                "if (!%s) break;" % self.condition.result())
            self.condition.free_temps(code)
        self.body.generate_execution_code(code)
        code.put_label(code.continue_label)
        code.putln("}")
        break_label = code.break_label
        code.set_loop_labels(old_loop_labels)
        if self.else_clause:
            code.mark_pos(self.else_clause.pos)
            code.putln("/*else*/ {")
            self.else_clause.generate_execution_code(code)
            code.putln("}")
        code.put_label(break_label)

    def generate_function_definitions(self, env, code):
        if self.condition:
            self.condition.generate_function_definitions(env, code)
        self.body.generate_function_definitions(env, code)
        if self.else_clause is not None:
            self.else_clause.generate_function_definitions(env, code)

    def annotate(self, code):
        if self.condition:
            self.condition.annotate(code)
        self.body.annotate(code)
        if self.else_clause:
            self.else_clause.annotate(code)


class DictIterationNextNode(Node):
    # Helper node for calling PyDict_Next() inside of a WhileStatNode
    # and checking the dictionary size for changes.  Created in
    # Optimize.py.
    child_attrs = ['dict_obj', 'expected_size', 'pos_index_var',
                   'coerced_key_var', 'coerced_value_var', 'coerced_tuple_var',
                   'key_target', 'value_target', 'tuple_target', 'is_dict_flag']

    coerced_key_var = key_ref = None
    coerced_value_var = value_ref = None
    coerced_tuple_var = tuple_ref = None

    def __init__(self, dict_obj, expected_size, pos_index_var,
                 key_target, value_target, tuple_target, is_dict_flag):
        Node.__init__(
            self, dict_obj.pos,
            dict_obj=dict_obj,
            expected_size=expected_size,
            pos_index_var=pos_index_var,
            key_target=key_target,
            value_target=value_target,
            tuple_target=tuple_target,
            is_dict_flag=is_dict_flag,
            is_temp=True,
            type=PyrexTypes.c_bint_type)

    def analyse_expressions(self, env):
        from . import ExprNodes
        self.dict_obj = self.dict_obj.analyse_types(env)
        self.expected_size = self.expected_size.analyse_types(env)
        if self.pos_index_var:
            self.pos_index_var = self.pos_index_var.analyse_types(env)
        if self.key_target:
            self.key_target = self.key_target.analyse_target_types(env)
            self.key_ref = ExprNodes.TempNode(self.key_target.pos, PyrexTypes.py_object_type)
            self.coerced_key_var = self.key_ref.coerce_to(self.key_target.type, env)
        if self.value_target:
            self.value_target = self.value_target.analyse_target_types(env)
            self.value_ref = ExprNodes.TempNode(self.value_target.pos, type=PyrexTypes.py_object_type)
            self.coerced_value_var = self.value_ref.coerce_to(self.value_target.type, env)
        if self.tuple_target:
            self.tuple_target = self.tuple_target.analyse_target_types(env)
            self.tuple_ref = ExprNodes.TempNode(self.tuple_target.pos, PyrexTypes.py_object_type)
            self.coerced_tuple_var = self.tuple_ref.coerce_to(self.tuple_target.type, env)
        self.is_dict_flag = self.is_dict_flag.analyse_types(env)
        return self

    def generate_function_definitions(self, env, code):
        self.dict_obj.generate_function_definitions(env, code)

    def generate_execution_code(self, code):
        code.globalstate.use_utility_code(UtilityCode.load_cached("dict_iter", "Optimize.c"))
        self.dict_obj.generate_evaluation_code(code)

        assignments = []
        temp_addresses = []
        for var, result, target in [(self.key_ref, self.coerced_key_var, self.key_target),
                                    (self.value_ref, self.coerced_value_var, self.value_target),
                                    (self.tuple_ref, self.coerced_tuple_var, self.tuple_target)]:
            if target is None:
                addr = 'NULL'
            else:
                assignments.append((var, result, target))
                var.allocate(code)
                addr = '&%s' % var.result()
            temp_addresses.append(addr)

        result_temp = code.funcstate.allocate_temp(PyrexTypes.c_int_type, False)
        code.putln("%s = __Pyx_dict_iter_next(%s, %s, &%s, %s, %s, %s, %s);" % (
            result_temp,
            self.dict_obj.py_result(),
            self.expected_size.result(),
            self.pos_index_var.result(),
            temp_addresses[0],
            temp_addresses[1],
            temp_addresses[2],
            self.is_dict_flag.result()
        ))
        code.putln("if (unlikely(%s == 0)) break;" % result_temp)
        code.putln(code.error_goto_if("%s == -1" % result_temp, self.pos))
        code.funcstate.release_temp(result_temp)

        # evaluate all coercions before the assignments
        for var, result, target in assignments:
            var.generate_gotref(code)
        for var, result, target in assignments:
            result.generate_evaluation_code(code)
        for var, result, target in assignments:
            target.generate_assignment_code(result, code)
            var.release(code)


class SetIterationNextNode(Node):
    # Helper node for calling _PySet_NextEntry() inside of a WhileStatNode
    # and checking the set size for changes.  Created in Optimize.py.
    child_attrs = ['set_obj', 'expected_size', 'pos_index_var',
                   'coerced_value_var', 'value_target', 'is_set_flag']

    coerced_value_var = value_ref = None

    def __init__(self, set_obj, expected_size, pos_index_var, value_target, is_set_flag):
        Node.__init__(
            self, set_obj.pos,
            set_obj=set_obj,
            expected_size=expected_size,
            pos_index_var=pos_index_var,
            value_target=value_target,
            is_set_flag=is_set_flag,
            is_temp=True,
            type=PyrexTypes.c_bint_type)

    def analyse_expressions(self, env):
        from . import ExprNodes
        self.set_obj = self.set_obj.analyse_types(env)
        self.expected_size = self.expected_size.analyse_types(env)
        self.pos_index_var = self.pos_index_var.analyse_types(env)
        self.value_target = self.value_target.analyse_target_types(env)
        self.value_ref = ExprNodes.TempNode(self.value_target.pos, type=PyrexTypes.py_object_type)
        self.coerced_value_var = self.value_ref.coerce_to(self.value_target.type, env)
        self.is_set_flag = self.is_set_flag.analyse_types(env)
        return self

    def generate_function_definitions(self, env, code):
        self.set_obj.generate_function_definitions(env, code)

    def generate_execution_code(self, code):
        code.globalstate.use_utility_code(UtilityCode.load_cached("set_iter", "Optimize.c"))
        self.set_obj.generate_evaluation_code(code)

        value_ref = self.value_ref
        value_ref.allocate(code)

        result_temp = code.funcstate.allocate_temp(PyrexTypes.c_int_type, False)
        code.putln("%s = __Pyx_set_iter_next(%s, %s, &%s, &%s, %s);" % (
            result_temp,
            self.set_obj.py_result(),
            self.expected_size.result(),
            self.pos_index_var.result(),
            value_ref.result(),
            self.is_set_flag.result()
        ))
        code.putln("if (unlikely(%s == 0)) break;" % result_temp)
        code.putln(code.error_goto_if("%s == -1" % result_temp, self.pos))
        code.funcstate.release_temp(result_temp)

        # evaluate all coercions before the assignments
        value_ref.generate_gotref(code)
        self.coerced_value_var.generate_evaluation_code(code)
        self.value_target.generate_assignment_code(self.coerced_value_var, code)
        value_ref.release(code)


def ForStatNode(pos, **kw):
    if 'iterator' in kw:
        if kw['iterator'].is_async:
            return AsyncForStatNode(pos, **kw)
        else:
            return ForInStatNode(pos, **kw)
    else:
        return ForFromStatNode(pos, **kw)


class _ForInStatNode(LoopNode, StatNode):
    #  Base class of 'for-in' statements.
    #
    #  target        ExprNode
    #  iterator      IteratorNode | AIterAwaitExprNode(AsyncIteratorNode)
    #  body          StatNode
    #  else_clause   StatNode
    #  item          NextNode | AwaitExprNode(AsyncNextNode)
    #  is_async      boolean        true for 'async for' statements

    child_attrs = ["target", "item", "iterator", "body", "else_clause"]
    item = None
    is_async = False

    def _create_item_node(self):
        raise NotImplementedError("must be implemented by subclasses")

    def analyse_declarations(self, env):
        self.target.analyse_target_declaration(env)
        self.body.analyse_declarations(env)
        if self.else_clause:
            self.else_clause.analyse_declarations(env)
        self._create_item_node()

    def analyse_expressions(self, env):
        self.target = self.target.analyse_target_types(env)
        self.iterator = self.iterator.analyse_expressions(env)
        self._create_item_node()  # must rewrap self.item after analysis
        self.item = self.item.analyse_expressions(env)
        if (not self.is_async and
                (self.iterator.type.is_ptr or self.iterator.type.is_array) and
                self.target.type.assignable_from(self.iterator.type)):
            # C array slice optimization.
            pass
        else:
            self.item = self.item.coerce_to(self.target.type, env)
        self.body = self.body.analyse_expressions(env)
        if self.else_clause:
            self.else_clause = self.else_clause.analyse_expressions(env)
        return self

    def generate_execution_code(self, code):
        code.mark_pos(self.pos)
        old_loop_labels = code.new_loop_labels()
        self.iterator.generate_evaluation_code(code)
        code.putln("for (;;) {")
        self.item.generate_evaluation_code(code)
        self.target.generate_assignment_code(self.item, code)
        self.body.generate_execution_code(code)
        code.mark_pos(self.pos)
        code.put_label(code.continue_label)
        code.putln("}")
        break_label = code.break_label
        code.set_loop_labels(old_loop_labels)

        if self.else_clause:
            # in nested loops, the 'else' block can contain a
            # 'continue' statement for the outer loop, but we may need
            # to generate cleanup code before taking that path, so we
            # intercept it here
            orig_continue_label = code.continue_label
            code.continue_label = code.new_label('outer_continue')

            code.putln("/*else*/ {")
            self.else_clause.generate_execution_code(code)
            code.putln("}")

            if code.label_used(code.continue_label):
                code.put_goto(break_label)
                code.mark_pos(self.pos)
                code.put_label(code.continue_label)
                self.iterator.generate_disposal_code(code)
                code.put_goto(orig_continue_label)
            code.set_loop_labels(old_loop_labels)

        code.mark_pos(self.pos)
        if code.label_used(break_label):
            code.put_label(break_label)
        self.iterator.generate_disposal_code(code)
        self.iterator.free_temps(code)

    def generate_function_definitions(self, env, code):
        self.target.generate_function_definitions(env, code)
        self.iterator.generate_function_definitions(env, code)
        self.body.generate_function_definitions(env, code)
        if self.else_clause is not None:
            self.else_clause.generate_function_definitions(env, code)

    def annotate(self, code):
        self.target.annotate(code)
        self.iterator.annotate(code)
        self.body.annotate(code)
        if self.else_clause:
            self.else_clause.annotate(code)
        self.item.annotate(code)


class ForInStatNode(_ForInStatNode):
    #  'for' statement

    is_async = False

    def _create_item_node(self):
        from .ExprNodes import NextNode
        self.item = NextNode(self.iterator)


class AsyncForStatNode(_ForInStatNode):
    #  'async for' statement
    #
    #  iterator      AIterAwaitExprNode(AsyncIteratorNode)
    #  item          AwaitIterNextExprNode(AsyncIteratorNode)

    is_async = True

    def __init__(self, pos, **kw):
        assert 'item' not in kw
        from . import ExprNodes
        # AwaitExprNodes must appear before running MarkClosureVisitor
        kw['item'] = ExprNodes.AwaitIterNextExprNode(kw['iterator'].pos, arg=None)
        _ForInStatNode.__init__(self, pos, **kw)

    def _create_item_node(self):
        from . import ExprNodes
        self.item.arg = ExprNodes.AsyncNextNode(self.iterator)


class ForFromStatNode(LoopNode, StatNode):
    #  for name from expr rel name rel expr
    #
    #  target        NameNode
    #  bound1        ExprNode
    #  relation1     string
    #  relation2     string
    #  bound2        ExprNode
    #  step          ExprNode or None
    #  body          StatNode
    #  else_clause   StatNode or None
    #
    #  Used internally:
    #
    #  from_range         bool
    #  is_py_target       bool
    #  loopvar_node       ExprNode (usually a NameNode or temp node)
    #  py_loopvar_node    PyTempNode or None
    child_attrs = ["target", "bound1", "bound2", "step", "body", "else_clause"]

    is_py_target = False
    loopvar_node = None
    py_loopvar_node = None
    from_range = False

    gil_message = "For-loop using object bounds or target"

    def nogil_check(self, env):
        for x in (self.target, self.bound1, self.bound2):
            if x.type.is_pyobject:
                self.gil_error()

    def analyse_declarations(self, env):
        self.target.analyse_target_declaration(env)
        self.body.analyse_declarations(env)
        if self.else_clause:
            self.else_clause.analyse_declarations(env)

    def analyse_expressions(self, env):
        from . import ExprNodes
        self.target = self.target.analyse_target_types(env)
        self.bound1 = self.bound1.analyse_types(env)
        self.bound2 = self.bound2.analyse_types(env)
        if self.step is not None:
            if isinstance(self.step, ExprNodes.UnaryMinusNode):
                warning(self.step.pos, "Probable infinite loop in for-from-by statement. "
                        "Consider switching the directions of the relations.", 2)
            self.step = self.step.analyse_types(env)

        self.set_up_loop(env)
        target_type = self.target.type
        if not (target_type.is_pyobject or target_type.is_numeric):
            error(self.target.pos, "for-from loop variable must be c numeric type or Python object")

        self.body = self.body.analyse_expressions(env)
        if self.else_clause:
            self.else_clause = self.else_clause.analyse_expressions(env)
        return self

    def set_up_loop(self, env):
        from . import ExprNodes

        target_type = self.target.type
        if target_type.is_numeric:
            loop_type = target_type
        else:
            if target_type.is_enum:
                warning(self.target.pos,
                        "Integer loops over enum values are fragile. Please cast to a safe integer type instead.")
            loop_type = PyrexTypes.c_long_type if target_type.is_pyobject else PyrexTypes.c_int_type
            if not self.bound1.type.is_pyobject:
                loop_type = PyrexTypes.widest_numeric_type(loop_type, self.bound1.type)
            if not self.bound2.type.is_pyobject:
                loop_type = PyrexTypes.widest_numeric_type(loop_type, self.bound2.type)
            if self.step is not None and not self.step.type.is_pyobject:
                loop_type = PyrexTypes.widest_numeric_type(loop_type, self.step.type)
        self.bound1 = self.bound1.coerce_to(loop_type, env)
        self.bound2 = self.bound2.coerce_to(loop_type, env)
        if not self.bound2.is_literal:
            self.bound2 = self.bound2.coerce_to_temp(env)
        if self.step is not None:
            self.step = self.step.coerce_to(loop_type, env)
            if not self.step.is_literal:
                self.step = self.step.coerce_to_temp(env)

        if target_type.is_numeric or target_type.is_enum:
            self.is_py_target = False
            if isinstance(self.target, ExprNodes.BufferIndexNode):
                raise error(self.pos, "Buffer or memoryview slicing/indexing not allowed as for-loop target.")
            self.loopvar_node = self.target
            self.py_loopvar_node = None
        else:
            self.is_py_target = True
            c_loopvar_node = ExprNodes.TempNode(self.pos, loop_type, env)
            self.loopvar_node = c_loopvar_node
            self.py_loopvar_node = ExprNodes.CloneNode(c_loopvar_node).coerce_to_pyobject(env)

    def generate_execution_code(self, code):
        code.mark_pos(self.pos)
        old_loop_labels = code.new_loop_labels()
        from_range = self.from_range
        self.bound1.generate_evaluation_code(code)
        self.bound2.generate_evaluation_code(code)
        offset, incop = self.relation_table[self.relation1]
        if self.step is not None:
            self.step.generate_evaluation_code(code)
            step = self.step.result()
            incop = "%s=%s" % (incop[0], step)  # e.g. '++' => '+= STEP'
        else:
            step = '1'

        from . import ExprNodes
        if isinstance(self.loopvar_node, ExprNodes.TempNode):
            self.loopvar_node.allocate(code)
        if isinstance(self.py_loopvar_node, ExprNodes.TempNode):
            self.py_loopvar_node.allocate(code)

        loopvar_type = PyrexTypes.c_long_type if self.target.type.is_enum else self.target.type

        if from_range and not self.is_py_target:
            loopvar_name = code.funcstate.allocate_temp(loopvar_type, False)
        else:
            loopvar_name = self.loopvar_node.result()
        if loopvar_type.is_int and not loopvar_type.signed and self.relation2[0] == '>':
            # Handle the case where the endpoint of an unsigned int iteration
            # is within step of 0.
            code.putln("for (%s = %s%s + %s; %s %s %s + %s; ) { %s%s;" % (
                loopvar_name,
                self.bound1.result(), offset, step,
                loopvar_name, self.relation2, self.bound2.result(), step,
                loopvar_name, incop))
        else:
            code.putln("for (%s = %s%s; %s %s %s; %s%s) {" % (
                loopvar_name,
                self.bound1.result(), offset,
                loopvar_name, self.relation2, self.bound2.result(),
                loopvar_name, incop))

        coerced_loopvar_node = self.py_loopvar_node
        if coerced_loopvar_node is None and from_range:
            coerced_loopvar_node = ExprNodes.RawCNameExprNode(self.target.pos, loopvar_type, loopvar_name)
        if coerced_loopvar_node is not None:
            coerced_loopvar_node.generate_evaluation_code(code)
            self.target.generate_assignment_code(coerced_loopvar_node, code)

        self.body.generate_execution_code(code)
        code.put_label(code.continue_label)

        if not from_range and self.py_loopvar_node:
            # This mess is to make for..from loops with python targets behave
            # exactly like those with C targets with regards to re-assignment
            # of the loop variable.
            if self.target.entry.is_pyglobal:
                # We know target is a NameNode, this is the only ugly case.
                target_node = ExprNodes.PyTempNode(self.target.pos, None)
                target_node.allocate(code)
                interned_cname = code.intern_identifier(self.target.entry.name)
                if self.target.entry.scope.is_module_scope:
                    code.globalstate.use_utility_code(
                        UtilityCode.load_cached("GetModuleGlobalName", "ObjectHandling.c"))
                    lookup_func = '__Pyx_GetModuleGlobalName(%s, %s); %s'
                else:
                    code.globalstate.use_utility_code(
                        UtilityCode.load_cached("GetNameInClass", "ObjectHandling.c"))
                    lookup_func = '__Pyx_GetNameInClass(%s, {}, %s); %s'.format(
                        self.target.entry.scope.namespace_cname)
                code.putln(lookup_func % (
                    target_node.result(),
                    interned_cname,
                    code.error_goto_if_null(target_node.result(), self.target.pos)))
                target_node.generate_gotref(code)
            else:
                target_node = self.target
            from_py_node = ExprNodes.CoerceFromPyTypeNode(
                self.loopvar_node.type, target_node, self.target.entry.scope)
            from_py_node.temp_code = loopvar_name
            from_py_node.generate_result_code(code)
            if self.target.entry.is_pyglobal:
                code.put_decref(target_node.result(), target_node.type)
                target_node.release(code)

        code.putln("}")

        if not from_range and self.py_loopvar_node:
            # This is potentially wasteful, but we don't want the semantics to
            # depend on whether or not the loop is a python type.
            self.py_loopvar_node.generate_evaluation_code(code)
            self.target.generate_assignment_code(self.py_loopvar_node, code)
        if from_range and not self.is_py_target:
            code.funcstate.release_temp(loopvar_name)

        break_label = code.break_label
        code.set_loop_labels(old_loop_labels)
        if self.else_clause:
            code.putln("/*else*/ {")
            self.else_clause.generate_execution_code(code)
            code.putln("}")
        code.put_label(break_label)
        self.bound1.generate_disposal_code(code)
        self.bound1.free_temps(code)
        self.bound2.generate_disposal_code(code)
        self.bound2.free_temps(code)
        if isinstance(self.loopvar_node, ExprNodes.TempNode):
            self.loopvar_node.release(code)
        if isinstance(self.py_loopvar_node, ExprNodes.TempNode):
            self.py_loopvar_node.release(code)
        if self.step is not None:
            self.step.generate_disposal_code(code)
            self.step.free_temps(code)

    relation_table = {
        # {relop : (initial offset, increment op)}
        '<=': ("",   "++"),
        '<' : ("+1", "++"),
        '>=': ("",   "--"),
        '>' : ("-1", "--"),
    }

    def generate_function_definitions(self, env, code):
        self.target.generate_function_definitions(env, code)
        self.bound1.generate_function_definitions(env, code)
        self.bound2.generate_function_definitions(env, code)
        if self.step is not None:
            self.step.generate_function_definitions(env, code)
        self.body.generate_function_definitions(env, code)
        if self.else_clause is not None:
            self.else_clause.generate_function_definitions(env, code)

    def annotate(self, code):
        self.target.annotate(code)
        self.bound1.annotate(code)
        self.bound2.annotate(code)
        if self.step:
            self.step.annotate(code)
        self.body.annotate(code)
        if self.else_clause:
            self.else_clause.annotate(code)


class WithStatNode(StatNode):
    """
    Represents a Python with statement.

    Implemented by the WithTransform as follows:

        MGR = EXPR
        EXIT = MGR.__exit__
        VALUE = MGR.__enter__()
        EXC = True
        try:
            try:
                TARGET = VALUE  # optional
                BODY
            except:
                EXC = False
                if not EXIT(*EXCINFO):
                    raise
        finally:
            if EXC:
                EXIT(None, None, None)
            MGR = EXIT = VALUE = None
    """
    #  manager          The with statement manager object
    #  target           ExprNode  the target lhs of the __enter__() call
    #  body             StatNode
    #  enter_call       ExprNode  the call to the __enter__() method
    #  exit_var         String    the cname of the __exit__() method reference

    child_attrs = ["manager", "enter_call", "target", "body"]

    enter_call = None
    target_temp = None

    def analyse_declarations(self, env):
        self.manager.analyse_declarations(env)
        self.enter_call.analyse_declarations(env)
        self.body.analyse_declarations(env)

    def analyse_expressions(self, env):
        self.manager = self.manager.analyse_types(env)
        self.enter_call = self.enter_call.analyse_types(env)
        if self.target:
            # set up target_temp before descending into body (which uses it)
            from .ExprNodes import TempNode
            self.target_temp = TempNode(self.enter_call.pos, self.enter_call.type)
        self.body = self.body.analyse_expressions(env)
        return self

    def generate_function_definitions(self, env, code):
        self.manager.generate_function_definitions(env, code)
        self.enter_call.generate_function_definitions(env, code)
        self.body.generate_function_definitions(env, code)

    def generate_execution_code(self, code):
        code.mark_pos(self.pos)
        code.putln("/*with:*/ {")
        self.manager.generate_evaluation_code(code)
        self.exit_var = code.funcstate.allocate_temp(py_object_type, manage_ref=False)
        code.globalstate.use_utility_code(
            UtilityCode.load_cached("PyObjectLookupSpecial", "ObjectHandling.c"))
        code.putln("%s = __Pyx_PyObject_LookupSpecial(%s, %s); %s" % (
            self.exit_var,
            self.manager.py_result(),
            code.intern_identifier(EncodedString('__aexit__' if self.is_async else '__exit__')),
            code.error_goto_if_null(self.exit_var, self.pos),
            ))
        code.put_gotref(self.exit_var, py_object_type)

        # need to free exit_var in the face of exceptions during setup
        old_error_label = code.new_error_label()
        intermediate_error_label = code.error_label

        self.enter_call.generate_evaluation_code(code)
        if self.target:
            # The temp result will be cleaned up by the WithTargetAssignmentStatNode
            # after assigning its result to the target of the 'with' statement.
            self.target_temp.allocate(code)
            self.enter_call.make_owned_reference(code)
            code.putln("%s = %s;" % (self.target_temp.result(), self.enter_call.result()))
            self.enter_call.generate_post_assignment_code(code)
        else:
            self.enter_call.generate_disposal_code(code)
        self.enter_call.free_temps(code)

        self.manager.generate_disposal_code(code)
        self.manager.free_temps(code)

        code.error_label = old_error_label
        self.body.generate_execution_code(code)

        if code.label_used(intermediate_error_label):
            step_over_label = code.new_label()
            code.put_goto(step_over_label)
            code.put_label(intermediate_error_label)
            code.put_decref_clear(self.exit_var, py_object_type)
            code.put_goto(old_error_label)
            code.put_label(step_over_label)

        code.funcstate.release_temp(self.exit_var)
        code.putln('}')


class WithTargetAssignmentStatNode(AssignmentNode):
    # The target assignment of the 'with' statement value (return
    # value of the __enter__() call).
    #
    # This is a special cased assignment that properly cleans up the RHS.
    #
    # lhs       ExprNode      the assignment target
    # rhs       ExprNode      a (coerced) TempNode for the rhs (from WithStatNode)
    # with_node WithStatNode  the surrounding with-statement

    child_attrs = ["rhs", "lhs"]
    with_node = None
    rhs = None

    def analyse_declarations(self, env):
        self.lhs.analyse_target_declaration(env)

    def analyse_expressions(self, env):
        self.lhs = self.lhs.analyse_target_types(env)
        self.lhs.gil_assignment_check(env)
        self.rhs = self.with_node.target_temp.coerce_to(self.lhs.type, env)
        return self

    def generate_execution_code(self, code):
        self.rhs.generate_evaluation_code(code)
        self.lhs.generate_assignment_code(self.rhs, code)
        self.with_node.target_temp.release(code)

    def annotate(self, code):
        self.lhs.annotate(code)
        self.rhs.annotate(code)


class TryExceptStatNode(StatNode):
    #  try .. except statement
    #
    #  body             StatNode
    #  except_clauses   [ExceptClauseNode]
    #  else_clause      StatNode or None

    child_attrs = ["body", "except_clauses", "else_clause"]
    in_generator = False

    def analyse_declarations(self, env):
        self.body.analyse_declarations(env)
        for except_clause in self.except_clauses:
            except_clause.analyse_declarations(env)
        if self.else_clause:
            self.else_clause.analyse_declarations(env)

    def analyse_expressions(self, env):
        self.body = self.body.analyse_expressions(env)
        default_clause_seen = 0
        for i, except_clause in enumerate(self.except_clauses):
            except_clause = self.except_clauses[i] = except_clause.analyse_expressions(env)
            if default_clause_seen:
                error(except_clause.pos, "default 'except:' must be last")
            if not except_clause.pattern:
                default_clause_seen = 1
        self.has_default_clause = default_clause_seen
        if self.else_clause:
            self.else_clause = self.else_clause.analyse_expressions(env)
        return self

    nogil_check = Node.gil_error
    gil_message = "Try-except statement"

    def generate_execution_code(self, code):
        code.mark_pos(self.pos)  # before changing the error label, in case of tracing errors
        code.putln("{")

        old_return_label = code.return_label
        old_break_label = code.break_label
        old_continue_label = code.continue_label
        old_error_label = code.new_error_label()
        our_error_label = code.error_label
        except_end_label = code.new_label('exception_handled')
        except_error_label = code.new_label('except_error')
        except_return_label = code.new_label('except_return')
        try_return_label = code.new_label('try_return')
        try_break_label = code.new_label('try_break') if old_break_label else None
        try_continue_label = code.new_label('try_continue') if old_continue_label else None
        try_end_label = code.new_label('try_end')

        exc_save_vars = [code.funcstate.allocate_temp(py_object_type, False)
                         for _ in range(3)]
        save_exc = code.insertion_point()
        code.putln(
            "/*try:*/ {")
        code.return_label = try_return_label
        code.break_label = try_break_label
        code.continue_label = try_continue_label
        self.body.generate_execution_code(code)
        code.mark_pos(self.pos, trace=False)
        code.putln(
            "}")
        temps_to_clean_up = code.funcstate.all_free_managed_temps()
        can_raise = code.label_used(our_error_label)

        if can_raise:
            # inject code before the try block to save away the exception state
            code.globalstate.use_utility_code(reset_exception_utility_code)
            if not self.in_generator:
                save_exc.putln("__Pyx_PyThreadState_declare")
                save_exc.putln("__Pyx_PyThreadState_assign")
            save_exc.putln("__Pyx_ExceptionSave(%s);" % (
                ', '.join(['&%s' % var for var in exc_save_vars])))
            for var in exc_save_vars:
                save_exc.put_xgotref(var, py_object_type)

            def restore_saved_exception():
                for name in exc_save_vars:
                    code.put_xgiveref(name, py_object_type)
                code.putln("__Pyx_ExceptionReset(%s);" %
                           ', '.join(exc_save_vars))
        else:
            # try block cannot raise exceptions, but we had to allocate the temps above,
            # so just keep the C compiler from complaining about them being unused
            mark_vars_used = ["(void)%s;" % var for var in exc_save_vars]
            save_exc.putln("%s /* mark used */" % ' '.join(mark_vars_used))

            def restore_saved_exception():
                pass

        code.error_label = except_error_label
        code.return_label = except_return_label
        normal_case_terminates = self.body.is_terminator
        if self.else_clause:
            code.mark_pos(self.else_clause.pos)
            code.putln(
                "/*else:*/ {")
            self.else_clause.generate_execution_code(code)
            code.putln(
                "}")
            if not normal_case_terminates:
                normal_case_terminates = self.else_clause.is_terminator

        if can_raise:
            if not normal_case_terminates:
                for var in exc_save_vars:
                    code.put_xdecref_clear(var, py_object_type)
                code.put_goto(try_end_label)
            code.put_label(our_error_label)
            for temp_name, temp_type in temps_to_clean_up:
                code.put_xdecref_clear(temp_name, temp_type)

            outer_except = code.funcstate.current_except
            # Currently points to self, but the ExceptClauseNode would also be ok. Change if needed.
            code.funcstate.current_except = self
            for except_clause in self.except_clauses:
                except_clause.generate_handling_code(code, except_end_label)
            code.funcstate.current_except = outer_except

            if not self.has_default_clause:
                code.put_goto(except_error_label)

        for exit_label, old_label in [(except_error_label, old_error_label),
                                      (try_break_label, old_break_label),
                                      (try_continue_label, old_continue_label),
                                      (try_return_label, old_return_label),
                                      (except_return_label, old_return_label)]:
            if code.label_used(exit_label):
                if not normal_case_terminates and not code.label_used(try_end_label):
                    code.put_goto(try_end_label)
                code.put_label(exit_label)
                code.mark_pos(self.pos, trace=False)
                if can_raise:
                    restore_saved_exception()
                code.put_goto(old_label)

        if code.label_used(except_end_label):
            if not normal_case_terminates and not code.label_used(try_end_label):
                code.put_goto(try_end_label)
            code.put_label(except_end_label)
            if can_raise:
                restore_saved_exception()
        if code.label_used(try_end_label):
            code.put_label(try_end_label)
        code.putln("}")

        for cname in exc_save_vars:
            code.funcstate.release_temp(cname)

        code.return_label = old_return_label
        code.break_label = old_break_label
        code.continue_label = old_continue_label
        code.error_label = old_error_label

    def generate_function_definitions(self, env, code):
        self.body.generate_function_definitions(env, code)
        for except_clause in self.except_clauses:
            except_clause.generate_function_definitions(env, code)
        if self.else_clause is not None:
            self.else_clause.generate_function_definitions(env, code)

    def annotate(self, code):
        self.body.annotate(code)
        for except_node in self.except_clauses:
            except_node.annotate(code)
        if self.else_clause:
            self.else_clause.annotate(code)


class ExceptClauseNode(Node):
    #  Part of try ... except statement.
    #
    #  pattern        [ExprNode]
    #  target         ExprNode or None
    #  body           StatNode
    #  excinfo_target TupleNode(3*ResultRefNode) or None   optional target for exception info (not owned here!)
    #  match_flag     string             result of exception match
    #  exc_value      ExcValueNode       used internally
    #  function_name  string             qualified name of enclosing function
    #  exc_vars       (string * 3)       local exception variables
    #  is_except_as   bool               Py3-style "except ... as xyz"

    # excinfo_target is never set by the parser, but can be set by a transform
    # in order to extract more extensive information about the exception as a
    # sys.exc_info()-style tuple into a target variable

    child_attrs = ["pattern", "target", "body", "exc_value"]

    exc_value = None
    excinfo_target = None
    is_except_as = False

    def analyse_declarations(self, env):
        if self.target:
            self.target.analyse_target_declaration(env)
        self.body.analyse_declarations(env)

    def analyse_expressions(self, env):
        self.function_name = env.qualified_name
        if self.pattern:
            # normalise/unpack self.pattern into a list
            for i, pattern in enumerate(self.pattern):
                pattern = pattern.analyse_expressions(env)
                self.pattern[i] = pattern.coerce_to_pyobject(env)

        if self.target:
            from . import ExprNodes
            self.exc_value = ExprNodes.ExcValueNode(self.pos)
            self.target = self.target.analyse_target_expression(env, self.exc_value)

        self.body = self.body.analyse_expressions(env)
        return self

    def generate_handling_code(self, code, end_label):
        code.mark_pos(self.pos)

        if self.pattern:
            has_non_literals = not all(
                pattern.is_literal or pattern.is_simple() and not pattern.is_temp
                for pattern in self.pattern)

            if has_non_literals:
                # For non-trivial exception check expressions, hide the live exception from C-API calls.
                exc_vars = [code.funcstate.allocate_temp(py_object_type, manage_ref=True)
                            for _ in range(3)]
                code.globalstate.use_utility_code(UtilityCode.load_cached("PyErrFetchRestore", "Exceptions.c"))
                code.putln("__Pyx_ErrFetch(&%s, &%s, &%s);" % tuple(exc_vars))
                exc_type = exc_vars[0]
            else:
                exc_vars = exc_type = None

            for pattern in self.pattern:
                pattern.generate_evaluation_code(code)
            patterns = [pattern.py_result() for pattern in self.pattern]

            exc_tests = []
            if exc_type:
                code.globalstate.use_utility_code(
                    UtilityCode.load_cached("FastTypeChecks", "ModuleSetupCode.c"))
                if len(patterns) == 2:
                    exc_tests.append("__Pyx_PyErr_GivenExceptionMatches2(%s, %s, %s)" % (
                        exc_type, patterns[0], patterns[1],
                    ))
                else:
                    exc_tests.extend(
                        "__Pyx_PyErr_GivenExceptionMatches(%s, %s)" % (exc_type, pattern)
                        for pattern in patterns
                    )
            elif len(patterns) == 2:
                code.globalstate.use_utility_code(
                    UtilityCode.load_cached("FastTypeChecks", "ModuleSetupCode.c"))
                exc_tests.append("__Pyx_PyErr_ExceptionMatches2(%s, %s)" % (
                    patterns[0], patterns[1],
                ))
            else:
                code.globalstate.use_utility_code(
                    UtilityCode.load_cached("PyErrExceptionMatches", "Exceptions.c"))
                exc_tests.extend(
                    "__Pyx_PyErr_ExceptionMatches(%s)" % pattern
                    for pattern in patterns
                )

            match_flag = code.funcstate.allocate_temp(PyrexTypes.c_int_type, manage_ref=False)
            code.putln("%s = %s;" % (match_flag, ' || '.join(exc_tests)))
            for pattern in self.pattern:
                pattern.generate_disposal_code(code)
                pattern.free_temps(code)

            if exc_vars:
                code.putln("__Pyx_ErrRestore(%s, %s, %s);" % tuple(exc_vars))
                code.putln(' '.join(["%s = 0;" % var for var in exc_vars]))
                for temp in exc_vars:
                    code.funcstate.release_temp(temp)

            code.putln(
                "if (%s) {" %
                    match_flag)
            code.funcstate.release_temp(match_flag)
        else:
            code.putln("/*except:*/ {")

        if (not getattr(self.body, 'stats', True)
                and self.excinfo_target is None
                and self.target is None):
            # most simple case: no exception variable, empty body (pass)
            # => reset the exception state, done
            code.globalstate.use_utility_code(UtilityCode.load_cached("PyErrFetchRestore", "Exceptions.c"))
            code.putln("__Pyx_ErrRestore(0,0,0);")
            code.put_goto(end_label)
            code.putln("}")
            return

        exc_vars = [code.funcstate.allocate_temp(py_object_type, manage_ref=True)
                    for _ in range(3)]
        code.put_add_traceback(self.function_name)
        # We always have to fetch the exception value even if
        # there is no target, because this also normalises the
        # exception and stores it in the thread state.
        code.globalstate.use_utility_code(get_exception_utility_code)
        exc_args = "&%s, &%s, &%s" % tuple(exc_vars)
        code.putln("if (__Pyx_GetException(%s) < 0) %s" % (
            exc_args, code.error_goto(self.pos)))
        for var in exc_vars:
            code.put_gotref(var, py_object_type)
        if self.target:
            self.exc_value.set_var(exc_vars[1])
            self.exc_value.generate_evaluation_code(code)
            self.target.generate_assignment_code(self.exc_value, code)
        if self.excinfo_target is not None:
            for tempvar, node in zip(exc_vars, self.excinfo_target.args):
                node.set_var(tempvar)

        old_break_label, old_continue_label = code.break_label, code.continue_label
        code.break_label = code.new_label('except_break')
        code.continue_label = code.new_label('except_continue')

        old_exc_vars = code.funcstate.exc_vars
        code.funcstate.exc_vars = exc_vars
        self.body.generate_execution_code(code)
        code.funcstate.exc_vars = old_exc_vars

        if not self.body.is_terminator:
            for var in exc_vars:
                # FIXME: XDECREF() is needed to allow re-raising (which clears the exc_vars),
                # but I don't think it's the right solution.
                code.put_xdecref_clear(var, py_object_type)
            code.put_goto(end_label)

        for new_label, old_label in [(code.break_label, old_break_label),
                                     (code.continue_label, old_continue_label)]:
            if code.label_used(new_label):
                code.put_label(new_label)
                for var in exc_vars:
                    code.put_decref_clear(var, py_object_type)
                code.put_goto(old_label)
        code.break_label = old_break_label
        code.continue_label = old_continue_label

        for temp in exc_vars:
            code.funcstate.release_temp(temp)

        code.putln(
            "}")

    def generate_function_definitions(self, env, code):
        if self.target is not None:
            self.target.generate_function_definitions(env, code)
        self.body.generate_function_definitions(env, code)

    def annotate(self, code):
        if self.pattern:
            for pattern in self.pattern:
                pattern.annotate(code)
        if self.target:
            self.target.annotate(code)
        self.body.annotate(code)


class TryFinallyStatNode(StatNode):
    #  try ... finally statement
    #
    #  body             StatNode
    #  finally_clause   StatNode
    #  finally_except_clause  deep-copy of finally_clause for exception case
    #  in_generator     inside of generator => must store away current exception also in return case
    #
    #  Each of the continue, break, return and error gotos runs
    #  into its own deep-copy of the finally block code.
    #  In addition, if we're doing an error, we save the
    #  exception on entry to the finally block and restore
    #  it on exit.

    child_attrs = ["body", "finally_clause", "finally_except_clause"]

    preserve_exception = 1

    # handle exception case, in addition to return/break/continue
    handle_error_case = True
    func_return_type = None
    finally_except_clause = None

    is_try_finally_in_nogil = False
    in_generator = False

    @staticmethod
    def create_analysed(pos, env, body, finally_clause):
        node = TryFinallyStatNode(pos, body=body, finally_clause=finally_clause)
        return node

    def analyse_declarations(self, env):
        self.body.analyse_declarations(env)
        self.finally_except_clause = copy.deepcopy(self.finally_clause)
        self.finally_except_clause.analyse_declarations(env)
        self.finally_clause.analyse_declarations(env)

    def analyse_expressions(self, env):
        self.body = self.body.analyse_expressions(env)
        self.finally_clause = self.finally_clause.analyse_expressions(env)
        self.finally_except_clause = self.finally_except_clause.analyse_expressions(env)
        if env.return_type and not env.return_type.is_void:
            self.func_return_type = env.return_type
        return self

    nogil_check = Node.gil_error
    gil_message = "Try-finally statement"

    def generate_execution_code(self, code):
        code.mark_pos(self.pos)  # before changing the error label, in case of tracing errors
        code.putln("/*try:*/ {")

        old_error_label = code.error_label
        old_labels = code.all_new_labels()
        new_labels = code.get_all_labels()
        new_error_label = code.error_label
        if not self.handle_error_case:
            code.error_label = old_error_label
        catch_label = code.new_label()

        was_in_try_finally = code.funcstate.in_try_finally
        code.funcstate.in_try_finally = 1

        self.body.generate_execution_code(code)

        code.funcstate.in_try_finally = was_in_try_finally
        code.putln("}")

        temps_to_clean_up = code.funcstate.all_free_managed_temps()
        code.mark_pos(self.finally_clause.pos)
        code.putln("/*finally:*/ {")

        # Reset labels only after writing out a potential line trace call for correct nogil error handling.
        code.set_all_labels(old_labels)

        def fresh_finally_clause(_next=[self.finally_clause]):
            # generate the original subtree once and always keep a fresh copy
            node = _next[0]
            node_copy = copy.deepcopy(node)
            if node is self.finally_clause:
                _next[0] = node_copy
            else:
                node = node_copy
            return node

        preserve_error = self.preserve_exception and code.label_used(new_error_label)
        needs_success_cleanup = not self.finally_clause.is_terminator

        if not self.body.is_terminator:
            code.putln('/*normal exit:*/{')
            fresh_finally_clause().generate_execution_code(code)
            if not self.finally_clause.is_terminator:
                code.put_goto(catch_label)
            code.putln('}')

        if preserve_error:
            code.put_label(new_error_label)
            code.putln('/*exception exit:*/{')
            if not self.in_generator:
                code.putln("__Pyx_PyThreadState_declare")
            if self.is_try_finally_in_nogil:
                code.declare_gilstate()
            if needs_success_cleanup:
                exc_lineno_cnames = tuple([
                    code.funcstate.allocate_temp(PyrexTypes.c_int_type, manage_ref=False)
                    for _ in range(2)])
                exc_filename_cname = code.funcstate.allocate_temp(
                    PyrexTypes.CPtrType(PyrexTypes.c_const_type(PyrexTypes.c_char_type)),
                    manage_ref=False)
            else:
                exc_lineno_cnames = exc_filename_cname = None
            exc_vars = tuple([
                code.funcstate.allocate_temp(py_object_type, manage_ref=False)
                for _ in range(6)])
            self.put_error_catcher(
                code, temps_to_clean_up, exc_vars, exc_lineno_cnames, exc_filename_cname)
            finally_old_labels = code.all_new_labels()

            code.putln('{')
            old_exc_vars = code.funcstate.exc_vars
            code.funcstate.exc_vars = exc_vars[:3]
            self.finally_except_clause.generate_execution_code(code)
            code.funcstate.exc_vars = old_exc_vars
            code.putln('}')

            if needs_success_cleanup:
                self.put_error_uncatcher(code, exc_vars, exc_lineno_cnames, exc_filename_cname)
                if exc_lineno_cnames:
                    for cname in exc_lineno_cnames:
                        code.funcstate.release_temp(cname)
                if exc_filename_cname:
                    code.funcstate.release_temp(exc_filename_cname)
                code.put_goto(old_error_label)

            for new_label, old_label in zip(code.get_all_labels(), finally_old_labels):
                if not code.label_used(new_label):
                    continue
                code.put_label(new_label)
                self.put_error_cleaner(code, exc_vars)
                code.put_goto(old_label)

            for cname in exc_vars:
                code.funcstate.release_temp(cname)
            code.putln('}')

        code.set_all_labels(old_labels)
        return_label = code.return_label
        exc_vars = ()

        for i, (new_label, old_label) in enumerate(zip(new_labels, old_labels)):
            if not code.label_used(new_label):
                continue
            if new_label == new_error_label and preserve_error:
                continue  # handled above

            code.putln('%s: {' % new_label)
            ret_temp = None
            if old_label == return_label:
                # return actually raises an (uncatchable) exception in generators that we must preserve
                if self.in_generator:
                    exc_vars = tuple([
                        code.funcstate.allocate_temp(py_object_type, manage_ref=False)
                        for _ in range(6)])
                    self.put_error_catcher(code, [], exc_vars)
                if not self.finally_clause.is_terminator:
                    # store away return value for later reuse
                    if (self.func_return_type and
                            not self.is_try_finally_in_nogil and
                            not isinstance(self.finally_clause, GILExitNode)):
                        ret_temp = code.funcstate.allocate_temp(
                            self.func_return_type, manage_ref=False)
                        code.putln("%s = %s;" % (ret_temp, Naming.retval_cname))
                        if self.func_return_type.is_pyobject:
                            code.putln("%s = 0;" % Naming.retval_cname)

            fresh_finally_clause().generate_execution_code(code)

            if old_label == return_label:
                if ret_temp:
                    code.putln("%s = %s;" % (Naming.retval_cname, ret_temp))
                    if self.func_return_type.is_pyobject:
                        code.putln("%s = 0;" % ret_temp)
                    code.funcstate.release_temp(ret_temp)
                if self.in_generator:
                    self.put_error_uncatcher(code, exc_vars)
                    for cname in exc_vars:
                        code.funcstate.release_temp(cname)

            if not self.finally_clause.is_terminator:
                code.put_goto(old_label)
            code.putln('}')

        # End finally
        code.put_label(catch_label)
        code.putln(
            "}")

    def generate_function_definitions(self, env, code):
        self.body.generate_function_definitions(env, code)
        self.finally_clause.generate_function_definitions(env, code)
        if self.finally_except_clause:
            self.finally_except_clause.generate_function_definitions(env, code)

    def put_error_catcher(self, code, temps_to_clean_up, exc_vars,
                          exc_lineno_cnames=None, exc_filename_cname=None):
        code.globalstate.use_utility_code(restore_exception_utility_code)
        code.globalstate.use_utility_code(get_exception_utility_code)
        code.globalstate.use_utility_code(swap_exception_utility_code)

        if self.is_try_finally_in_nogil:
            code.put_ensure_gil(declare_gilstate=False)
        code.putln("__Pyx_PyThreadState_assign")

        code.putln(' '.join(["%s = 0;" % var for var in exc_vars]))
        for temp_name, type in temps_to_clean_up:
            code.put_xdecref_clear(temp_name, type)

        # not using preprocessor here to avoid warnings about
        # unused utility functions and/or temps
        code.putln("if (PY_MAJOR_VERSION >= 3)"
                   " __Pyx_ExceptionSwap(&%s, &%s, &%s);" % exc_vars[3:])
        code.putln("if ((PY_MAJOR_VERSION < 3) ||"
                   # if __Pyx_GetException() fails in Py3,
                   # store the newly raised exception instead
                   " unlikely(__Pyx_GetException(&%s, &%s, &%s) < 0)) "
                   "__Pyx_ErrFetch(&%s, &%s, &%s);" % (exc_vars[:3] * 2))
        for var in exc_vars:
            code.put_xgotref(var, py_object_type)
        if exc_lineno_cnames:
            code.putln("%s = %s; %s = %s; %s = %s;" % (
                exc_lineno_cnames[0], Naming.lineno_cname,
                exc_lineno_cnames[1], Naming.clineno_cname,
                exc_filename_cname, Naming.filename_cname))

        if self.is_try_finally_in_nogil:
            code.put_release_ensured_gil()

    def put_error_uncatcher(self, code, exc_vars, exc_lineno_cnames=None, exc_filename_cname=None):
        code.globalstate.use_utility_code(restore_exception_utility_code)
        code.globalstate.use_utility_code(reset_exception_utility_code)

        if self.is_try_finally_in_nogil:
            code.put_ensure_gil(declare_gilstate=False)

        # not using preprocessor here to avoid warnings about
        # unused utility functions and/or temps
        code.putln("if (PY_MAJOR_VERSION >= 3) {")
        for var in exc_vars[3:]:
            code.put_xgiveref(var, py_object_type)
        code.putln("__Pyx_ExceptionReset(%s, %s, %s);" % exc_vars[3:])
        code.putln("}")
        for var in exc_vars[:3]:
            code.put_xgiveref(var, py_object_type)
        code.putln("__Pyx_ErrRestore(%s, %s, %s);" % exc_vars[:3])

        if self.is_try_finally_in_nogil:
            code.put_release_ensured_gil()

        code.putln(' '.join(["%s = 0;" % var for var in exc_vars]))
        if exc_lineno_cnames:
            code.putln("%s = %s; %s = %s; %s = %s;" % (
                Naming.lineno_cname, exc_lineno_cnames[0],
                Naming.clineno_cname, exc_lineno_cnames[1],
                Naming.filename_cname, exc_filename_cname))

    def put_error_cleaner(self, code, exc_vars):
        code.globalstate.use_utility_code(reset_exception_utility_code)
        if self.is_try_finally_in_nogil:
            code.put_ensure_gil(declare_gilstate=False)

        # not using preprocessor here to avoid warnings about
        # unused utility functions and/or temps
        code.putln("if (PY_MAJOR_VERSION >= 3) {")
        for var in exc_vars[3:]:
            code.put_xgiveref(var, py_object_type)
        code.putln("__Pyx_ExceptionReset(%s, %s, %s);" % exc_vars[3:])
        code.putln("}")
        for var in exc_vars[:3]:
            code.put_xdecref_clear(var, py_object_type)
        if self.is_try_finally_in_nogil:
            code.put_release_ensured_gil()
        code.putln(' '.join(["%s = 0;"]*3) % exc_vars[3:])

    def annotate(self, code):
        self.body.annotate(code)
        self.finally_clause.annotate(code)


class NogilTryFinallyStatNode(TryFinallyStatNode):
    """
    A try/finally statement that may be used in nogil code sections.
    """

    preserve_exception = False
    nogil_check = None


class GILStatNode(NogilTryFinallyStatNode):
    #  'with gil' or 'with nogil' statement
    #
    #   state   string   'gil' or 'nogil'
    #   scope_gil_state_known  bool  For nogil functions this can be False, since they can also be run with gil
    #                           set to False by GilCheck transform

    child_attrs = ["condition"] + NogilTryFinallyStatNode.child_attrs
    state_temp = None
    scope_gil_state_known = True

    def __init__(self, pos, state, body, condition=None):
        self.state = state
        self.condition = condition
        self.create_state_temp_if_needed(pos, state, body)
        TryFinallyStatNode.__init__(
            self, pos,
            body=body,
            finally_clause=GILExitNode(
                pos, state=state, state_temp=self.state_temp))

    def create_state_temp_if_needed(self, pos, state, body):
        from .ParseTreeTransforms import YieldNodeCollector
        collector = YieldNodeCollector()
        collector.visitchildren(body)
        if not collector.yields:
            return

        if state == 'gil':
            temp_type = PyrexTypes.c_gilstate_type
        else:
            temp_type = PyrexTypes.c_threadstate_ptr_type
        from . import ExprNodes
        self.state_temp = ExprNodes.TempNode(pos, temp_type)

    def analyse_declarations(self, env):
        env._in_with_gil_block = (self.state == 'gil')
        if self.state == 'gil':
            env.has_with_gil_block = True

        if self.condition is not None:
            self.condition.analyse_declarations(env)

        return super(GILStatNode, self).analyse_declarations(env)

    def analyse_expressions(self, env):
        env.use_utility_code(
            UtilityCode.load_cached("ForceInitThreads", "ModuleSetupCode.c"))

        if self.condition is not None:
            self.condition = self.condition.analyse_expressions(env)

        was_nogil = env.nogil
        env.nogil = self.state == 'nogil'
        node = TryFinallyStatNode.analyse_expressions(self, env)
        env.nogil = was_nogil
        return node

    def generate_execution_code(self, code):
        code.mark_pos(self.pos)
        code.begin_block()
        if self.state_temp:
            self.state_temp.allocate(code)
            variable = self.state_temp.result()
        else:
            variable = None

        old_gil_config = code.funcstate.gil_owned
        if self.state == 'gil':
            code.put_ensure_gil(variable=variable)
            code.funcstate.gil_owned = True
        else:
            code.put_release_gil(variable=variable, unknown_gil_state=not self.scope_gil_state_known)
            code.funcstate.gil_owned = False

        TryFinallyStatNode.generate_execution_code(self, code)

        if self.state_temp:
            self.state_temp.release(code)

        code.funcstate.gil_owned = old_gil_config
        code.end_block()


class GILExitNode(StatNode):
    """
    Used as the 'finally' block in a GILStatNode

    state   string   'gil' or 'nogil'
    #   scope_gil_state_known  bool  For nogil functions this can be False, since they can also be run with gil
    #                           set to False by GilCheck transform
    """

    child_attrs = []
    state_temp = None
    scope_gil_state_known = True

    def analyse_expressions(self, env):
        return self

    def generate_execution_code(self, code):
        if self.state_temp:
            variable = self.state_temp.result()
        else:
            variable = None

        if self.state == 'gil':
            code.put_release_ensured_gil(variable)
        else:
            code.put_acquire_gil(variable, unknown_gil_state=not self.scope_gil_state_known)


class EnsureGILNode(GILExitNode):
    """
    Ensure the GIL in nogil functions for cleanup before returning.
    """

    def generate_execution_code(self, code):
        code.put_ensure_gil(declare_gilstate=False)


def cython_view_utility_code():
    from . import MemoryView
    return MemoryView.view_utility_code


utility_code_for_cimports = {
    # utility code (or inlining c) in a pxd (or pyx) file.
    # TODO: Consider a generic user-level mechanism for importing
    'cpython.array'         : lambda : UtilityCode.load_cached("ArrayAPI", "arrayarray.h"),
    'cpython.array.array'   : lambda : UtilityCode.load_cached("ArrayAPI", "arrayarray.h"),
    'cython.view'           : cython_view_utility_code,
}

utility_code_for_imports = {
    # utility code used when special modules are imported.
    # TODO: Consider a generic user-level mechanism for importing
    'asyncio': ("__Pyx_patch_asyncio", "PatchAsyncIO", "Coroutine.c"),
    'inspect': ("__Pyx_patch_inspect", "PatchInspect", "Coroutine.c"),
}

def cimport_numpy_check(node, code):
    # shared code between CImportStatNode and FromCImportStatNode
    # check to ensure that import_array is called
    for mod in code.globalstate.module_node.scope.cimported_modules:
        if mod.name != node.module_name:
            continue
        # there are sometimes several cimported modules with the same name
        # so complete the loop if necessary
        import_array = mod.lookup_here("import_array")
        _import_array = mod.lookup_here("_import_array")
        # at least one entry used
        used = (import_array and import_array.used) or (_import_array and _import_array.used)
        if ((import_array or _import_array)  # at least one entry found
                and not used):
            # sanity check that this is actually numpy and not a user pxd called "numpy"
            if _import_array and _import_array.type.is_cfunction:
                # warning is mainly for the sake of testing
                warning(node.pos, "'numpy.import_array()' has been added automatically "
                        "since 'numpy' was cimported but 'numpy.import_array' was not called.", 0)
                code.globalstate.use_utility_code(
                         UtilityCode.load_cached("NumpyImportArray", "NumpyImportArray.c")
                    )
                return  # no need to continue once the utility code is added



class CImportStatNode(StatNode):
    #  cimport statement
    #
    #  module_name   string           Qualified name of module being imported
    #  as_name       string or None   Name specified in "as" clause, if any
    #  is_absolute   bool             True for absolute imports, False otherwise

    child_attrs = []
    is_absolute = False

    def analyse_declarations(self, env):
        if not env.is_module_scope:
            error(self.pos, "cimport only allowed at module level")
            return
        module_scope = env.find_module(
            self.module_name, self.pos, relative_level=0 if self.is_absolute else -1)
        if "." in self.module_name:
            names = [EncodedString(name) for name in self.module_name.split(".")]
            top_name = names[0]
            top_module_scope = env.context.find_submodule(top_name)
            module_scope = top_module_scope
            for name in names[1:]:
                submodule_scope = module_scope.find_submodule(name)
                module_scope.declare_module(name, submodule_scope, self.pos)
                module_scope = submodule_scope
            if self.as_name:
                env.declare_module(self.as_name, module_scope, self.pos)
            else:
                env.add_imported_module(module_scope)
                env.declare_module(top_name, top_module_scope, self.pos)
        else:
            name = self.as_name or self.module_name
            entry = env.declare_module(name, module_scope, self.pos)
            entry.known_standard_library_import = self.module_name
        if self.module_name in utility_code_for_cimports:
            env.use_utility_code(utility_code_for_cimports[self.module_name]())

    def analyse_expressions(self, env):
        return self

    def generate_execution_code(self, code):
        if self.module_name == "numpy":
            cimport_numpy_check(self, code)


class FromCImportStatNode(StatNode):
    #  from ... cimport statement
    #
    #  module_name     string                        Qualified name of module
    #  relative_level  int or None                   Relative import: number of dots before module_name
    #  imported_names  [(pos, name, as_name, kind)]  Names to be imported

    child_attrs = []
    module_name = None
    relative_level = None
    imported_names = None

    def analyse_declarations(self, env):
        if not env.is_module_scope:
            error(self.pos, "cimport only allowed at module level")
            return
        if self.relative_level and self.relative_level > env.qualified_name.count('.'):
            error(self.pos, "relative cimport beyond main package is not allowed")
            return
        module_scope = env.find_module(self.module_name, self.pos, relative_level=self.relative_level)
        module_name = module_scope.qualified_name
        env.add_imported_module(module_scope)
        for pos, name, as_name, kind in self.imported_names:
            if name == "*":
                for local_name, entry in list(module_scope.entries.items()):
                    env.add_imported_entry(local_name, entry, pos)
            else:
                entry = module_scope.lookup(name)
                if entry:
                    if kind and not self.declaration_matches(entry, kind):
                        entry.redeclared(pos)
                    entry.used = 1
                else:
                    if kind == 'struct' or kind == 'union':
                        entry = module_scope.declare_struct_or_union(
                            name, kind=kind, scope=None, typedef_flag=0, pos=pos)
                    elif kind == 'class':
                        entry = module_scope.declare_c_class(name, pos=pos, module_name=module_name)
                    else:
                        submodule_scope = env.context.find_module(
                            name, relative_to=module_scope, pos=self.pos, absolute_fallback=False)
                        if submodule_scope.parent_module is module_scope:
                            env.declare_module(as_name or name, submodule_scope, self.pos)
                        else:
                            error(pos, "Name '%s' not declared in module '%s'" % (name, module_name))

                if entry:
                    local_name = as_name or name
                    env.add_imported_entry(local_name, entry, pos)

        if module_name.startswith('cpython') or module_name.startswith('cython'):  # enough for now
            if module_name in utility_code_for_cimports:
                env.use_utility_code(utility_code_for_cimports[module_name]())
            for _, name, _, _ in self.imported_names:
                fqname = '%s.%s' % (module_name, name)
                if fqname in utility_code_for_cimports:
                    env.use_utility_code(utility_code_for_cimports[fqname]())

    def declaration_matches(self, entry, kind):
        if not entry.is_type:
            return 0
        type = entry.type
        if kind == 'class':
            if not type.is_extension_type:
                return 0
        else:
            if not type.is_struct_or_union:
                return 0
            if kind != type.kind:
                return 0
        return 1

    def analyse_expressions(self, env):
        return self

    def generate_execution_code(self, code):
        if self.module_name == "numpy":
            cimport_numpy_check(self, code)


class FromImportStatNode(StatNode):
    #  from ... import statement
    #
    #  module           ImportNode
    #  items            [(string, NameNode)]
    #  interned_items   [(string, NameNode, ExprNode)]
    #  item             PyTempNode            used internally
    #  import_star      boolean               used internally

    child_attrs = ["module"]
    import_star = 0

    def analyse_declarations(self, env):
        for name, target in self.items:
            if name == "*":
                if not env.is_module_scope:
                    error(self.pos, "import * only allowed at module level")
                    return
                env.has_import_star = 1
                self.import_star = 1
            else:
                target.analyse_target_declaration(env)
                if target.entry:
                    if target.get_known_standard_library_import() is None:
                        target.entry.known_standard_library_import = EncodedString(
                            "%s.%s" % (self.module.module_name.value, name))
                else:
                    # it isn't unambiguous
                    target.entry.known_standard_library_import = ""


    def analyse_expressions(self, env):
        from . import ExprNodes
        self.module = self.module.analyse_expressions(env)
        self.item = ExprNodes.RawCNameExprNode(self.pos, py_object_type)
        self.interned_items = []
        for name, target in self.items:
            if name == '*':
                for _, entry in env.entries.items():
                    if not entry.is_type and entry.type.is_extension_type:
                        env.use_utility_code(UtilityCode.load_cached("ExtTypeTest", "ObjectHandling.c"))
                        break
            else:
                entry = env.lookup(target.name)
                # check whether or not entry is already cimported
                if (entry.is_type and entry.type.name == name
                        and hasattr(entry.type, 'module_name')):
                    if entry.type.module_name == self.module.module_name.value:
                        # cimported with absolute name
                        continue
                    try:
                        # cimported with relative name
                        module = env.find_module(self.module.module_name.value, pos=self.pos,
                                                 relative_level=self.module.level)
                        if entry.type.module_name == module.qualified_name:
                            continue
                    except AttributeError:
                        pass
                target = target.analyse_target_expression(env, None)  # FIXME?
                if target.type is py_object_type:
                    coerced_item = None
                else:
                    coerced_item = self.item.coerce_to(target.type, env)
                self.interned_items.append((name, target, coerced_item))
        return self

    def generate_execution_code(self, code):
        code.mark_pos(self.pos)
        self.module.generate_evaluation_code(code)
        if self.import_star:
            code.putln(
                'if (%s(%s) < 0) %s;' % (
                    Naming.import_star,
                    self.module.py_result(),
                    code.error_goto(self.pos)))
        item_temp = code.funcstate.allocate_temp(py_object_type, manage_ref=True)
        self.item.set_cname(item_temp)
        if self.interned_items:
            code.globalstate.use_utility_code(
                UtilityCode.load_cached("ImportFrom", "ImportExport.c"))
        for name, target, coerced_item in self.interned_items:
            code.putln(
                '%s = __Pyx_ImportFrom(%s, %s); %s' % (
                    item_temp,
                    self.module.py_result(),
                    code.intern_identifier(name),
                    code.error_goto_if_null(item_temp, self.pos)))
            code.put_gotref(item_temp, py_object_type)
            if coerced_item is None:
                target.generate_assignment_code(self.item, code)
            else:
                coerced_item.allocate_temp_result(code)
                coerced_item.generate_result_code(code)
                target.generate_assignment_code(coerced_item, code)
            code.put_decref_clear(item_temp, py_object_type)
        code.funcstate.release_temp(item_temp)
        self.module.generate_disposal_code(code)
        self.module.free_temps(code)


class ParallelNode(Node):
    """
    Base class for cython.parallel constructs.
    """

    nogil_check = None


class ParallelStatNode(StatNode, ParallelNode):
    """
    Base class for 'with cython.parallel.parallel():' and 'for i in prange():'.

    assignments     { Entry(var) : (var.pos, inplace_operator_or_None) }
                    assignments to variables in this parallel section

    parent          parent ParallelStatNode or None
    is_parallel     indicates whether this node is OpenMP parallel
                    (true for #pragma omp parallel for and
                              #pragma omp parallel)

    is_parallel is true for:

        #pragma omp parallel
        #pragma omp parallel for

    sections, but NOT for

        #pragma omp for

    We need this to determine the sharing attributes.

    privatization_insertion_point   a code insertion point used to make temps
                                    private (esp. the "nsteps" temp)

    args         tuple          the arguments passed to the parallel construct
    kwargs       DictNode       the keyword arguments passed to the parallel
                                construct (replaced by its compile time value)
    """

    child_attrs = ['body', 'num_threads']

    body = None

    is_prange = False
    is_nested_prange = False

    error_label_used = False

    num_threads = None
    chunksize = None

    parallel_exc = (
        Naming.parallel_exc_type,
        Naming.parallel_exc_value,
        Naming.parallel_exc_tb,
    )

    parallel_pos_info = (
        Naming.parallel_filename,
        Naming.parallel_lineno,
        Naming.parallel_clineno,
    )

    pos_info = (
        Naming.filename_cname,
        Naming.lineno_cname,
        Naming.clineno_cname,
    )

    critical_section_counter = 0

    def __init__(self, pos, **kwargs):
        super(ParallelStatNode, self).__init__(pos, **kwargs)

        # All assignments in this scope
        self.assignments = kwargs.get('assignments') or {}

        # All seen closure cnames and their temporary cnames
        self.seen_closure_vars = set()

        # Dict of variables that should be declared (first|last|)private or
        # reduction { Entry: (op, lastprivate) }.
        # If op is not None, it's a reduction.
        self.privates = {}

        # [NameNode]
        self.assigned_nodes = []

    def analyse_declarations(self, env):
        self.body.analyse_declarations(env)

        self.num_threads = None

        if self.kwargs:
            # Try to find num_threads and chunksize keyword arguments
            pairs = []
            seen = set()
            for dictitem in self.kwargs.key_value_pairs:
                if dictitem.key.value in seen:
                    error(self.pos, "Duplicate keyword argument found: %s" % dictitem.key.value)
                seen.add(dictitem.key.value)
                if dictitem.key.value == 'num_threads':
                    if not dictitem.value.is_none:
                        self.num_threads = dictitem.value
                elif self.is_prange and dictitem.key.value == 'chunksize':
                    if not dictitem.value.is_none:
                        self.chunksize = dictitem.value
                else:
                    pairs.append(dictitem)

            self.kwargs.key_value_pairs = pairs

            try:
                self.kwargs = self.kwargs.compile_time_value(env)
            except Exception as e:
                error(self.kwargs.pos, "Only compile-time values may be "
                                       "supplied as keyword arguments")
        else:
            self.kwargs = {}

        for kw, val in self.kwargs.items():
            if kw not in self.valid_keyword_arguments:
                error(self.pos, "Invalid keyword argument: %s" % kw)
            else:
                setattr(self, kw, val)

    def analyse_expressions(self, env):
        if self.num_threads:
            self.num_threads = self.num_threads.analyse_expressions(env)

        if self.chunksize:
            self.chunksize = self.chunksize.analyse_expressions(env)

        self.body = self.body.analyse_expressions(env)
        self.analyse_sharing_attributes(env)

        if self.num_threads is not None:
            if self.parent and self.parent.num_threads is not None and not self.parent.is_prange:
                error(self.pos, "num_threads already declared in outer section")
            elif self.parent and not self.parent.is_prange:
                error(self.pos, "num_threads must be declared in the parent parallel section")
            elif (self.num_threads.type.is_int and
                    self.num_threads.is_literal and
                    self.num_threads.compile_time_value(env) <= 0):
                error(self.pos, "argument to num_threads must be greater than 0")

            if not self.num_threads.is_simple() or self.num_threads.type.is_pyobject:
                self.num_threads = self.num_threads.coerce_to(
                    PyrexTypes.c_int_type, env).coerce_to_temp(env)
        return self

    def analyse_sharing_attributes(self, env):
        """
        Analyse the privates for this block and set them in self.privates.
        This should be called in a post-order fashion during the
        analyse_expressions phase
        """
        for entry, (pos, op) in self.assignments.items():

            if self.is_prange and not self.is_parallel:
                # closely nested prange in a with parallel block, disallow
                # assigning to privates in the with parallel block (we
                # consider it too implicit and magicky for users)
                if entry in self.parent.assignments:
                    error(pos, "Cannot assign to private of outer parallel block")
                    continue

            if not self.is_prange and op:
                # Again possible, but considered to magicky
                error(pos, "Reductions not allowed for parallel blocks")
                continue

            # By default all variables should have the same values as if
            # executed sequentially
            lastprivate = True
            self.propagate_var_privatization(entry, pos, op, lastprivate)

    def propagate_var_privatization(self, entry, pos, op, lastprivate):
        """
        Propagate the sharing attributes of a variable. If the privatization is
        determined by a parent scope, done propagate further.

        If we are a prange, we propagate our sharing attributes outwards to
        other pranges. If we are a prange in parallel block and the parallel
        block does not determine the variable private, we propagate to the
        parent of the parent. Recursion stops at parallel blocks, as they have
        no concept of lastprivate or reduction.

        So the following cases propagate:

            sum is a reduction for all loops:

                for i in prange(n):
                    for j in prange(n):
                        for k in prange(n):
                            sum += i * j * k

            sum is a reduction for both loops, local_var is private to the
            parallel with block:

                for i in prange(n):
                    with parallel:
                        local_var = ... # private to the parallel
                        for j in prange(n):
                            sum += i * j

        Nested with parallel blocks are disallowed, because they wouldn't
        allow you to propagate lastprivates or reductions:

            #pragma omp parallel for lastprivate(i)
            for i in prange(n):

                sum = 0

                #pragma omp parallel private(j, sum)
                with parallel:

                    #pragma omp parallel
                    with parallel:

                        #pragma omp for lastprivate(j) reduction(+:sum)
                        for j in prange(n):
                            sum += i

                    # sum and j are well-defined here

                # sum and j are undefined here

            # sum and j are undefined here
        """
        self.privates[entry] = (op, lastprivate)

        if entry.type.is_memoryviewslice:
            error(pos, "Memoryview slices can only be shared in parallel sections")
            return

        if self.is_prange:
            if not self.is_parallel and entry not in self.parent.assignments:
                # Parent is a parallel with block
                parent = self.parent.parent
            else:
                parent = self.parent

            # We don't need to propagate privates, only reductions and
            # lastprivates
            if parent and (op or lastprivate):
                parent.propagate_var_privatization(entry, pos, op, lastprivate)

    def _allocate_closure_temp(self, code, entry):
        """
        Helper function that allocate a temporary for a closure variable that
        is assigned to.
        """
        if self.parent:
            return self.parent._allocate_closure_temp(code, entry)

        if entry.cname in self.seen_closure_vars:
            return entry.cname

        cname = code.funcstate.allocate_temp(entry.type, True)

        # Add both the actual cname and the temp cname, as the actual cname
        # will be replaced with the temp cname on the entry
        self.seen_closure_vars.add(entry.cname)
        self.seen_closure_vars.add(cname)

        self.modified_entries.append((entry, entry.cname))
        code.putln("%s = %s;" % (cname, entry.cname))
        entry.cname = cname

    def initialize_privates_to_nan(self, code, exclude=None):
        first = True

        for entry, (op, lastprivate) in sorted(self.privates.items()):
            if not op and (not exclude or entry != exclude):
                invalid_value = entry.type.invalid_value()

                if invalid_value:
                    if first:
                        code.putln("/* Initialize private variables to "
                                   "invalid values */")
                        first = False
                    code.putln("%s = %s;" % (entry.cname,
                                             entry.type.cast_code(invalid_value)))

    def evaluate_before_block(self, code, expr):
        c = self.begin_of_parallel_control_block_point_after_decls
        # we need to set the owner to ourselves temporarily, as
        # allocate_temp may generate a comment in the middle of our pragma
        # otherwise when DebugFlags.debug_temp_code_comments is in effect
        owner = c.funcstate.owner
        c.funcstate.owner = c
        expr.generate_evaluation_code(c)
        c.funcstate.owner = owner

        return expr.result()

    def put_num_threads(self, code):
        """
        Write self.num_threads if set as the num_threads OpenMP directive
        """
        if self.num_threads is not None:
            code.put(" num_threads(%s)" % self.evaluate_before_block(code, self.num_threads))


    def declare_closure_privates(self, code):
        """
        If a variable is in a scope object, we need to allocate a temp and
        assign the value from the temp to the variable in the scope object
        after the parallel section. This kind of copying should be done only
        in the outermost parallel section.
        """
        self.modified_entries = []

        for entry in sorted(self.assignments):
            if entry.from_closure or entry.in_closure:
                self._allocate_closure_temp(code, entry)

    def release_closure_privates(self, code):
        """
        Release any temps used for variables in scope objects. As this is the
        outermost parallel block, we don't need to delete the cnames from
        self.seen_closure_vars.
        """
        for entry, original_cname in self.modified_entries:
            code.putln("%s = %s;" % (original_cname, entry.cname))
            code.funcstate.release_temp(entry.cname)
            entry.cname = original_cname

    def privatize_temps(self, code, exclude_temps=()):
        """
        Make any used temporaries private. Before the relevant code block
        code.start_collecting_temps() should have been called.
        """
        c = self.privatization_insertion_point
        self.privatization_insertion_point = None

        if self.is_parallel:
            self.temps = temps = code.funcstate.stop_collecting_temps()
            privates, firstprivates = [], []
            for temp, type in sorted(temps):
                if type.is_pyobject or type.is_memoryviewslice:
                    firstprivates.append(temp)
                else:
                    privates.append(temp)

            if privates:
                c.put(" private(%s)" % ", ".join(privates))
            if firstprivates:
                c.put(" firstprivate(%s)" % ", ".join(firstprivates))

            if self.breaking_label_used:
                shared_vars = [Naming.parallel_why]
                if self.error_label_used:
                    shared_vars.extend(self.parallel_exc)
                    c.put(" private(%s, %s, %s)" % self.pos_info)

                c.put(" shared(%s)" % ', '.join(shared_vars))

    def cleanup_temps(self, code):
        # Now clean up any memoryview slice and object temporaries
        if self.is_parallel and not self.is_nested_prange:
            code.putln("/* Clean up any temporaries */")
            for temp, type in sorted(self.temps):
                code.put_xdecref_clear(temp, type, have_gil=False)

    def setup_parallel_control_flow_block(self, code):
        """
        Sets up a block that surrounds the parallel block to determine
        how the parallel section was exited. Any kind of return is
        trapped (break, continue, return, exceptions). This is the idea:

        {
            int why = 0;

            #pragma omp parallel
            {
                return # -> goto new_return_label;
                goto end_parallel;

            new_return_label:
                why = 3;
                goto end_parallel;

            end_parallel:;
                #pragma omp flush(why) # we need to flush for every iteration
            }

            if (why == 3)
                goto old_return_label;
        }
        """
        self.old_loop_labels = code.new_loop_labels()
        self.old_error_label = code.new_error_label()
        self.old_return_label = code.return_label
        code.return_label = code.new_label(name="return")

        code.begin_block()  # parallel control flow block
        self.begin_of_parallel_control_block_point = code.insertion_point()
        self.begin_of_parallel_control_block_point_after_decls = code.insertion_point()

        self.undef_builtin_expect_apple_gcc_bug(code)

    def begin_parallel_block(self, code):
        """
        Each OpenMP thread in a parallel section that contains a with gil block
        must have the thread-state initialized. The call to
        PyGILState_Release() then deallocates our threadstate. If we wouldn't
        do this, each with gil block would allocate and deallocate one, thereby
        losing exception information before it can be saved before leaving the
        parallel section.
        """
        self.begin_of_parallel_block = code.insertion_point()

    def end_parallel_block(self, code):
        """
        To ensure all OpenMP threads have thread states, we ensure the GIL
        in each thread (which creates a thread state if it doesn't exist),
        after which we release the GIL.
        On exit, reacquire the GIL and release the thread state.

        If compiled without OpenMP support (at the C level), then we still have
        to acquire the GIL to decref any object temporaries.
        """
        begin_code = self.begin_of_parallel_block
        self.begin_of_parallel_block = None

        if self.error_label_used:
            end_code = code

            begin_code.putln("#ifdef _OPENMP")
            begin_code.put_ensure_gil(declare_gilstate=True)
            begin_code.putln("Py_BEGIN_ALLOW_THREADS")
            begin_code.putln("#endif /* _OPENMP */")

            end_code.putln("#ifdef _OPENMP")
            end_code.putln("Py_END_ALLOW_THREADS")
            end_code.putln("#else")
            end_code.put_safe("{\n")
            end_code.put_ensure_gil()
            end_code.putln("#endif /* _OPENMP */")
            self.cleanup_temps(end_code)
            end_code.put_release_ensured_gil()
            end_code.putln("#ifndef _OPENMP")
            end_code.put_safe("}\n")
            end_code.putln("#endif /* _OPENMP */")

    def trap_parallel_exit(self, code, should_flush=False):
        """
        Trap any kind of return inside a parallel construct. 'should_flush'
        indicates whether the variable should be flushed, which is needed by
        prange to skip the loop. It also indicates whether we need to register
        a continue (we need this for parallel blocks, but not for prange
        loops, as it is a direct jump there).

        It uses the same mechanism as try/finally:
            1 continue
            2 break
            3 return
            4 error
        """
        save_lastprivates_label = code.new_label()
        dont_return_label = code.new_label()

        self.any_label_used = False
        self.breaking_label_used = False
        self.error_label_used = False

        self.parallel_private_temps = []

        all_labels = code.get_all_labels()

        # Figure this out before starting to generate any code
        for label in all_labels:
            if code.label_used(label):
                self.breaking_label_used = (self.breaking_label_used or
                                            label != code.continue_label)
                self.any_label_used = True

        if self.any_label_used:
            code.put_goto(dont_return_label)

        for i, label in enumerate(all_labels):
            if not code.label_used(label):
                continue

            is_continue_label = label == code.continue_label

            code.put_label(label)

            if not (should_flush and is_continue_label):
                if label == code.error_label:
                    self.error_label_used = True
                    self.fetch_parallel_exception(code)

                code.putln("%s = %d;" % (Naming.parallel_why, i + 1))

            if (self.breaking_label_used and self.is_prange and not
                    is_continue_label):
                code.put_goto(save_lastprivates_label)
            else:
                code.put_goto(dont_return_label)

        if self.any_label_used:
            if self.is_prange and self.breaking_label_used:
                # Don't rely on lastprivate, save our lastprivates
                code.put_label(save_lastprivates_label)
                self.save_parallel_vars(code)

            code.put_label(dont_return_label)

            if should_flush and self.breaking_label_used:
                code.putln_openmp("#pragma omp flush(%s)" % Naming.parallel_why)

    def save_parallel_vars(self, code):
        """
        The following shenanigans are instated when we break, return or
        propagate errors from a prange. In this case we cannot rely on
        lastprivate() to do its job, as no iterations may have executed yet
        in the last thread, leaving the values undefined. It is most likely
        that the breaking thread has well-defined values of the lastprivate
        variables, so we keep those values.
        """
        section_name = "__pyx_parallel_lastprivates%d" % self.critical_section_counter
        code.putln_openmp("#pragma omp critical(%s)" % section_name)
        ParallelStatNode.critical_section_counter += 1

        code.begin_block()  # begin critical section

        c = self.begin_of_parallel_control_block_point

        temp_count = 0
        for entry, (op, lastprivate) in sorted(self.privates.items()):
            if not lastprivate or entry.type.is_pyobject:
                continue

            if entry.type.is_cpp_class and not entry.type.is_fake_reference and code.globalstate.directives['cpp_locals']:
                type_decl = entry.type.cpp_optional_declaration_code("")
            else:
                type_decl = entry.type.empty_declaration_code()
            temp_cname = "__pyx_parallel_temp%d" % temp_count
            private_cname = entry.cname

            temp_count += 1

            invalid_value = entry.type.invalid_value()
            if invalid_value:
                init = ' = ' + entry.type.cast_code(invalid_value)
            else:
                init = ''
            # Declare the parallel private in the outer block
            c.putln("%s %s%s;" % (type_decl, temp_cname, init))

            self.parallel_private_temps.append((temp_cname, private_cname, entry.type))

            if entry.type.is_cpp_class:
                # moving is fine because we're quitting the loop and so won't be directly accessing the variable again
                code.globalstate.use_utility_code(
                    UtilityCode.load_cached("MoveIfSupported", "CppSupport.cpp"))
                private_cname = "__PYX_STD_MOVE_IF_SUPPORTED(%s)" % private_cname
            # Initialize before escaping
            code.putln("%s = %s;" % (temp_cname, private_cname))



        code.end_block()  # end critical section

    def fetch_parallel_exception(self, code):
        """
        As each OpenMP thread may raise an exception, we need to fetch that
        exception from the threadstate and save it for after the parallel
        section where it can be re-raised in the master thread.

        Although it would seem that __pyx_filename, __pyx_lineno and
        __pyx_clineno are only assigned to under exception conditions (i.e.,
        when we have the GIL), and thus should be allowed to be shared without
        any race condition, they are in fact subject to the same race
        conditions that they were previously when they were global variables
        and functions were allowed to release the GIL:

            thread A                thread B
                acquire
                set lineno
                release
                                        acquire
                                        set lineno
                                        release
                acquire
                fetch exception
                release
                                        skip the fetch

                deallocate threadstate  deallocate threadstate
        """
        code.begin_block()
        code.put_ensure_gil(declare_gilstate=True)

        code.putln_openmp("#pragma omp flush(%s)" % Naming.parallel_exc_type)
        code.putln(
            "if (!%s) {" % Naming.parallel_exc_type)

        code.putln("__Pyx_ErrFetchWithState(&%s, &%s, &%s);" % self.parallel_exc)
        pos_info = chain(*zip(self.parallel_pos_info, self.pos_info))
        code.funcstate.uses_error_indicator = True
        code.putln("%s = %s; %s = %s; %s = %s;" % tuple(pos_info))
        code.put_gotref(Naming.parallel_exc_type, py_object_type)

        code.putln(
            "}")

        code.put_release_ensured_gil()
        code.end_block()

    def restore_parallel_exception(self, code):
        "Re-raise a parallel exception"
        code.begin_block()
        code.put_ensure_gil(declare_gilstate=True)

        code.put_giveref(Naming.parallel_exc_type, py_object_type)
        code.putln("__Pyx_ErrRestoreWithState(%s, %s, %s);" % self.parallel_exc)
        pos_info = chain(*zip(self.pos_info, self.parallel_pos_info))
        code.putln("%s = %s; %s = %s; %s = %s;" % tuple(pos_info))

        code.put_release_ensured_gil()
        code.end_block()

    def restore_labels(self, code):
        """
        Restore all old labels. Call this before the 'else' clause to for
        loops and always before ending the parallel control flow block.
        """
        code.set_all_labels(self.old_loop_labels + (self.old_return_label,
                                                    self.old_error_label))

    def end_parallel_control_flow_block(
            self, code, break_=False, continue_=False, return_=False):
        """
        This ends the parallel control flow block and based on how the parallel
        section was exited, takes the corresponding action. The break_ and
        continue_ parameters indicate whether these should be propagated
        outwards:

            for i in prange(...):
                with cython.parallel.parallel():
                    continue

        Here break should be trapped in the parallel block, and propagated to
        the for loop.
        """
        c = self.begin_of_parallel_control_block_point
        self.begin_of_parallel_control_block_point = None
        self.begin_of_parallel_control_block_point_after_decls = None

        if self.num_threads is not None:
            # FIXME: is it the right place? should not normally produce code.
            self.num_threads.generate_disposal_code(code)
            self.num_threads.free_temps(code)

        # Firstly, always prefer errors over returning, continue or break
        if self.error_label_used:
            c.putln("const char *%s = NULL; int %s = 0, %s = 0;" % self.parallel_pos_info)
            c.putln("PyObject *%s = NULL, *%s = NULL, *%s = NULL;" % self.parallel_exc)

            code.putln(
                "if (%s) {" % Naming.parallel_exc_type)
            code.putln("/* This may have been overridden by a continue, "
                       "break or return in another thread. Prefer the error. */")
            code.putln("%s = 4;" % Naming.parallel_why)
            code.putln(
                "}")

        if continue_:
            any_label_used = self.any_label_used
        else:
            any_label_used = self.breaking_label_used

        if any_label_used:
            # __pyx_parallel_why is used, declare and initialize
            c.putln("int %s;" % Naming.parallel_why)
            c.putln("%s = 0;" % Naming.parallel_why)

            code.putln(
                "if (%s) {" % Naming.parallel_why)

            for temp_cname, private_cname, temp_type in self.parallel_private_temps:
                if temp_type.is_cpp_class:
                    # utility code was loaded earlier
                    temp_cname = "__PYX_STD_MOVE_IF_SUPPORTED(%s)" % temp_cname
                code.putln("%s = %s;" % (private_cname, temp_cname))

            code.putln("switch (%s) {" % Naming.parallel_why)
            if continue_:
                code.put("    case 1: ")
                code.put_goto(code.continue_label)

            if break_:
                code.put("    case 2: ")
                code.put_goto(code.break_label)

            if return_:
                code.put("    case 3: ")
                code.put_goto(code.return_label)

            if self.error_label_used:
                code.globalstate.use_utility_code(restore_exception_utility_code)
                code.putln("    case 4:")
                self.restore_parallel_exception(code)
                code.put_goto(code.error_label)

            code.putln("}")  # end switch
            code.putln(
                "}")  # end if

        code.end_block()  # end parallel control flow block
        self.redef_builtin_expect_apple_gcc_bug(code)

    # FIXME: improve with version number for OS X Lion
    buggy_platform_macro_condition = "(defined(__APPLE__) || defined(__OSX__))"
    have_expect_condition = "(defined(__GNUC__) && " \
                             "(__GNUC__ > 2 || (__GNUC__ == 2 && (__GNUC_MINOR__ > 95))))"
    redef_condition = "(%s && %s)" % (buggy_platform_macro_condition, have_expect_condition)

    def undef_builtin_expect_apple_gcc_bug(self, code):
        """
        A bug on OS X Lion disallows __builtin_expect macros. This code avoids them
        """
        if not self.parent:
            code.undef_builtin_expect(self.redef_condition)

    def redef_builtin_expect_apple_gcc_bug(self, code):
        if not self.parent:
            code.redef_builtin_expect(self.redef_condition)


class ParallelWithBlockNode(ParallelStatNode):
    """
    This node represents a 'with cython.parallel.parallel():' block
    """

    valid_keyword_arguments = ['num_threads']

    num_threads = None

    def analyse_declarations(self, env):
        super(ParallelWithBlockNode, self).analyse_declarations(env)
        if self.args:
            error(self.pos, "cython.parallel.parallel() does not take "
                            "positional arguments")

    def generate_execution_code(self, code):
        self.declare_closure_privates(code)
        self.setup_parallel_control_flow_block(code)

        code.putln("#ifdef _OPENMP")
        code.put("#pragma omp parallel ")

        if self.privates:
            privates = [e.cname for e in self.privates
                        if not e.type.is_pyobject]
            code.put('private(%s)' % ', '.join(sorted(privates)))

        self.privatization_insertion_point = code.insertion_point()
        self.put_num_threads(code)
        code.putln("")

        code.putln("#endif /* _OPENMP */")

        code.begin_block()  # parallel block
        self.begin_parallel_block(code)
        self.initialize_privates_to_nan(code)
        code.funcstate.start_collecting_temps()
        self.body.generate_execution_code(code)
        self.trap_parallel_exit(code)
        self.privatize_temps(code)
        self.end_parallel_block(code)
        code.end_block()  # end parallel block

        continue_ = code.label_used(code.continue_label)
        break_ = code.label_used(code.break_label)
        return_ = code.label_used(code.return_label)

        self.restore_labels(code)
        self.end_parallel_control_flow_block(code, break_=break_,
                                             continue_=continue_,
                                             return_=return_)
        self.release_closure_privates(code)


class ParallelRangeNode(ParallelStatNode):
    """
    This node represents a 'for i in cython.parallel.prange():' construct.

    target       NameNode       the target iteration variable
    else_clause  Node or None   the else clause of this loop
    """

    child_attrs = ['body', 'target', 'else_clause', 'args', 'num_threads',
                   'chunksize']

    body = target = else_clause = args = None

    start = stop = step = None

    is_prange = True

    nogil = None
    schedule = None

    valid_keyword_arguments = ['schedule', 'nogil', 'num_threads', 'chunksize']

    def __init__(self, pos, **kwds):
        super(ParallelRangeNode, self).__init__(pos, **kwds)
        # Pretend to be a ForInStatNode for control flow analysis
        self.iterator = PassStatNode(pos)

    def analyse_declarations(self, env):
        super(ParallelRangeNode, self).analyse_declarations(env)
        self.target.analyse_target_declaration(env)
        if self.else_clause is not None:
            self.else_clause.analyse_declarations(env)

        if not self.args or len(self.args) > 3:
            error(self.pos, "Invalid number of positional arguments to prange")
            return

        if len(self.args) == 1:
            self.stop, = self.args
        elif len(self.args) == 2:
            self.start, self.stop = self.args
        else:
            self.start, self.stop, self.step = self.args

        if self.schedule not in (None, 'static', 'dynamic', 'guided', 'runtime'):
            error(self.pos, "Invalid schedule argument to prange: %s" % (self.schedule,))

    def analyse_expressions(self, env):
        was_nogil = env.nogil
        if self.nogil:
            env.nogil = True

        if self.target is None:
            error(self.pos, "prange() can only be used as part of a for loop")
            return self

        self.target = self.target.analyse_target_types(env)

        if not self.target.type.is_numeric:
            # Not a valid type, assume one for now anyway

            if not self.target.type.is_pyobject:
                # nogil_check will catch the is_pyobject case
                error(self.target.pos,
                      "Must be of numeric type, not %s" % self.target.type)

            self.index_type = PyrexTypes.c_py_ssize_t_type
        else:
            self.index_type = self.target.type

        # Setup start, stop and step, allocating temps if needed
        self.names = 'start', 'stop', 'step'
        start_stop_step = self.start, self.stop, self.step

        for node, name in zip(start_stop_step, self.names):
            if node is not None:
                node.analyse_types(env)
                if not node.type.is_numeric:
                    error(node.pos, "%s argument must be numeric" % name)
                    continue

                if not node.is_literal:
                    node = node.coerce_to_temp(env)
                    setattr(self, name, node)

                # As we range from 0 to nsteps, computing the index along the
                # way, we need a fitting type for 'i' and 'nsteps'
                self.index_type = PyrexTypes.widest_numeric_type(
                    self.index_type, node.type)

        if self.else_clause is not None:
            self.else_clause = self.else_clause.analyse_expressions(env)

        # Although not actually an assignment in this scope, it should be
        # treated as such to ensure it is unpacked if a closure temp, and to
        # ensure lastprivate behaviour and propagation. If the target index is
        # not a NameNode, it won't have an entry, and an error was issued by
        # ParallelRangeTransform
        target_entry = getattr(self.target, 'entry', None)
        if target_entry:
            self.assignments[self.target.entry] = self.target.pos, None

        node = super(ParallelRangeNode, self).analyse_expressions(env)

        if node.chunksize:
            if not node.schedule:
                error(node.chunksize.pos,
                      "Must provide schedule with chunksize")
            elif node.schedule == 'runtime':
                error(node.chunksize.pos,
                      "Chunksize not valid for the schedule runtime")
            elif (node.chunksize.type.is_int and
                  node.chunksize.is_literal and
                  node.chunksize.compile_time_value(env) <= 0):
                error(node.chunksize.pos, "Chunksize must not be negative")

            node.chunksize = node.chunksize.coerce_to(
                PyrexTypes.c_int_type, env).coerce_to_temp(env)

        if node.nogil:
            env.nogil = was_nogil

        node.is_nested_prange = node.parent and node.parent.is_prange
        if node.is_nested_prange:
            parent = node
            while parent.parent and parent.parent.is_prange:
                parent = parent.parent

            parent.assignments.update(node.assignments)
            parent.privates.update(node.privates)
            parent.assigned_nodes.extend(node.assigned_nodes)
        return node

    def nogil_check(self, env):
        names = 'start', 'stop', 'step', 'target'
        nodes = self.start, self.stop, self.step, self.target
        for name, node in zip(names, nodes):
            if node is not None and node.type.is_pyobject:
                error(node.pos, "%s may not be a Python object "
                                "as we don't have the GIL" % name)

    def generate_execution_code(self, code):
        """
        Generate code in the following steps

            1)  copy any closure variables determined thread-private
                into temporaries

            2)  allocate temps for start, stop and step

            3)  generate a loop that calculates the total number of steps,
                which then computes the target iteration variable for every step:

                    for i in prange(start, stop, step):
                        ...

                becomes

                    nsteps = (stop - start) / step;
                    i = start;

                    #pragma omp parallel for lastprivate(i)
                    for (temp = 0; temp < nsteps; temp++) {
                        i = start + step * temp;
                        ...
                    }

                Note that accumulation of 'i' would have a data dependency
                between iterations.

                Also, you can't do this

                    for (i = start; i < stop; i += step)
                        ...

                as the '<' operator should become '>' for descending loops.
                'for i from x < i < y:' does not suffer from this problem
                as the relational operator is known at compile time!

            4) release our temps and write back any private closure variables
        """
        self.declare_closure_privates(code)

        # This can only be a NameNode
        target_index_cname = self.target.entry.cname

        # This will be used as the dict to format our code strings, holding
        # the start, stop , step, temps and target cnames
        fmt_dict = {
            'target': target_index_cname,
            'target_type': self.target.type.empty_declaration_code()
        }

        # Setup start, stop and step, allocating temps if needed
        start_stop_step = self.start, self.stop, self.step
        defaults = '0', '0', '1'
        for node, name, default in zip(start_stop_step, self.names, defaults):
            if node is None:
                result = default
            elif node.is_literal:
                result = node.get_constant_c_result_code()
            else:
                node.generate_evaluation_code(code)
                result = node.result()

            fmt_dict[name] = result

        fmt_dict['i'] = code.funcstate.allocate_temp(self.index_type, False)
        fmt_dict['nsteps'] = code.funcstate.allocate_temp(self.index_type, False)

        # TODO: check if the step is 0 and if so, raise an exception in a
        # 'with gil' block. For now, just abort
        if self.step is not None and self.step.has_constant_result() and self.step.constant_result == 0:
            error(node.pos, "Iteration with step 0 is invalid.")
        elif not fmt_dict['step'].isdigit() or int(fmt_dict['step']) == 0:
            code.putln("if (((%(step)s) == 0)) abort();" % fmt_dict)

        self.setup_parallel_control_flow_block(code)  # parallel control flow block

        # Note: nsteps is private in an outer scope if present
        code.putln("%(nsteps)s = (%(stop)s - %(start)s + %(step)s - %(step)s/abs(%(step)s)) / %(step)s;" % fmt_dict)

        # The target iteration variable might not be initialized, do it only if
        # we are executing at least 1 iteration, otherwise we should leave the
        # target unaffected. The target iteration variable is firstprivate to
        # shut up compiler warnings caused by lastprivate, as the compiler
        # erroneously believes that nsteps may be <= 0, leaving the private
        # target index uninitialized
        code.putln("if (%(nsteps)s > 0)" % fmt_dict)
        code.begin_block()  # if block
        self.generate_loop(code, fmt_dict)
        code.end_block()  # end if block

        self.restore_labels(code)

        if self.else_clause:
            if self.breaking_label_used:
                code.put("if (%s < 2)" % Naming.parallel_why)

            code.begin_block()  # else block
            code.putln("/* else */")
            self.else_clause.generate_execution_code(code)
            code.end_block()  # end else block

        # ------ cleanup ------
        self.end_parallel_control_flow_block(code)  # end parallel control flow block

        # And finally, release our privates and write back any closure
        # variables
        for temp in start_stop_step + (self.chunksize,):
            if temp is not None:
                temp.generate_disposal_code(code)
                temp.free_temps(code)

        code.funcstate.release_temp(fmt_dict['i'])
        code.funcstate.release_temp(fmt_dict['nsteps'])

        self.release_closure_privates(code)

    def generate_loop(self, code, fmt_dict):
        if self.is_nested_prange:
            code.putln("#if 0")
        else:
            code.putln("#ifdef _OPENMP")

        if not self.is_parallel:
            code.put("#pragma omp for")
            self.privatization_insertion_point = code.insertion_point()
            reduction_codepoint = self.parent.privatization_insertion_point
        else:
            code.put("#pragma omp parallel")
            self.privatization_insertion_point = code.insertion_point()
            reduction_codepoint = self.privatization_insertion_point
            code.putln("")
            code.putln("#endif /* _OPENMP */")

            code.begin_block()  # pragma omp parallel begin block

            # Initialize the GIL if needed for this thread
            self.begin_parallel_block(code)

            if self.is_nested_prange:
                code.putln("#if 0")
            else:
                code.putln("#ifdef _OPENMP")
            code.put("#pragma omp for")

        for entry, (op, lastprivate) in sorted(self.privates.items()):
            # Don't declare the index variable as a reduction
            if op and op in "+*-&^|" and entry != self.target.entry:
                if entry.type.is_pyobject:
                    error(self.pos, "Python objects cannot be reductions")
                else:
                    #code.put(" reduction(%s:%s)" % (op, entry.cname))
                    # This is the only way reductions + nesting works in gcc4.5
                    reduction_codepoint.put(
                                " reduction(%s:%s)" % (op, entry.cname))
            else:
                if entry == self.target.entry:
                    code.put(" firstprivate(%s)" % entry.cname)
                    code.put(" lastprivate(%s)" % entry.cname)
                    continue

                if not entry.type.is_pyobject:
                    if lastprivate:
                        private = 'lastprivate'
                    else:
                        private = 'private'

                    code.put(" %s(%s)" % (private, entry.cname))

        if self.schedule:
            if self.chunksize:
                chunksize = ", %s" % self.evaluate_before_block(code, self.chunksize)
            else:
                chunksize = ""

            code.put(" schedule(%s%s)" % (self.schedule, chunksize))

        self.put_num_threads(reduction_codepoint)

        code.putln("")
        code.putln("#endif /* _OPENMP */")

        code.put("for (%(i)s = 0; %(i)s < %(nsteps)s; %(i)s++)" % fmt_dict)
        code.begin_block()  # for loop block

        guard_around_body_codepoint = code.insertion_point()

        # Start if guard block around the body. This may be unnecessary, but
        # at least it doesn't spoil indentation
        code.begin_block()

        code.putln("%(target)s = (%(target_type)s)(%(start)s + %(step)s * %(i)s);" % fmt_dict)
        self.initialize_privates_to_nan(code, exclude=self.target.entry)

        if self.is_parallel and not self.is_nested_prange:
            # nested pranges are not omp'ified, temps go to outer loops
            code.funcstate.start_collecting_temps()

        self.body.generate_execution_code(code)
        self.trap_parallel_exit(code, should_flush=True)
        if self.is_parallel and not self.is_nested_prange:
            # nested pranges are not omp'ified, temps go to outer loops
            self.privatize_temps(code)

        if self.breaking_label_used:
            # Put a guard around the loop body in case return, break or
            # exceptions might be used
            guard_around_body_codepoint.putln("if (%s < 2)" % Naming.parallel_why)

        code.end_block()  # end guard around loop body
        code.end_block()  # end for loop block

        if self.is_parallel:
            # Release the GIL and deallocate the thread state
            self.end_parallel_block(code)
            code.end_block()  # pragma omp parallel end block


class CnameDecoratorNode(StatNode):
    """
    This node is for the cname decorator in CythonUtilityCode:

        @cname('the_cname')
        cdef func(...):
            ...

    In case of a cdef class the cname specifies the objstruct_cname.

    node        the node to which the cname decorator is applied
    cname       the cname the node should get
    """

    child_attrs = ['node']

    def analyse_declarations(self, env):
        self.node.analyse_declarations(env)

        node = self.node
        if isinstance(node, CompilerDirectivesNode):
            node = node.body.stats[0]

        self.is_function = isinstance(node, FuncDefNode)
        is_struct_or_enum = isinstance(node, (CStructOrUnionDefNode, CEnumDefNode))
        e = node.entry

        if self.is_function:
            e.cname = self.cname
            e.func_cname = self.cname
            e.used = True
            if e.pyfunc_cname and '.' in e.pyfunc_cname:
                e.pyfunc_cname = self.mangle(e.pyfunc_cname)
        elif is_struct_or_enum:
            e.cname = e.type.cname = self.cname
        else:
            scope = node.scope

            e.cname = self.cname
            e.type.objstruct_cname = self.cname + '_obj'
            e.type.typeobj_cname = Naming.typeobj_prefix + self.cname
            e.type.typeptr_cname = self.cname + '_type'
            e.type.scope.namespace_cname = e.type.typeptr_cname

            e.as_variable.cname = e.type.typeptr_cname

            scope.scope_prefix = self.cname + "_"

            for name, entry in scope.entries.items():
                if entry.func_cname:
                    entry.func_cname = self.mangle(entry.cname)
                if entry.pyfunc_cname:
                    entry.pyfunc_cname = self.mangle(entry.pyfunc_cname)

    def mangle(self, cname):
        if '.' in cname:
            # remove __pyx_base from func_cname
            cname = cname.split('.')[-1]
        return '%s_%s' % (self.cname, cname)

    def analyse_expressions(self, env):
        self.node = self.node.analyse_expressions(env)
        return self

    def generate_function_definitions(self, env, code):
        "Ensure a prototype for every @cname method in the right place"
        if self.is_function and env.is_c_class_scope:
            # method in cdef class, generate a prototype in the header
            h_code = code.globalstate['utility_code_proto']

            if isinstance(self.node, DefNode):
                self.node.generate_function_header(
                    h_code, with_pymethdef=False, proto_only=True)
            else:
                from . import ModuleNode
                entry = self.node.entry
                cname = entry.cname
                entry.cname = entry.func_cname

                ModuleNode.generate_cfunction_declaration(
                    entry,
                    env.global_scope(),
                    h_code,
                    definition=True)

                entry.cname = cname

        self.node.generate_function_definitions(env, code)

    def generate_execution_code(self, code):
        self.node.generate_execution_code(code)


<<<<<<< HEAD
class MatchNode(StatNode):
    """
    subject  ExprNode    The expression to be matched
    cases    [MatchCaseBaseNode]  list of cases
    """
    child_attrs = ['subject', 'cases']

    subject_clonenode = None  # set to a value if we require a temp

    def validate_irrefutable(self):
        found_irrefutable_case = None
        for c in self.cases:
            if found_irrefutable_case:
                error(
                    found_irrefutable_case.pos,
                    ("%s makes remaining patterns unreachable" %
                        found_irrefutable_case.pattern.irrefutable_message())
                )
                break
            if c.is_irrefutable():
                found_irrefutable_case = c
            c.validate_irrefutable()

    def refactor_cases(self):
        # An early transform - changes cases that can be represented as
        # a simple if/else statement into them (giving them maximum chance
        # to be optimized by the existing mechanisms). Leaves other cases
        # unchanged
        from .ExprNodes import CloneNode, ProxyNode, NameNode
        subject = self.subject
        if not self.subject.is_literal:
            self.subject = ProxyNode(self.subject)
            subject = self.subject_clonenode = CloneNode(self.subject)
        current_if_statement = None
        for n, c in enumerate(self.cases + [None]):  # The None is dummy at the end
            if c is not None and c.is_simple_value_comparison():
                if_clause = IfClauseNode(
                    c.pos, condition = c.pattern.get_comparison_node(subject),
                    body = c.body
                )
                for t in c.pattern.get_targets():
                    # generate an assignment at the start of the body
                    if_clause.body.stats.insert(0,
                        SingleAssignmentNode(
                            c.pos,
                            lhs = NameNode(c.pos, name = t),
                            rhs = subject
                        )                    
                    )
                if not current_if_statement:
                    current_if_statement = IfStatNode(
                        c.pos, if_clauses = [], else_clause=None)
                current_if_statement.if_clauses.append(if_clause)
                self.cases[n] = None  # remove case
            elif current_if_statement:
                # this cannot be simplified, but previous case(s) were
                self.cases[n-1] = SubstitutedMatchCaseNode(
                    current_if_statement.pos, body = current_if_statement
                )
                current_if_statement = None
        # eliminate optimized cases
        self.cases = [ c for c in self.cases if c is not None ]
               

    def analyse_declarations(self, env):
        self.subject.analyse_declarations(env)
        for c in self.cases:
            c.analyse_declarations(env)
        
    def analyse_expressions(self, env):
        self.subject = self.subject.analyse_expressions(env)
        if self.subject.is_simple():
            subject = self.subject
            if self.subject_clonenode:
                # if we've already generated a clone node, just replace it
                # because we've now worked out we can optimize further
                from .Visitor import recursively_replace_node
                subject = self.subject = subject.arg  # remove from proxy node
                for c in self.cases:
                    recursively_replace_node(c, self.subject_clonenode, subject)
                self.subject_clonenode = None
        else:
            from .ExprNodes import ProxyNode, CloneNode
            if isinstance(self.subject, ProxyNode):
                self.subject.arg = self.subject.arg.coerce_to_simple(env)
            else:
                self.subject = ProxyNode(self.subject.coerce_to_simple(env))
            subject = self.subject_clonenode = CloneNode(self.subject)
        self.cases = [ c.analyse_case_expressions(subject, env) for c in self.cases ]
        return self

    def generate_execution_code(self, code):
        if self.subject_clonenode:
            self.subject.generate_evaluation_code(code)
        for c in self.cases:
            c.generate_execution_code(code)
        if self.subject_clonenode:
            self.subject.generate_disposal_code(code)
            self.subject.free_temps(code)


class MatchCaseBaseNode(Node):
    """
    Common base for a MatchCaseNode and a
    substituted node
    """
    pass


class MatchCaseNode(MatchCaseBaseNode):
    """
    pattern    PatternNode
    body       StatListNode
    guard      ExprNode or None
    """
    child_attrs = ['pattern', 'body', 'guard']

    def is_irrefutable(self):
        return self.pattern.is_irrefutable() and not self.guard

    def is_simple_value_comparison(self):
        if self.guard:
            return False
        return self.pattern.is_simple_value_comparison()

    def validate_targets(self):
        self.pattern.get_targets()

    def validate_irrefutable(self):
        self.pattern.validate_irrefutable()

    def analyse_declarations(self, env):
        self.pattern.analyse_declarations(env)
        if self.guard:
            self.guard.analyse_declarations(env)
        self.body.analyse_declarations(env)

    def analyse_case_expressions(self, subject_node, env):
        if self.guard:
            error(self.pos, "Cases with guards are currently not supported")
            return self
        self.error(self.pos, "This case statement is not yet supported")

    def generate_execution_code(self, code):
        error(self.pos, "This case statement is not yet supported")


class SubstitutedMatchCaseNode(MatchCaseBaseNode):
    # body  - Node -  The (probably) if statement that it's replaced with
    child_attrs = ["body"]

    def analyse_declarations(self, env):
        self.body.analyse_declarations(env)
    
    def analyse_case_expressions(self, subject_node, env):
        self.body = self.body.analyse_expressions(env)
        return self

    def generate_execution_code(self, code):
        self.body.generate_execution_code(code)


=======
>>>>>>> fddb1822
class ErrorNode(Node):
    """
    Node type for things that we want to get throught the parser
    (especially for things that are being scanned in "tentative_scan"
    blocks), but should immediately raise and error afterwards.

    what    str
    """
    pass


#------------------------------------------------------------------------------------
#
#  Runtime support code
#
#------------------------------------------------------------------------------------

if Options.gcc_branch_hints:
    branch_prediction_macros = """
/* Test for GCC > 2.95 */
#if defined(__GNUC__) \
    && (__GNUC__ > 2 || (__GNUC__ == 2 && (__GNUC_MINOR__ > 95)))
  #define likely(x)   __builtin_expect(!!(x), 1)
  #define unlikely(x) __builtin_expect(!!(x), 0)
#else /* !__GNUC__ or GCC < 2.95 */
  #define likely(x)   (x)
  #define unlikely(x) (x)
#endif /* __GNUC__ */
"""
else:
    branch_prediction_macros = """
#define likely(x)   (x)
#define unlikely(x) (x)
"""

#------------------------------------------------------------------------------------

printing_utility_code = UtilityCode.load_cached("Print", "Printing.c")
printing_one_utility_code = UtilityCode.load_cached("PrintOne", "Printing.c")

#------------------------------------------------------------------------------------

# Exception raising code
#
# Exceptions are raised by __Pyx_Raise() and stored as plain
# type/value/tb in PyThreadState->curexc_*.  When being caught by an
# 'except' statement, curexc_* is moved over to exc_* by
# __Pyx_GetException()

restore_exception_utility_code = UtilityCode.load_cached("PyErrFetchRestore", "Exceptions.c")
raise_utility_code = UtilityCode.load_cached("RaiseException", "Exceptions.c")
get_exception_utility_code = UtilityCode.load_cached("GetException", "Exceptions.c")
swap_exception_utility_code = UtilityCode.load_cached("SwapException", "Exceptions.c")
reset_exception_utility_code = UtilityCode.load_cached("SaveResetException", "Exceptions.c")
traceback_utility_code = UtilityCode.load_cached("AddTraceback", "Exceptions.c")

#------------------------------------------------------------------------------------

get_exception_tuple_utility_code = UtilityCode(
    proto="""
static PyObject *__Pyx_GetExceptionTuple(PyThreadState *__pyx_tstate); /*proto*/
""",
    # I doubt that calling __Pyx_GetException() here is correct as it moves
    # the exception from tstate->curexc_* to tstate->exc_*, which prevents
    # exception handlers later on from receiving it.
    # NOTE: "__pyx_tstate" may be used by __Pyx_GetException() macro
    impl = """
static PyObject *__Pyx_GetExceptionTuple(CYTHON_UNUSED PyThreadState *__pyx_tstate) {
    PyObject *type = NULL, *value = NULL, *tb = NULL;
    if (__Pyx_GetException(&type, &value, &tb) == 0) {
        PyObject* exc_info = PyTuple_New(3);
        if (exc_info) {
            Py_INCREF(type);
            Py_INCREF(value);
            Py_INCREF(tb);
            PyTuple_SET_ITEM(exc_info, 0, type);
            PyTuple_SET_ITEM(exc_info, 1, value);
            PyTuple_SET_ITEM(exc_info, 2, tb);
            return exc_info;
        }
    }
    return NULL;
}
""",
    requires=[get_exception_utility_code])<|MERGE_RESOLUTION|>--- conflicted
+++ resolved
@@ -10026,171 +10026,6 @@
         self.node.generate_execution_code(code)
 
 
-<<<<<<< HEAD
-class MatchNode(StatNode):
-    """
-    subject  ExprNode    The expression to be matched
-    cases    [MatchCaseBaseNode]  list of cases
-    """
-    child_attrs = ['subject', 'cases']
-
-    subject_clonenode = None  # set to a value if we require a temp
-
-    def validate_irrefutable(self):
-        found_irrefutable_case = None
-        for c in self.cases:
-            if found_irrefutable_case:
-                error(
-                    found_irrefutable_case.pos,
-                    ("%s makes remaining patterns unreachable" %
-                        found_irrefutable_case.pattern.irrefutable_message())
-                )
-                break
-            if c.is_irrefutable():
-                found_irrefutable_case = c
-            c.validate_irrefutable()
-
-    def refactor_cases(self):
-        # An early transform - changes cases that can be represented as
-        # a simple if/else statement into them (giving them maximum chance
-        # to be optimized by the existing mechanisms). Leaves other cases
-        # unchanged
-        from .ExprNodes import CloneNode, ProxyNode, NameNode
-        subject = self.subject
-        if not self.subject.is_literal:
-            self.subject = ProxyNode(self.subject)
-            subject = self.subject_clonenode = CloneNode(self.subject)
-        current_if_statement = None
-        for n, c in enumerate(self.cases + [None]):  # The None is dummy at the end
-            if c is not None and c.is_simple_value_comparison():
-                if_clause = IfClauseNode(
-                    c.pos, condition = c.pattern.get_comparison_node(subject),
-                    body = c.body
-                )
-                for t in c.pattern.get_targets():
-                    # generate an assignment at the start of the body
-                    if_clause.body.stats.insert(0,
-                        SingleAssignmentNode(
-                            c.pos,
-                            lhs = NameNode(c.pos, name = t),
-                            rhs = subject
-                        )                    
-                    )
-                if not current_if_statement:
-                    current_if_statement = IfStatNode(
-                        c.pos, if_clauses = [], else_clause=None)
-                current_if_statement.if_clauses.append(if_clause)
-                self.cases[n] = None  # remove case
-            elif current_if_statement:
-                # this cannot be simplified, but previous case(s) were
-                self.cases[n-1] = SubstitutedMatchCaseNode(
-                    current_if_statement.pos, body = current_if_statement
-                )
-                current_if_statement = None
-        # eliminate optimized cases
-        self.cases = [ c for c in self.cases if c is not None ]
-               
-
-    def analyse_declarations(self, env):
-        self.subject.analyse_declarations(env)
-        for c in self.cases:
-            c.analyse_declarations(env)
-        
-    def analyse_expressions(self, env):
-        self.subject = self.subject.analyse_expressions(env)
-        if self.subject.is_simple():
-            subject = self.subject
-            if self.subject_clonenode:
-                # if we've already generated a clone node, just replace it
-                # because we've now worked out we can optimize further
-                from .Visitor import recursively_replace_node
-                subject = self.subject = subject.arg  # remove from proxy node
-                for c in self.cases:
-                    recursively_replace_node(c, self.subject_clonenode, subject)
-                self.subject_clonenode = None
-        else:
-            from .ExprNodes import ProxyNode, CloneNode
-            if isinstance(self.subject, ProxyNode):
-                self.subject.arg = self.subject.arg.coerce_to_simple(env)
-            else:
-                self.subject = ProxyNode(self.subject.coerce_to_simple(env))
-            subject = self.subject_clonenode = CloneNode(self.subject)
-        self.cases = [ c.analyse_case_expressions(subject, env) for c in self.cases ]
-        return self
-
-    def generate_execution_code(self, code):
-        if self.subject_clonenode:
-            self.subject.generate_evaluation_code(code)
-        for c in self.cases:
-            c.generate_execution_code(code)
-        if self.subject_clonenode:
-            self.subject.generate_disposal_code(code)
-            self.subject.free_temps(code)
-
-
-class MatchCaseBaseNode(Node):
-    """
-    Common base for a MatchCaseNode and a
-    substituted node
-    """
-    pass
-
-
-class MatchCaseNode(MatchCaseBaseNode):
-    """
-    pattern    PatternNode
-    body       StatListNode
-    guard      ExprNode or None
-    """
-    child_attrs = ['pattern', 'body', 'guard']
-
-    def is_irrefutable(self):
-        return self.pattern.is_irrefutable() and not self.guard
-
-    def is_simple_value_comparison(self):
-        if self.guard:
-            return False
-        return self.pattern.is_simple_value_comparison()
-
-    def validate_targets(self):
-        self.pattern.get_targets()
-
-    def validate_irrefutable(self):
-        self.pattern.validate_irrefutable()
-
-    def analyse_declarations(self, env):
-        self.pattern.analyse_declarations(env)
-        if self.guard:
-            self.guard.analyse_declarations(env)
-        self.body.analyse_declarations(env)
-
-    def analyse_case_expressions(self, subject_node, env):
-        if self.guard:
-            error(self.pos, "Cases with guards are currently not supported")
-            return self
-        self.error(self.pos, "This case statement is not yet supported")
-
-    def generate_execution_code(self, code):
-        error(self.pos, "This case statement is not yet supported")
-
-
-class SubstitutedMatchCaseNode(MatchCaseBaseNode):
-    # body  - Node -  The (probably) if statement that it's replaced with
-    child_attrs = ["body"]
-
-    def analyse_declarations(self, env):
-        self.body.analyse_declarations(env)
-    
-    def analyse_case_expressions(self, subject_node, env):
-        self.body = self.body.analyse_expressions(env)
-        return self
-
-    def generate_execution_code(self, code):
-        self.body.generate_execution_code(code)
-
-
-=======
->>>>>>> fddb1822
 class ErrorNode(Node):
     """
     Node type for things that we want to get throught the parser
