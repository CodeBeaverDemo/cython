--- conflicted
+++ resolved
@@ -1258,12 +1258,9 @@
     is_generator = False
     is_generator_body = False
     modifiers = []
-<<<<<<< HEAD
     has_fused_arguments = False
-=======
     star_arg = None
     starstar_arg = None
->>>>>>> 24065537
 
     def analyse_default_values(self, env):
         genv = env.global_scope()
