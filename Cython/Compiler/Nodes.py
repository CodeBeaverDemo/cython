#
#   Pyrex - Parse tree nodes
#

import string, sys, os, time, copy

import Code
from Errors import error, warning, InternalError
import Naming
import PyrexTypes
import TypeSlots
from PyrexTypes import py_object_type, error_type, CTypedefType, CFuncType
from Symtab import ModuleScope, LocalScope, \
    StructOrUnionScope, PyClassScope, CClassScope
from Cython.Utils import open_new_file, replace_suffix, EncodedString
import Options
import ControlFlow

from DebugFlags import debug_disposal_code

absolute_path_length = 0

def relative_position(pos):
    """
    We embed the relative filename in the generated C file, since we
    don't want to have to regnerate and compile all the source code
    whenever the Python install directory moves (which could happen,
    e.g,. when distributing binaries.)
    
    INPUT:
        a position tuple -- (absolute filename, line number column position)

    OUTPUT:
        relative filename
        line number

    AUTHOR: William Stein
    """
    global absolute_path_length
    if absolute_path_length==0:
        absolute_path_length = len(os.path.abspath(os.getcwd())) 
    return (pos[0].get_filenametable_entry()[absolute_path_length+1:], pos[1])

def embed_position(pos, docstring):
    if not Options.embed_pos_in_docstring:
        return docstring
    pos_line = u'File: %s (starting at line %s)' % relative_position(pos)
    if docstring is None:
        # unicode string
        return EncodedString(pos_line)

    # make sure we can encode the filename in the docstring encoding
    # otherwise make the docstring a unicode string
    encoding = docstring.encoding
    if encoding is not None:
        try:
            encoded_bytes = pos_line.encode(encoding)
        except UnicodeEncodeError:
            encoding = None

    if not docstring:
        # reuse the string encoding of the original docstring
        doc = EncodedString(pos_line)
    else:
        doc = EncodedString(pos_line + u'\\n' + docstring)
    doc.encoding = encoding
    return doc

class Node(object):
    #  pos         (string, int, int)   Source file position
    #  is_name     boolean              Is a NameNode
    #  is_literal  boolean              Is a ConstNode
    
    is_name = 0
    is_literal = 0

    # All descandants should set child_attrs to a list of the attributes
    # containing nodes considered "children" in the tree. Each such attribute
    # can either contain a single node or a list of nodes. See Visitor.py.
    child_attrs = None
    
    def __init__(self, pos, **kw):
        self.pos = pos
        self.__dict__.update(kw)
    
    gil_message = "Operation"

    def gil_check(self, env):
        if env.nogil:
            self.gil_error()

    def gil_error(self):
        error(self.pos, "%s not allowed without gil" % self.gil_message)

    def clone_node(self):
        """Clone the node. This is defined as a shallow copy, except for member lists
           amongst the child attributes (from get_child_accessors) which are also
           copied. Lists containing child nodes are thus seen as a way for the node
           to hold multiple children directly; the list is not treated as a seperate
           level in the tree."""
        result = copy.copy(self)
        for attrname in result.child_attrs:
            value = getattr(result, attrname)
            if isinstance(value, list):
                setattr(result, attrname, value)
        return result
    
    
    #
    #  There are 4 phases of parse tree processing, applied in order to
    #  all the statements in a given scope-block:
    #
    #  (0) analyse_control_flow
    #        Create the control flow tree into which state can be asserted and
    #        queried.
    #
    #  (1) analyse_declarations
    #        Make symbol table entries for all declarations at the current
    #        level, both explicit (def, cdef, etc.) and implicit (assignment
    #        to an otherwise undeclared name).
    #
    #  (2) analyse_expressions
    #         Determine the result types of expressions and fill in the
    #         'type' attribute of each ExprNode. Insert coercion nodes into the
    #         tree where needed to convert to and from Python objects. 
    #         Allocate temporary locals for intermediate results. Fill
    #         in the 'result_code' attribute of each ExprNode with a C code
    #         fragment.
    #
    #  (3) generate_code
    #         Emit C code for all declarations, statements and expressions.
    #         Recursively applies the 3 processing phases to the bodies of
    #         functions.
    #
    
    def analyse_control_flow(self, env):
        pass
    
    def analyse_declarations(self, env):
        pass
    
    def analyse_expressions(self, env):
        raise InternalError("analyse_expressions not implemented for %s" % \
            self.__class__.__name__)
    
    def generate_code(self, code):
        raise InternalError("generate_code not implemented for %s" % \
            self.__class__.__name__)
            
    def annotate(self, code):
        # mro does the wrong thing
        if isinstance(self, BlockNode):
            self.body.annotate(code)
            
    def end_pos(self):
        if not self.child_attrs:
            return self.pos
        try:
            return self._end_pos
        except AttributeError:
            pos = self.pos
            for attr in self.child_attrs:
                child = getattr(self, attr)
                # Sometimes lists, sometimes nodes
                if child is None:
                    pass
                elif isinstance(child, list):
                    for c in child:
                        pos = max(pos, c.end_pos())
                else:
                    pos = max(pos, child.end_pos())
            self._end_pos = pos
            return pos


class BlockNode:
    #  Mixin class for nodes representing a declaration block.

    def generate_const_definitions(self, env, code):
        if env.const_entries:
            code.putln("")
            for entry in env.const_entries:
                if not entry.is_interned:
                    code.put_var_declaration(entry, static = 1)

    def generate_interned_string_decls(self, env, code):
        entries = env.global_scope().new_interned_string_entries
        if entries:
            code.putln("")
            for entry in entries:
                code.put_var_declaration(entry, static = 1)
            code.putln("")
            for entry in entries:
                code.putln(
                    "static PyObject *%s;" % entry.pystring_cname)
            del entries[:]

    def generate_py_string_decls(self, env, code):
        if env is None:
            return # earlier error
        entries = env.pystring_entries
        if entries:
            code.putln("")
            for entry in entries:
                if not entry.is_interned:
                    code.putln(
                        "static PyObject *%s;" % entry.pystring_cname)

    def generate_interned_num_decls(self, env, code):
        #  Flush accumulated interned nums from the global scope
        #  and generate declarations for them.
        genv = env.global_scope()
        entries = genv.interned_nums
        if entries:
            code.putln("")
            for entry in entries:
                code.putln(
                    "static PyObject *%s;" % entry.cname)
            del entries[:]

    def generate_cached_builtins_decls(self, env, code):
        entries = env.global_scope().undeclared_cached_builtins
        if len(entries) > 0:
            code.putln("")
        for entry in entries:
            code.putln("static PyObject *%s;" % entry.cname)
        del entries[:]
        

class StatListNode(Node):
    # stats     a list of StatNode
    
    child_attrs = ["stats"]
    
    def analyse_control_flow(self, env):
        for stat in self.stats:
            stat.analyse_control_flow(env)

    def analyse_declarations(self, env):
        #print "StatListNode.analyse_declarations" ###
        for stat in self.stats:
            stat.analyse_declarations(env)
    
    def analyse_expressions(self, env):
        #print "StatListNode.analyse_expressions" ###
        for stat in self.stats:
            stat.analyse_expressions(env)
    
    def generate_function_definitions(self, env, code, transforms):
        #print "StatListNode.generate_function_definitions" ###
        for stat in self.stats:
            stat.generate_function_definitions(env, code, transforms)
            
    def generate_execution_code(self, code):
        #print "StatListNode.generate_execution_code" ###
        for stat in self.stats:
            code.mark_pos(stat.pos)
            stat.generate_execution_code(code)
            
    def annotate(self, code):
        for stat in self.stats:
            stat.annotate(code)
    

class StatNode(Node):
    #
    #  Code generation for statements is split into the following subphases:
    #
    #  (1) generate_function_definitions
    #        Emit C code for the definitions of any structs,
    #        unions, enums and functions defined in the current
    #        scope-block.
    #
    #  (2) generate_execution_code
    #        Emit C code for executable statements.
    #
    
    def generate_function_definitions(self, env, code, transforms):
        pass
    
    def generate_execution_code(self, code):
        raise InternalError("generate_execution_code not implemented for %s" % \
            self.__class__.__name__)


class CDefExternNode(StatNode):
    #  include_file   string or None
    #  body           StatNode
    
    child_attrs = ["body"]
    
    def analyse_declarations(self, env):
        if self.include_file:
            env.add_include_file(self.include_file)
        old_cinclude_flag = env.in_cinclude
        env.in_cinclude = 1
        self.body.analyse_declarations(env)
        env.in_cinclude = old_cinclude_flag
    
    def analyse_expressions(self, env):
        pass
    
    def generate_execution_code(self, code):
        pass

    def annotate(self, code):
        self.body.annotate(code)
        

class CDeclaratorNode(Node):
    # Part of a C declaration.
    #
    # Processing during analyse_declarations phase:
    #
    #   analyse
    #      Returns (name, type) pair where name is the
    #      CNameDeclaratorNode of the name being declared 
    #      and type is the type it is being declared as.
    #
    #  calling_convention  string   Calling convention of CFuncDeclaratorNode
    #                               for which this is a base 

    child_attrs = []

    calling_convention = ""

    def analyse_expressions(self, env):
        pass

    def generate_execution_code(self, env):
        pass


class CNameDeclaratorNode(CDeclaratorNode):
    #  name   string             The Pyrex name being declared
    #  cname  string or None     C name, if specified
    #  rhs    ExprNode or None   the value assigned on declaration
    
    child_attrs = []
    
    def analyse(self, base_type, env, nonempty = 0):
        if nonempty and self.name == '':
            # Must have mistaken the name for the type. 
            self.name = base_type.name
            base_type = py_object_type
        self.type = base_type
        return self, base_type
        
    def analyse_expressions(self, env):
        self.entry = env.lookup(self.name)
        if self.rhs is not None:
            env.control_flow.set_state(self.rhs.end_pos(), (self.entry.name, 'initalized'), True)
            env.control_flow.set_state(self.rhs.end_pos(), (self.entry.name, 'source'), 'assignment')
            self.entry.used = 1
            if self.type.is_pyobject:
                self.entry.init_to_none = False
                self.entry.init = 0
            self.rhs.analyse_types(env)
            self.rhs = self.rhs.coerce_to(self.type, env)
            self.rhs.allocate_temps(env)
            self.rhs.release_temp(env)

    def generate_execution_code(self, code):
        if self.rhs is not None:
            self.rhs.generate_evaluation_code(code)
            if self.type.is_pyobject:
                self.rhs.make_owned_reference(code)
            code.putln('%s = %s;' % (self.entry.cname, self.rhs.result_as(self.entry.type)))
            self.rhs.generate_post_assignment_code(code)
            code.putln()

class CPtrDeclaratorNode(CDeclaratorNode):
    # base     CDeclaratorNode
    
    child_attrs = ["base"]

    def analyse(self, base_type, env, nonempty = 0):
        if base_type.is_pyobject:
            error(self.pos,
                "Pointer base type cannot be a Python object")
        ptr_type = PyrexTypes.c_ptr_type(base_type)
        return self.base.analyse(ptr_type, env, nonempty = nonempty)
        
    def analyse_expressions(self, env):
        self.base.analyse_expressions(env)

    def generate_execution_code(self, env):
        self.base.generate_execution_code(env)

class CArrayDeclaratorNode(CDeclaratorNode):
    # base        CDeclaratorNode
    # dimension   ExprNode

    child_attrs = ["base", "dimension"]
    
    def analyse(self, base_type, env, nonempty = 0):
        if self.dimension:
            self.dimension.analyse_const_expression(env)
            if not self.dimension.type.is_int:
                error(self.dimension.pos, "Array dimension not integer")
            size = self.dimension.result_code
        else:
            size = None
        if not base_type.is_complete():
            error(self.pos,
                "Array element type '%s' is incomplete" % base_type)
        if base_type.is_pyobject:
            error(self.pos,
                "Array element cannot be a Python object")
        if base_type.is_cfunction:
            error(self.pos,
                "Array element cannot be a function")
        array_type = PyrexTypes.c_array_type(base_type, size)
        return self.base.analyse(array_type, env, nonempty = nonempty)


class CFuncDeclaratorNode(CDeclaratorNode):
    # base             CDeclaratorNode
    # args             [CArgDeclNode]
    # has_varargs      boolean
    # exception_value  ConstNode
    # exception_check  boolean    True if PyErr_Occurred check needed
    # nogil            boolean    Can be called without gil
    # with_gil         boolean    Acquire gil around function body
    
    child_attrs = ["base", "args", "exception_value"]

    overridable = 0
    optional_arg_count = 0

    def analyse(self, return_type, env, nonempty = 0):
        func_type_args = []
        for arg_node in self.args:
            name_declarator, type = arg_node.analyse(env, nonempty = nonempty)
            name = name_declarator.name
            if name_declarator.cname:
                error(self.pos, 
                    "Function argument cannot have C name specification")
            # Turn *[] argument into **
            if type.is_array:
                type = PyrexTypes.c_ptr_type(type.base_type)
            # Catch attempted C-style func(void) decl
            if type.is_void:
                error(arg_node.pos, "Use spam() rather than spam(void) to declare a function with no arguments.")
#            if type.is_pyobject and self.nogil:
#                error(self.pos,
#                    "Function with Python argument cannot be declared nogil")
            func_type_args.append(
                PyrexTypes.CFuncTypeArg(name, type, arg_node.pos))
            if arg_node.default:
                self.optional_arg_count += 1
            elif self.optional_arg_count:
                error(self.pos, "Non-default argument follows default argument")
        
        if self.optional_arg_count:
            scope = StructOrUnionScope()
            scope.declare_var('%sn' % Naming.pyrex_prefix, PyrexTypes.c_int_type, self.pos)
            for arg in func_type_args[len(func_type_args)-self.optional_arg_count:]:
                scope.declare_var(arg.name, arg.type, arg.pos, allow_pyobject = 1)
            struct_cname = env.mangle(Naming.opt_arg_prefix, self.base.name)
            self.op_args_struct = env.global_scope().declare_struct_or_union(name = struct_cname,
                                        kind = 'struct',
                                        scope = scope,
                                        typedef_flag = 0,
                                        pos = self.pos,
                                        cname = struct_cname)
            self.op_args_struct.defined_in_pxd = 1
            self.op_args_struct.used = 1
        
        exc_val = None
        exc_check = 0
        if return_type.is_pyobject \
            and (self.exception_value or self.exception_check) \
            and self.exception_check != '+':
                error(self.pos,
                    "Exception clause not allowed for function returning Python object")
        else:
            if self.exception_value:
                self.exception_value.analyse_const_expression(env)
                if self.exception_check == '+':
                    exc_val_type = self.exception_value.type
                    if not exc_val_type.is_error and \
                          not exc_val_type.is_pyobject and \
                          not (exc_val_type.is_cfunction and not exc_val_type.return_type.is_pyobject and len(exc_val_type.args)==0):
                        error(self.exception_value.pos,
                            "Exception value must be a Python exception or cdef function with no arguments.")
                    exc_val = self.exception_value
                else:
                    exc_val = self.exception_value.result_code
                    if not return_type.assignable_from(self.exception_value.type):
                        error(self.exception_value.pos,
                            "Exception value incompatible with function return type")
            exc_check = self.exception_check
        if return_type.is_array:
            error(self.pos,
                "Function cannot return an array")
        if return_type.is_cfunction:
            error(self.pos,
                "Function cannot return a function")
        func_type = PyrexTypes.CFuncType(
            return_type, func_type_args, self.has_varargs, 
            optional_arg_count = self.optional_arg_count,
            exception_value = exc_val, exception_check = exc_check,
            calling_convention = self.base.calling_convention,
            nogil = self.nogil, with_gil = self.with_gil, is_overridable = self.overridable)
        if self.optional_arg_count:
            func_type.op_arg_struct = PyrexTypes.c_ptr_type(self.op_args_struct.type)
        return self.base.analyse(func_type, env)


class CArgDeclNode(Node):
    # Item in a function declaration argument list.
    #
    # base_type      CBaseTypeNode
    # declarator     CDeclaratorNode
    # not_none       boolean            Tagged with 'not None'
    # default        ExprNode or None
    # default_entry  Symtab.Entry       Entry for the variable holding the default value
    # default_result_code string        cname or code fragment for default value
    # is_self_arg    boolean            Is the "self" arg of an extension type method
    # is_kw_only     boolean            Is a keyword-only argument

    child_attrs = ["base_type", "declarator", "default"]

    is_self_arg = 0
    is_generic = 1

    def analyse(self, env, nonempty = 0):
        #print "CArgDeclNode.analyse: is_self_arg =", self.is_self_arg ###
        base_type = self.base_type.analyse(env)
        return self.declarator.analyse(base_type, env, nonempty = nonempty)

    def annotate(self, code):
        if self.default:
            self.default.annotate(code)


class CBaseTypeNode(Node):
    # Abstract base class for C base type nodes.
    #
    # Processing during analyse_declarations phase:
    #
    #   analyse
    #     Returns the type.
    
    pass


class CSimpleBaseTypeNode(CBaseTypeNode):
    # name             string
    # module_path      [string]     Qualifying name components
    # is_basic_c_type  boolean
    # signed           boolean
    # longness         integer
    # is_self_arg      boolean      Is self argument of C method

    child_attrs = []
    
    def analyse(self, env):
        # Return type descriptor.
        #print "CSimpleBaseTypeNode.analyse: is_self_arg =", self.is_self_arg ###
        type = None
        if self.is_basic_c_type:
            type = PyrexTypes.simple_c_type(self.signed, self.longness, self.name)
            if not type:
                error(self.pos, "Unrecognised type modifier combination")
        elif self.name == "object" and not self.module_path:
            type = py_object_type
        elif self.name is None:
            if self.is_self_arg and env.is_c_class_scope:
                #print "CSimpleBaseTypeNode.analyse: defaulting to parent type" ###
                type = env.parent_type
            else:
                type = py_object_type
        else:
            scope = env.find_imported_module(self.module_path, self.pos)
            if scope:
                if scope.is_c_class_scope:
                    scope = scope.global_scope()
                entry = scope.find(self.name, self.pos)
                if entry and entry.is_type:
                    type = entry.type
                else:
                    error(self.pos, "'%s' is not a type identifier" % self.name)
        if type:
            return type
        else:
            return PyrexTypes.error_type


class CComplexBaseTypeNode(CBaseTypeNode):
    # base_type   CBaseTypeNode
    # declarator  CDeclaratorNode
    
    child_attrs = ["base_type", "declarator"]

    def analyse(self, env):
        base = self.base_type.analyse(env)
        _, type = self.declarator.analyse(base, env)
        return type


class CVarDefNode(StatNode):
    #  C variable definition or forward/extern function declaration.
    #
    #  visibility    'private' or 'public' or 'extern'
    #  base_type     CBaseTypeNode
    #  declarators   [CDeclaratorNode]
    #  in_pxd        boolean
    #  api           boolean

    child_attrs = ["base_type", "declarators"]
    
    def analyse_declarations(self, env, dest_scope = None):
        if not dest_scope:
            dest_scope = env
        base_type = self.base_type.analyse(env)
        for declarator in self.declarators:
            name_declarator, type = declarator.analyse(base_type, env)
            if not type.is_complete():
                if not (self.visibility == 'extern' and type.is_array):
                    error(declarator.pos,
                        "Variable type '%s' is incomplete" % type)
            if self.visibility == 'extern' and type.is_pyobject:
                error(declarator.pos,
                    "Python object cannot be declared extern")
            name = name_declarator.name
            cname = name_declarator.cname
            if name == '':
                error(declarator.pos, "Missing name in declaration.")
                return
            if type.is_cfunction:
                entry = dest_scope.declare_cfunction(name, type, declarator.pos,
                    cname = cname, visibility = self.visibility, in_pxd = self.in_pxd,
                    api = self.api)
            else:
                if self.in_pxd and self.visibility != 'extern':
                    error(self.pos, 
                        "Only 'extern' C variable declaration allowed in .pxd file")
                dest_scope.declare_var(name, type, declarator.pos,
                    cname = cname, visibility = self.visibility, is_cdef = 1)
    
    def analyse_expressions(self, env):
        for declarator in self.declarators:
            declarator.analyse_expressions(env)
    
    def generate_execution_code(self, code):
        for declarator in self.declarators:
            declarator.generate_execution_code(code)


class CStructOrUnionDefNode(StatNode):
    #  name          string
    #  cname         string or None
    #  kind          "struct" or "union"
    #  typedef_flag  boolean
    #  visibility    "public" or "private"
    #  in_pxd        boolean
    #  attributes    [CVarDefNode] or None
    #  entry         Entry
    
    child_attrs = ["attributes"]

    def analyse_declarations(self, env):
        scope = None
        if self.attributes is not None:
            scope = StructOrUnionScope(self.name)
        self.entry = env.declare_struct_or_union(
            self.name, self.kind, scope, self.typedef_flag, self.pos,
            self.cname, visibility = self.visibility)
        if self.attributes is not None:
            if self.in_pxd and not env.in_cinclude:
                self.entry.defined_in_pxd = 1
            for attr in self.attributes:
                attr.analyse_declarations(env, scope)
    
    def analyse_expressions(self, env):
        pass
    
    def generate_execution_code(self, code):
        pass


class CEnumDefNode(StatNode):
    #  name           string or None
    #  cname          string or None
    #  items          [CEnumDefItemNode]
    #  typedef_flag   boolean
    #  visibility     "public" or "private"
    #  in_pxd         boolean
    #  entry          Entry
    
    child_attrs = ["items"]
    
    def analyse_declarations(self, env):
        self.entry = env.declare_enum(self.name, self.pos,
            cname = self.cname, typedef_flag = self.typedef_flag,
            visibility = self.visibility)
        if self.items is not None:
            if self.in_pxd and not env.in_cinclude:
                self.entry.defined_in_pxd = 1
            for item in self.items:
                item.analyse_declarations(env, self.entry)

    def analyse_expressions(self, env):
        if self.visibility == 'public':
            self.temp = env.allocate_temp_pyobject()
            env.release_temp(self.temp)
    
    def generate_execution_code(self, code):
        if self.visibility == 'public':
            for item in self.entry.enum_values:
                code.putln("%s = PyInt_FromLong(%s); %s" % (
                        self.temp,
                        item.cname,
                        code.error_goto_if_null(self.temp, item.pos)))
                code.putln('if (PyObject_SetAttrString(%s, "%s", %s) < 0) %s' % (
                        Naming.module_cname, 
                        item.name, 
                        self.temp,
                        code.error_goto(item.pos)))
                code.putln("%s = 0;" % self.temp)


class CEnumDefItemNode(StatNode):
    #  name     string
    #  cname    string or None
    #  value    ExprNode or None
    
    child_attrs = ["value"]

    def analyse_declarations(self, env, enum_entry):
        if self.value:
            self.value.analyse_const_expression(env)
            if not self.value.type.is_int:
                self.value = self.value.coerce_to(PyrexTypes.c_int_type, env)
                self.value.analyse_const_expression(env)
            value = self.value.result_code
        else:
            value = self.name
        entry = env.declare_const(self.name, enum_entry.type, 
            value, self.pos, cname = self.cname)
        enum_entry.enum_values.append(entry)


class CTypeDefNode(StatNode):
    #  base_type    CBaseTypeNode
    #  declarator   CDeclaratorNode
    #  visibility   "public" or "private"
    #  in_pxd       boolean

    child_attrs = ["base_type", "declarator"]
    
    def analyse_declarations(self, env):
        base = self.base_type.analyse(env)
        name_declarator, type = self.declarator.analyse(base, env)
        name = name_declarator.name
        cname = name_declarator.cname
        entry = env.declare_typedef(name, type, self.pos,
            cname = cname, visibility = self.visibility)
        if self.in_pxd and not env.in_cinclude:
            entry.defined_in_pxd = 1
    
    def analyse_expressions(self, env):
        pass
    def generate_execution_code(self, code):
        pass


class FuncDefNode(StatNode, BlockNode):
    #  Base class for function definition nodes.
    #
    #  return_type     PyrexType
    #  #filename        string        C name of filename string const
    #  entry           Symtab.Entry
    
    py_func = None
    assmt = None
    
    def analyse_default_values(self, env):
        genv = env.global_scope()
        for arg in self.args:
            if arg.default:
                if arg.is_generic:
                    if not hasattr(arg, 'default_entry'):
                        arg.default.analyse_types(env)
                        arg.default = arg.default.coerce_to(arg.type, genv)
                        if arg.default.is_literal:
                            arg.default_entry = arg.default
                            arg.default_result_code = arg.default.calculate_result_code()
                            if arg.default.type != arg.type and not arg.type.is_int:
                                arg.default_result_code = arg.type.cast_code(arg.default_result_code)
                        else:
                            arg.default.allocate_temps(genv)
                            arg.default_entry = genv.add_default_value(arg.type)
                            arg.default_entry.used = 1
                            arg.default_result_code = arg.default_entry.cname
                else:
                    error(arg.pos,
                        "This argument cannot have a default value")
                    arg.default = None
    
    def need_gil_acquisition(self, lenv):
        return 0
                
    def generate_function_definitions(self, env, code, transforms):
        code.mark_pos(self.pos)
        # Generate C code for header and body of function
        genv = env.global_scope()
        lenv = LocalScope(name = self.entry.name, outer_scope = genv)
        lenv.return_type = self.return_type
        type = self.entry.type
        if type.is_cfunction:
            lenv.nogil = type.nogil and not type.with_gil
        code.init_labels()
        self.declare_arguments(lenv)
        transforms.run('before_analyse_function', self, env=env, lenv=lenv, genv=genv)
        self.body.analyse_control_flow(lenv)
        self.body.analyse_declarations(lenv)
        self.body.analyse_expressions(lenv)
        transforms.run('after_analyse_function', self, env=env, lenv=lenv, genv=genv)
        # Code for nested function definitions would go here
        # if we supported them, which we probably won't.
        # ----- Top-level constants used by this function
        self.generate_interned_num_decls(lenv, code)
        self.generate_interned_string_decls(lenv, code)
        self.generate_py_string_decls(lenv, code)
        self.generate_cached_builtins_decls(lenv, code)
        #code.putln("")
        #code.put_var_declarations(lenv.const_entries, static = 1)
        self.generate_const_definitions(lenv, code)
        # ----- Function header
        code.putln("")
        if self.py_func:
            self.py_func.generate_function_header(code, 
                with_pymethdef = env.is_py_class_scope,
                proto_only=True)
        self.generate_function_header(code,
            with_pymethdef = env.is_py_class_scope)
        # ----- Local variable declarations
        self.generate_argument_declarations(lenv, code)
        code.put_var_declarations(lenv.var_entries)
        init = ""
        if not self.return_type.is_void:
            code.putln(
                "%s%s;" % 
                    (self.return_type.declaration_code(
                        Naming.retval_cname),
                    init))
        code.put_var_declarations(lenv.temp_entries)
        self.generate_keyword_list(code)
        # ----- Extern library function declarations
        lenv.generate_library_function_declarations(code)
        # ----- GIL acquisition
        acquire_gil = self.need_gil_acquisition(lenv)
        if acquire_gil:
            code.putln("PyGILState_STATE _save = PyGILState_Ensure();")
        # ----- Fetch arguments
        self.generate_argument_parsing_code(env, code)
        # If an argument is assigned to in the body, we must 
        # incref it to properly keep track of refcounts.
        for entry in lenv.arg_entries:
            if entry.type.is_pyobject and lenv.control_flow.get_state((entry.name, 'source')) != 'arg':
                code.put_var_incref(entry)
        # ----- Initialise local variables
        for entry in lenv.var_entries:
            if entry.type.is_pyobject and entry.init_to_none and entry.used:
                code.put_init_var_to_py_none(entry)
        # ----- Check and convert arguments
        self.generate_argument_type_tests(code)
        # ----- Function body
        self.body.generate_execution_code(code)
        # ----- Default return value
        code.putln("")
        if self.return_type.is_pyobject:
            #if self.return_type.is_extension_type:
            #	lhs = "(PyObject *)%s" % Naming.retval_cname
            #else:
            lhs = Naming.retval_cname
            code.put_init_to_py_none(lhs, self.return_type)
        else:
            val = self.return_type.default_value
            if val:
                code.putln("%s = %s;" % (Naming.retval_cname, val))
        #code.putln("goto %s;" % code.return_label)
        # ----- Error cleanup
        if code.error_label in code.labels_used:
            code.put_goto(code.return_label)
            code.put_label(code.error_label)
            code.put_var_xdecrefs(lenv.temp_entries)
            err_val = self.error_value()
            exc_check = self.caller_will_check_exceptions()
            if err_val is not None or exc_check:
                code.putln('__Pyx_AddTraceback("%s");' % self.entry.qualified_name)
            else:
                code.putln(
                    '__Pyx_WriteUnraisable("%s");' % 
                        self.entry.qualified_name)
                env.use_utility_code(unraisable_exception_utility_code)
            default_retval = self.return_type.default_value
            if err_val is None and default_retval:
                err_val = default_retval
            if err_val is not None:
                code.putln(
                    "%s = %s;" % (
                        Naming.retval_cname, 
                        err_val))
        # ----- Return cleanup
        code.put_label(code.return_label)
        if not Options.init_local_none:
            for entry in lenv.var_entries:
                if lenv.control_flow.get_state((entry.name, 'initalized')) is not True:
                    entry.xdecref_cleanup = 1
        code.put_var_decrefs(lenv.var_entries, used_only = 1)
        # Decref any increfed args
        for entry in lenv.arg_entries:
            if entry.type.is_pyobject and lenv.control_flow.get_state((entry.name, 'source')) != 'arg':
                code.put_var_decref(entry)
        self.put_stararg_decrefs(code)
        if acquire_gil:
            code.putln("PyGILState_Release(_save);")
        # ----- Return
        if not self.return_type.is_void:
            code.putln("return %s;" % Naming.retval_cname)
        code.putln("}")
        # ----- Python version
        if self.py_func:
            self.py_func.generate_function_definitions(env, code, transforms)
        self.generate_optarg_wrapper_function(env, code)
        
    def put_stararg_decrefs(self, code):
        pass

    def declare_argument(self, env, arg):
        if arg.type.is_void:
            error(arg.pos, "Invalid use of 'void'")
        elif not arg.type.is_complete() and not arg.type.is_array:
            error(arg.pos,
                "Argument type '%s' is incomplete" % arg.type)
        return env.declare_arg(arg.name, arg.type, arg.pos)
    def generate_optarg_wrapper_function(self, env, code):
        pass

    def generate_execution_code(self, code):
        # Evaluate and store argument default values
        for arg in self.args:
            default = arg.default
            if default:
                if not default.is_literal:
                    default.generate_evaluation_code(code)
                    default.make_owned_reference(code)
                    code.putln(
                        "%s = %s;" % (
                            arg.default_entry.cname,
                            default.result_as(arg.default_entry.type)))
                    if default.is_temp and default.type.is_pyobject:
                        code.putln(
                            "%s = 0;" %
                                default.result_code)
        # For Python class methods, create and store function object
        if self.assmt:
            self.assmt.generate_execution_code(code)
    


class CFuncDefNode(FuncDefNode):
    #  C function definition.
    #
    #  modifiers     ['inline']
    #  visibility    'private' or 'public' or 'extern'
    #  base_type     CBaseTypeNode
    #  declarator    CDeclaratorNode
    #  body          StatListNode
    #  api           boolean
    #
    #  with_gil      boolean    Acquire GIL around body
    #  type          CFuncType
    
    child_attrs = ["base_type", "declarator", "body"]

    def unqualified_name(self):
        return self.entry.name
        
    def analyse_declarations(self, env):
        base_type = self.base_type.analyse(env)
        name_declarator, type = self.declarator.analyse(base_type, env, self.body is not None)
        if not type.is_cfunction:
            error(self.pos, 
                "Suite attached to non-function declaration")
        # Remember the actual type according to the function header
        # written here, because the type in the symbol table entry
        # may be different if we're overriding a C method inherited
        # from the base type of an extension type.
        self.type = type
        type.is_overridable = self.overridable
        declarator = self.declarator
        while not hasattr(declarator, 'args'):
            declarator = declarator.base
        self.args = declarator.args
        for formal_arg, type_arg in zip(self.args, type.args):
            formal_arg.type = type_arg.type
            formal_arg.cname = type_arg.cname
        name = name_declarator.name
        cname = name_declarator.cname
        self.entry = env.declare_cfunction(
            name, type, self.pos, 
            cname = cname, visibility = self.visibility,
            defining = self.body is not None,
            api = self.api)
        self.return_type = type.return_type
        
        if self.overridable:
            import ExprNodes
            py_func_body = self.call_self_node(is_module_scope = env.is_module_scope)
            self.py_func = DefNode(pos = self.pos, 
                                   name = self.entry.name,
                                   args = self.args,
                                   star_arg = None,
                                   starstar_arg = None,
                                   doc = self.doc,
                                   body = py_func_body,
                                   is_wrapper = 1)
            self.py_func.is_module_scope = env.is_module_scope
            self.py_func.analyse_declarations(env)
            self.entry.as_variable = self.py_func.entry
            # Reset scope entry the above cfunction
            env.entries[name] = self.entry
            self.py_func.interned_attr_cname = env.intern_identifier(
                self.py_func.entry.name)
            if not env.is_module_scope or Options.lookup_module_cpdef:
                self.override = OverrideCheckNode(self.pos, py_func = self.py_func)
                self.body = StatListNode(self.pos, stats=[self.override, self.body])
    
    def call_self_node(self, omit_optional_args=0, is_module_scope=0):
        import ExprNodes
        args = self.type.args
        if omit_optional_args:
            args = args[:len(args) - self.type.optional_arg_count]
        arg_names = [arg.name for arg in args]
        if is_module_scope:
            cfunc = ExprNodes.NameNode(self.pos, name=self.entry.name)
        else:
            self_arg = ExprNodes.NameNode(self.pos, name=arg_names[0])
            cfunc = ExprNodes.AttributeNode(self.pos, obj=self_arg, attribute=self.entry.name)
        skip_dispatch = not is_module_scope or Options.lookup_module_cpdef
        c_call = ExprNodes.SimpleCallNode(self.pos, function=cfunc, args=[ExprNodes.NameNode(self.pos, name=n) for n in arg_names[1-is_module_scope:]], wrapper_call=skip_dispatch)
        return ReturnStatNode(pos=self.pos, return_type=PyrexTypes.py_object_type, value=c_call)
    
    def declare_arguments(self, env):
        for arg in self.type.args:
            if not arg.name:
                error(arg.pos, "Missing argument name")
            self.declare_argument(env, arg)
            
    def need_gil_acquisition(self, lenv):
        type = self.type
        with_gil = self.type.with_gil
        if type.nogil and not with_gil:
            if type.return_type.is_pyobject:
                error(self.pos,
                      "Function with Python return type cannot be declared nogil")
            for entry in lenv.var_entries + lenv.temp_entries:
                if entry.type.is_pyobject:
                    error(self.pos, "Function declared nogil has Python locals or temporaries")
        return with_gil

    def analyse_expressions(self, env):
        self.analyse_default_values(env)
        if self.overridable:
            self.py_func.analyse_expressions(env)

    def generate_function_header(self, code, with_pymethdef, with_opt_args = 1):
        arg_decls = []
        type = self.type
        visibility = self.entry.visibility
        for arg in type.args[:len(type.args)-type.optional_arg_count]:
            arg_decls.append(arg.declaration_code())
        if type.optional_arg_count and with_opt_args:
            arg_decls.append(type.op_arg_struct.declaration_code(Naming.optional_args_cname))
        if type.has_varargs:
            arg_decls.append("...")
        if not arg_decls:
            arg_decls = ["void"]
        cname = self.entry.func_cname
        if not with_opt_args:
            cname += Naming.no_opt_args
        entity = type.function_header_code(cname, string.join(arg_decls, ", "))
        if visibility == 'public':
            dll_linkage = "DL_EXPORT"
        else:
            dll_linkage = None
        header = self.return_type.declaration_code(entity,
            dll_linkage = dll_linkage)
        if visibility != 'private':
            storage_class = "%s " % Naming.extern_c_macro
        else:
            storage_class = "static "
        code.putln("%s%s %s {" % (
            storage_class,
            ' '.join(self.modifiers).upper(), # macro forms 
            header))

    def generate_argument_declarations(self, env, code):
        for arg in self.args:
            if arg.default:
                    code.putln('%s = %s;' % (arg.type.declaration_code(arg.cname), arg.default_result_code))

    def generate_keyword_list(self, code):
        pass
        
    def generate_argument_parsing_code(self, env, code):
        i = 0
        if self.type.optional_arg_count:
            code.putln('if (%s) {' % Naming.optional_args_cname)
            for arg in self.args:
                if arg.default:
                    code.putln('if (%s->%sn > %s) {' % (Naming.optional_args_cname, Naming.pyrex_prefix, i))
                    declarator = arg.declarator
                    while not hasattr(declarator, 'name'):
                        declarator = declarator.base
                    code.putln('%s = %s->%s;' % (arg.cname, Naming.optional_args_cname, declarator.name))
                    i += 1
            for _ in range(self.type.optional_arg_count):
                code.putln('}')
            code.putln('}')
    
    def generate_argument_conversion_code(self, code):
        pass
    
    def generate_argument_type_tests(self, code):
        # Generate type tests for args whose type in a parent
        # class is a supertype of the declared type.
        for arg in self.type.args:
            if arg.needs_type_test:
                self.generate_arg_type_test(arg, code)
    
    def generate_arg_type_test(self, arg, code):
        # Generate type test for one argument.
        if arg.type.typeobj_is_available():
            typeptr_cname = arg.type.typeptr_cname
            arg_code = "((PyObject *)%s)" % arg.cname
            code.putln(
                'if (unlikely(!__Pyx_ArgTypeTest(%s, %s, %d, "%s", %s))) %s' % (
                    arg_code, 
                    typeptr_cname,
                    not arg.not_none,
                    arg.name,
                    type.is_builtin_type,
                    code.error_goto(arg.pos)))
        else:
            error(arg.pos, "Cannot test type of extern C class "
                "without type object name specification")

    def error_value(self):
        if self.return_type.is_pyobject:
            return "0"
        else:
            #return None
            return self.entry.type.exception_value
            
    def caller_will_check_exceptions(self):
        return self.entry.type.exception_check
                    
    def generate_optarg_wrapper_function(self, env, code):
        if self.type.optional_arg_count and \
                self.type.original_sig and not self.type.original_sig.optional_arg_count:
            code.putln()
            self.generate_function_header(code, 0, with_opt_args = 0)
            if not self.return_type.is_void:
                code.put('return ')
            args = self.type.args
            arglist = [arg.cname for arg in args[:len(args)-self.type.optional_arg_count]]
            arglist.append('NULL')
            code.putln('%s(%s);' % (self.entry.func_cname, ', '.join(arglist)))
            code.putln('}')


class PyArgDeclNode(Node):
    # Argument which must be a Python object (used
    # for * and ** arguments).
    #
    # name   string
    # entry  Symtab.Entry
    child_attrs = []
    
    pass
    

class DefNode(FuncDefNode):
    # A Python function definition.
    #
    # name          string                 the Python name of the function
    # args          [CArgDeclNode]         formal arguments
    # star_arg      PyArgDeclNode or None  * argument
    # starstar_arg  PyArgDeclNode or None  ** argument
    # doc           EncodedString or None
    # body          StatListNode
    #
    #  The following subnode is constructed internally
    #  when the def statement is inside a Python class definition.
    #
    #  assmt   AssignmentNode   Function construction/assignment
    
    child_attrs = ["args", "star_arg", "starstar_arg", "body"]

    assmt = None
    num_kwonly_args = 0
    num_required_kw_args = 0
    reqd_kw_flags_cname = "0"
    is_wrapper = 0
    
    def __init__(self, pos, **kwds):
        FuncDefNode.__init__(self, pos, **kwds)
        k = rk = r = 0
        for arg in self.args:
            if arg.kw_only:
                k += 1
                if not arg.default:
                    rk += 1
            if not arg.default:
                r += 1
        self.num_kwonly_args = k
        self.num_required_kw_args = rk
        self.num_required_args = r
    
    entry = None
    
    def analyse_declarations(self, env):
        for arg in self.args:
            base_type = arg.base_type.analyse(env)
            name_declarator, type = \
                arg.declarator.analyse(base_type, env)
            arg.name = name_declarator.name
            if name_declarator.cname:
                error(self.pos,
                    "Python function argument cannot have C name specification")
            arg.type = type.as_argument_type()
            arg.hdr_type = None
            arg.needs_conversion = 0
            arg.needs_type_test = 0
            arg.is_generic = 1
            if arg.not_none and not arg.type.is_extension_type:
                error(self.pos,
                    "Only extension type arguments can have 'not None'")
        self.declare_pyfunction(env)
        self.analyse_signature(env)
        self.return_type = self.entry.signature.return_type()
        if self.signature_has_generic_args():
            if self.star_arg:
                env.use_utility_code(get_stararg_utility_code)
            elif self.signature_has_generic_args():
                env.use_utility_code(raise_argtuple_too_long_utility_code)
            if not self.signature_has_nongeneric_args():
                env.use_utility_code(get_keyword_string_check_utility_code)
            elif self.starstar_arg:
                env.use_utility_code(get_splitkeywords_utility_code)
        if self.num_required_kw_args:
            env.use_utility_code(get_checkkeywords_utility_code)

    def analyse_signature(self, env):
        any_type_tests_needed = 0
        # Use the simpler calling signature for zero- and one-argument functions.
        if not self.entry.is_special and not self.star_arg and not self.starstar_arg:
            if self.entry.signature is TypeSlots.pyfunction_signature and Options.optimize_simple_methods:
                if len(self.args) == 0:
                    self.entry.signature = TypeSlots.pyfunction_noargs
                elif len(self.args) == 1:
                    if self.args[0].default is None and not self.args[0].kw_only:
                        self.entry.signature = TypeSlots.pyfunction_onearg
            elif self.entry.signature is TypeSlots.pymethod_signature:
                if len(self.args) == 1:
                    self.entry.signature = TypeSlots.unaryfunc
                elif len(self.args) == 2:
                    if self.args[1].default is None and not self.args[1].kw_only:
                        self.entry.signature = TypeSlots.ibinaryfunc
        elif self.entry.is_special:
            self.entry.trivial_signature = len(self.args) == 1 and not (self.star_arg or self.starstar_arg)
        sig = self.entry.signature
        nfixed = sig.num_fixed_args()
        for i in range(nfixed):
            if i < len(self.args):
                arg = self.args[i]
                arg.is_generic = 0
                if sig.is_self_arg(i):
                    arg.is_self_arg = 1
                    arg.hdr_type = arg.type = env.parent_type
                    arg.needs_conversion = 0
                else:
                    arg.hdr_type = sig.fixed_arg_type(i)
                    if not arg.type.same_as(arg.hdr_type):
                        if arg.hdr_type.is_pyobject and arg.type.is_pyobject:
                            arg.needs_type_test = 1
                            any_type_tests_needed = 1
                        else:
                            arg.needs_conversion = 1
                if arg.needs_conversion:
                    arg.hdr_cname = Naming.arg_prefix + arg.name
                else:
                    arg.hdr_cname = Naming.var_prefix + arg.name
            else:
                self.bad_signature()
                return
        if nfixed < len(self.args):
            if not sig.has_generic_args:
                self.bad_signature()
            for arg in self.args:
                if arg.is_generic and \
                        (arg.type.is_extension_type or arg.type.is_builtin_type):
                    arg.needs_type_test = 1
                    any_type_tests_needed = 1
                elif arg.type is PyrexTypes.c_py_ssize_t_type:
                    # Want to use __index__ rather than __int__ method
                    # that PyArg_ParseTupleAndKeywords calls
                    arg.needs_conversion = 1
                    arg.hdr_type = PyrexTypes.py_object_type
                    arg.hdr_cname = Naming.arg_prefix + arg.name
        if any_type_tests_needed:
            env.use_utility_code(arg_type_test_utility_code)
    
    def bad_signature(self):
        sig = self.entry.signature
        expected_str = "%d" % sig.num_fixed_args()
        if sig.has_generic_args:
            expected_str = expected_str + " or more"
        name = self.name
        if name.startswith("__") and name.endswith("__"):
            desc = "Special method"
        else:
            desc = "Method"
        error(self.pos,
            "%s %s has wrong number of arguments "
            "(%d declared, %s expected)" % (
                desc, self.name, len(self.args), expected_str))

    def signature_has_nongeneric_args(self):
        argcount = len(self.args)
        if argcount == 0 or (argcount == 1 and self.args[0].is_self_arg):
            return 0
        return 1

    def signature_has_generic_args(self):
        return self.entry.signature.has_generic_args
    
    def declare_pyfunction(self, env):
        #print "DefNode.declare_pyfunction:", self.name, "in", env ###
        name = self.name
        entry = env.lookup_here(self.name)
        if entry and entry.type.is_cfunction and not self.is_wrapper:
            warning(self.pos, "Overriding cdef method with def method.", 5)
        entry = env.declare_pyfunction(self.name, self.pos)
        self.entry = entry
        prefix = env.scope_prefix
        entry.func_cname = \
            Naming.pyfunc_prefix + prefix + name
        entry.pymethdef_cname = \
            Naming.pymethdef_prefix + prefix + name
        if Options.docstrings:
            entry.doc = embed_position(self.pos, self.doc)
            entry.doc_cname = \
                Naming.funcdoc_prefix + prefix + name
        else:
            entry.doc = None

    def declare_arguments(self, env):
        for arg in self.args:
            if not arg.name:
                error(arg.pos, "Missing argument name")
            if arg.needs_conversion:
                arg.entry = env.declare_var(arg.name, arg.type, arg.pos)
                env.control_flow.set_state((), (arg.name, 'source'), 'arg')
                env.control_flow.set_state((), (arg.name, 'initalized'), True)
                if arg.type.is_pyobject:
                    arg.entry.init = "0"
                arg.entry.init_to_none = 0
            else:
                arg.entry = self.declare_argument(env, arg)
            arg.entry.used = 1
            arg.entry.is_self_arg = arg.is_self_arg
            if arg.hdr_type:
                if arg.is_self_arg or \
                    (arg.type.is_extension_type and not arg.hdr_type.is_extension_type):
                        arg.entry.is_declared_generic = 1
        self.declare_python_arg(env, self.star_arg)
        self.declare_python_arg(env, self.starstar_arg)

    def declare_python_arg(self, env, arg):
        if arg:
            entry = env.declare_var(arg.name, 
                PyrexTypes.py_object_type, arg.pos)
            entry.used = 1
            entry.init = "0"
            entry.init_to_none = 0
            entry.xdecref_cleanup = 1
            arg.entry = entry
            env.control_flow.set_state((), (arg.name, 'initalized'), True)
            
    def analyse_expressions(self, env):
        self.analyse_default_values(env)
        if env.is_py_class_scope:
            self.synthesize_assignment_node(env)
    
    def synthesize_assignment_node(self, env):
        import ExprNodes
        self.assmt = SingleAssignmentNode(self.pos,
            lhs = ExprNodes.NameNode(self.pos, name = self.name),
            rhs = ExprNodes.UnboundMethodNode(self.pos, 
                class_cname = env.class_obj_cname,
                function = ExprNodes.PyCFunctionNode(self.pos,
                    pymethdef_cname = self.entry.pymethdef_cname)))
        self.assmt.analyse_declarations(env)
        self.assmt.analyse_expressions(env)
            
    def generate_function_header(self, code, with_pymethdef, proto_only=0):
        arg_code_list = []
        sig = self.entry.signature
        if sig.has_dummy_arg:
            arg_code_list.append(
                "PyObject *%s" % Naming.self_cname)
        for arg in self.args:
            if not arg.is_generic:
                if arg.is_self_arg:
                    arg_code_list.append("PyObject *%s" % arg.hdr_cname)
                else:
                    arg_code_list.append(
                        arg.hdr_type.declaration_code(arg.hdr_cname))
        if not self.entry.is_special and sig.method_flags() == [TypeSlots.method_noargs]:
            arg_code_list.append("PyObject *unused")
        if sig.has_generic_args:
            arg_code_list.append(
                "PyObject *%s, PyObject *%s"
                    % (Naming.args_cname, Naming.kwds_cname))
        arg_code = ", ".join(arg_code_list)
        dc = self.return_type.declaration_code(self.entry.func_cname)
        header = "static %s(%s)" % (dc, arg_code)
        code.putln("%s; /*proto*/" % header)
        if proto_only:
            return
        if self.entry.doc and Options.docstrings:
            code.putln(
                'static char %s[] = "%s";' % (
                    self.entry.doc_cname,
                    self.entry.doc))
        if with_pymethdef:
            code.put(
                "static PyMethodDef %s = " % 
                    self.entry.pymethdef_cname)
            code.put_pymethoddef(self.entry, ";")
        code.putln("%s {" % header)

    def generate_argument_declarations(self, env, code):
        for arg in self.args:
            if arg.is_generic: # or arg.needs_conversion:
                if arg.needs_conversion:
                    code.putln("PyObject *%s = 0;" % arg.hdr_cname)
                else:
                    code.put_var_declaration(arg.entry)
    
    def generate_keyword_list(self, code):
        if self.signature_has_generic_args() and \
                self.signature_has_nongeneric_args():
            reqd_kw_flags = []
            has_reqd_kwds = False
            code.put(
                "static char *%s[] = {" %
                    Naming.kwdlist_cname)
            for arg in self.args:
                if arg.is_generic:
                    code.put(
                        '"%s",' % 
                            arg.name)
                    if arg.kw_only and not arg.default:
                        has_reqd_kwds = 1
                        flag = "1"
                    else:
                        flag = "0"
                    reqd_kw_flags.append(flag)
            code.putln(
                "0};")
            if has_reqd_kwds:
                flags_name = Naming.reqd_kwds_cname
                self.reqd_kw_flags_cname = flags_name
                code.putln(
                    "static char %s[] = {%s};" % (
                        flags_name,
                        ",".join(reqd_kw_flags)))

    def generate_argument_parsing_code(self, env, code):
        # Generate PyArg_ParseTuple call for generic
        # arguments, if any.
        old_error_label = code.new_error_label()
        our_error_label = code.error_label
        end_label = code.new_label()

        has_kwonly_args = self.num_kwonly_args > 0
        has_star_or_kw_args = self.star_arg is not None \
            or self.starstar_arg is not None or has_kwonly_args
            
        if not self.signature_has_generic_args():
            if has_star_or_kw_args:
                error(self.pos, "This method cannot have * or keyword arguments")
            self.generate_argument_conversion_code(code)
            
        elif not self.signature_has_nongeneric_args():
            # func(*args) or func(**kw) or func(*args, **kw)
            self.generate_stararg_copy_code(code)
            
        else:
            arg_addrs = []
            arg_formats = []
            positional_args = []
            default_seen = 0
            for arg in self.args:
                arg_entry = arg.entry
                if arg.is_generic:
                    if arg.default:
                        code.putln(
                            "%s = %s;" % (
                                arg_entry.cname,
                                arg.default_result_code))
                        if not default_seen:
                            arg_formats.append("|")
                        default_seen = 1
                        if not arg.is_self_arg and not arg.kw_only:
                            positional_args.append(arg)
                    elif arg.kw_only:
                        if not default_seen:
                            arg_formats.append("|")
                        default_seen = 1
                    elif default_seen:
                        error(arg.pos, "Non-default argument following default argument")
                    elif not arg.is_self_arg:
                        positional_args.append(arg)
                    if arg.needs_conversion:
                        arg_addrs.append("&" + arg.hdr_cname)
                        format = arg.hdr_type.parsetuple_format
                    else:
                        arg_addrs.append("&" + arg_entry.cname)
                        format = arg_entry.type.parsetuple_format
                    if format:
                        arg_formats.append(format)
                    else:
                        error(arg.pos, 
                            "Cannot convert Python object argument to type '%s' (when parsing input arguments)" 
                                % arg.type)

            if has_star_or_kw_args:
                self.generate_stararg_getting_code(code)

            self.generate_argument_tuple_parsing_code(
                positional_args, arg_formats, arg_addrs, code)

        code.error_label = old_error_label
        if code.label_used(our_error_label):
            code.put_goto(end_label)
            code.put_label(our_error_label)
            if has_star_or_kw_args:
                self.put_stararg_decrefs(code)
                self.generate_arg_decref(self.star_arg, code)
                if self.starstar_arg:
                    if self.starstar_arg.entry.xdecref_cleanup:
                        code.put_var_xdecref(self.starstar_arg.entry)
                    else:
                        code.put_var_decref(self.starstar_arg.entry)
            code.putln('__Pyx_AddTraceback("%s");' % self.entry.qualified_name)
            code.putln("return %s;" % self.error_value())
            code.put_label(end_label)

    def generate_argument_tuple_parsing_code(self, positional_args,
                                             arg_formats, arg_addrs, code):
        # Unpack inplace if it's simple
        if not self.num_required_kw_args:
            min_positional_args = self.num_required_args - self.num_required_kw_args
            max_positional_args = len(positional_args)
            if len(self.args) > 0 and self.args[0].is_self_arg:
                min_positional_args -= 1
            if max_positional_args == min_positional_args:
                count_cond = "likely(PyTuple_GET_SIZE(%s) == %s)" % (
                    Naming.args_cname, max_positional_args)
            else:
                count_cond = "likely(%s <= PyTuple_GET_SIZE(%s)) && likely(PyTuple_GET_SIZE(%s) <= %s)" % (
                               min_positional_args,
                               Naming.args_cname,
                               Naming.args_cname,
                               max_positional_args)
            code.putln(
                'if (likely(!%s) && %s) {' % (Naming.kwds_cname, count_cond))
            i = 0
            closing = 0
            for arg in positional_args:
                if arg.default:
                    code.putln('if (PyTuple_GET_SIZE(%s) > %s) {' % (Naming.args_cname, i))
                    closing += 1
                item = "PyTuple_GET_ITEM(%s, %s)" % (Naming.args_cname, i)
                if arg.type.is_pyobject:
                    if arg.is_generic:
                        item = PyrexTypes.typecast(arg.type, PyrexTypes.py_object_type, item)
                    code.putln("%s = %s;" % (arg.entry.cname, item))
                else:
                    func = arg.type.from_py_function
                    if func:
                        code.putln("%s = %s(%s); %s" % (
                            arg.entry.cname,
                            func,
                            item,
                            code.error_goto_if(arg.type.error_condition(arg.entry.cname), arg.pos)))
                    else:
                        error(arg.pos, "Cannot convert Python object argument to type '%s'" % arg.type)
                i += 1
            for _ in range(closing):
                code.putln('}')
            code.putln(
                '}')
            code.putln('else {')

        argformat = '"%s"' % string.join(arg_formats, "")
        pt_arglist = [Naming.args_cname, Naming.kwds_cname, argformat, Naming.kwdlist_cname] + arg_addrs
        pt_argstring = string.join(pt_arglist, ", ")
        code.putln(
            'if (unlikely(!PyArg_ParseTupleAndKeywords(%s))) %s' % (
                pt_argstring,
                code.error_goto(self.pos)))
        self.generate_argument_conversion_code(code)

        if not self.num_required_kw_args:
            code.putln('}')

    def put_stararg_decrefs(self, code):
        if self.star_arg:
            code.put_decref(Naming.args_cname, py_object_type)
        if self.starstar_arg:
            code.put_xdecref(Naming.kwds_cname, py_object_type)
    
    def generate_arg_xdecref(self, arg, code):
        if arg:
            code.put_var_xdecref(arg.entry)
    
    def generate_arg_decref(self, arg, code):
        if arg:
            code.put_var_decref(arg.entry)
    
    def arg_address(self, arg):
        if arg:
            return "&%s" % arg.entry.cname
        else:
            return 0

    def generate_stararg_copy_code(self, code):
        if not self.star_arg:
            self.generate_positional_args_check(code, 0)
        self.generate_keyword_args_check(code)

        if self.starstar_arg:
            code.putln("%s = (%s) ? PyDict_Copy(%s) : PyDict_New();" % (
                    self.starstar_arg.entry.cname,
                    Naming.kwds_cname,
                    Naming.kwds_cname))
            code.putln("if (unlikely(!%s)) return %s;" % (
                    self.starstar_arg.entry.cname, self.error_value()))
            self.starstar_arg.entry.xdecref_cleanup = 0
            self.starstar_arg = None

        if self.star_arg:
            code.put_incref(Naming.args_cname, py_object_type)
            code.putln("%s = %s;" % (
                    self.star_arg.entry.cname,
                    Naming.args_cname))
            self.star_arg.entry.xdecref_cleanup = 0
            self.star_arg = None

    def generate_stararg_getting_code(self, code):
        num_kwonly = self.num_kwonly_args
        fixed_args = self.entry.signature.num_fixed_args()
        nargs = len(self.args) - num_kwonly - fixed_args
        error_return = "return %s;" % self.error_value()

        if self.star_arg:
            star_arg_cname = self.star_arg.entry.cname
            code.putln("if (likely(PyTuple_GET_SIZE(%s) <= %d)) {" % (
                    Naming.args_cname, nargs))
            code.put_incref(Naming.args_cname, py_object_type)
            code.put("%s = %s; " % (star_arg_cname, Naming.empty_tuple))
            code.put_incref(Naming.empty_tuple, py_object_type)
            code.putln("}")
            code.putln("else {")
            code.putln(
                "if (unlikely(__Pyx_SplitStarArg(&%s, %d, &%s) < 0)) return %s;" % (
                    Naming.args_cname,
                    nargs,
                    star_arg_cname,
                    self.error_value()))
            code.putln("}")
            self.star_arg.entry.xdecref_cleanup = 0
        elif self.signature_has_generic_args():
            # make sure supernumerous positional arguments do not run
            # into keyword-only arguments and provide a more helpful
            # message than PyArg_ParseTupelAndKeywords()
            self.generate_positional_args_check(code, nargs)

        handle_error = 0
        if self.starstar_arg:
            handle_error = 1
            code.put(
                "if (unlikely(__Pyx_SplitKeywords(&%s, %s, &%s, %s) < 0)) " % (
                    Naming.kwds_cname,
                    Naming.kwdlist_cname,
                    self.starstar_arg.entry.cname,
                    self.reqd_kw_flags_cname))
            self.starstar_arg.entry.xdecref_cleanup = 0
        elif self.num_required_kw_args:
            handle_error = 1
            code.put("if (unlikely(__Pyx_CheckRequiredKeywords(%s, %s, %s) < 0)) " % (
                    Naming.kwds_cname,
                    Naming.kwdlist_cname,
                    self.reqd_kw_flags_cname))

        if handle_error:
            if self.star_arg:
                code.putln("{")
                code.put_decref(Naming.args_cname, py_object_type)
                code.put_decref(self.star_arg.entry.cname, py_object_type)
                code.putln(error_return)
                code.putln("}")
            else:
                code.putln(error_return)

    def generate_positional_args_check(self, code, nargs):
        code.putln("if (unlikely(PyTuple_GET_SIZE(%s) > %d)) {" % (
                Naming.args_cname, nargs))
        code.putln("__Pyx_RaiseArgtupleTooLong(%d, PyTuple_GET_SIZE(%s));" % (
                nargs, Naming.args_cname))
        code.putln("return %s;" % self.error_value())
        code.putln("}")

    def generate_keyword_args_check(self, code):
        code.putln("if (unlikely(%s)) {" % Naming.kwds_cname)
        code.putln("if (unlikely(!__Pyx_CheckKeywordStrings(%s, \"%s\", %d))) return %s;" % (
                Naming.kwds_cname, self.name,
                bool(self.starstar_arg), self.error_value()))
        code.putln("}")

    def generate_argument_conversion_code(self, code):
        # Generate code to convert arguments from
        # signature type to declared type, if needed.
        for arg in self.args:
            if arg.needs_conversion:
                self.generate_arg_conversion(arg, code)

    def generate_arg_conversion(self, arg, code):
        # Generate conversion code for one argument.
        old_type = arg.hdr_type
        new_type = arg.type
        if old_type.is_pyobject:
            if arg.default:
                code.putln("if (%s) {" % arg.hdr_cname)
            else:
                code.putln("assert(%s); {" % arg.hdr_cname)
            self.generate_arg_conversion_from_pyobject(arg, code)
            code.putln("}")
        elif new_type.is_pyobject:
            self.generate_arg_conversion_to_pyobject(arg, code)
        else:
            if new_type.assignable_from(old_type):
                code.putln(
                    "%s = %s;" % (arg.entry.cname, arg.hdr_cname))
            else:
                error(arg.pos,
                    "Cannot convert 1 argument from '%s' to '%s'" %
                        (old_type, new_type))
    
    def generate_arg_conversion_from_pyobject(self, arg, code):
        new_type = arg.type
        func = new_type.from_py_function
        # copied from CoerceFromPyTypeNode
        if func:
            code.putln("%s = %s(%s); %s" % (
                arg.entry.cname,
                func,
                arg.hdr_cname,
                code.error_goto_if(new_type.error_condition(arg.entry.cname), arg.pos)))
        else:
            error(arg.pos, 
                "Cannot convert Python object argument to type '%s'" 
                    % new_type)
    
    def generate_arg_conversion_to_pyobject(self, arg, code):
        old_type = arg.hdr_type
        func = old_type.to_py_function
        if func:
            code.putln("%s = %s(%s); %s" % (
                arg.entry.cname,
                func,
                arg.hdr_cname,
                code.error_goto_if_null(arg.entry.cname, arg.pos)))
        else:
            error(arg.pos,
                "Cannot convert argument of type '%s' to Python object"
                    % old_type)

    def generate_argument_type_tests(self, code):
        # Generate type tests for args whose signature
        # type is PyObject * and whose declared type is
        # a subtype thereof.
        for arg in self.args:
            if arg.needs_type_test:
                self.generate_arg_type_test(arg, code)
    
    def generate_arg_type_test(self, arg, code):
        # Generate type test for one argument.
        if arg.type.typeobj_is_available():
            typeptr_cname = arg.type.typeptr_cname
            arg_code = "((PyObject *)%s)" % arg.entry.cname
            code.putln(
                'if (unlikely(!__Pyx_ArgTypeTest(%s, %s, %d, "%s", %s))) %s' % (
                    arg_code, 
                    typeptr_cname,
                    not arg.not_none,
                    arg.name,
                    arg.type.is_builtin_type,
                    code.error_goto(arg.pos)))
        else:
            error(arg.pos, "Cannot test type of extern C class "
                "without type object name specification")
    
    def error_value(self):
        return self.entry.signature.error_value
    
    def caller_will_check_exceptions(self):
        return 1
            
class OverrideCheckNode(StatNode):
    # A Node for dispatching to the def method if it
    # is overriden. 
    #
    #  py_func
    #
    #  args
    #  func_temp
    #  body
    
    child_attrs = ['body']

    def analyse_expressions(self, env):
        self.args = env.arg_entries
        if self.py_func.is_module_scope:
            first_arg = 0
        else:
            first_arg = 1
        import ExprNodes
        self.func_node = ExprNodes.PyTempNode(self.pos, env)
        call_tuple = ExprNodes.TupleNode(self.pos, args=[ExprNodes.NameNode(self.pos, name=arg.name) for arg in self.args[first_arg:]])
        call_node = ExprNodes.SimpleCallNode(self.pos,
                                             function=self.func_node, 
                                             args=[ExprNodes.NameNode(self.pos, name=arg.name) for arg in self.args[first_arg:]])
        self.body = ReturnStatNode(self.pos, value=call_node)
#        self.func_temp = env.allocate_temp_pyobject()
        self.body.analyse_expressions(env)
#        env.release_temp(self.func_temp)
        
    def generate_execution_code(self, code):
        # Check to see if we are an extension type
        if self.py_func.is_module_scope:
            self_arg = "((PyObject *)%s)" % Naming.module_cname
        else:
            self_arg = "((PyObject *)%s)" % self.args[0].cname
        code.putln("/* Check if called by wrapper */")
        code.putln("if (unlikely(%s)) %s = 0;" % (Naming.skip_dispatch_cname, Naming.skip_dispatch_cname))
        code.putln("/* Check if overriden in Python */")
        if self.py_func.is_module_scope:
            code.putln("else {")
        else:
            code.putln("else if (unlikely(Py_TYPE(%s)->tp_dictoffset != 0)) {" % self_arg)
        err = code.error_goto_if_null(self_arg, self.pos)
        # need to get attribute manually--scope would return cdef method
        code.putln("%s = PyObject_GetAttr(%s, %s); %s" % (self.func_node.result_code, self_arg, self.py_func.interned_attr_cname, err))
        # It appears that this type is not anywhere exposed in the Python/C API
        is_builtin_function_or_method = '(strcmp(Py_TYPE(%s)->tp_name, "builtin_function_or_method") == 0)' % self.func_node.result_code
        is_overridden = '(PyCFunction_GET_FUNCTION(%s) != (void *)&%s)' % (self.func_node.result_code, self.py_func.entry.func_cname)
        code.putln('if (!%s || %s) {' % (is_builtin_function_or_method, is_overridden))
        self.body.generate_execution_code(code)
        code.putln('}')
#        code.put_decref(self.func_temp, PyrexTypes.py_object_type)
        code.putln("}")



class PyClassDefNode(StatNode, BlockNode):
    #  A Python class definition.
    #
    #  name     EncodedString   Name of the class
    #  doc      string or None
    #  body     StatNode        Attribute definition code
    #  entry    Symtab.Entry
    #  scope    PyClassScope
    #
    #  The following subnodes are constructed internally:
    #
    #  dict     DictNode   Class dictionary
    #  classobj ClassNode  Class object
    #  target   NameNode   Variable to assign class object to

    child_attrs = ["body", "dict", "classobj", "target"]
    
    def __init__(self, pos, name, bases, doc, body):
        StatNode.__init__(self, pos)
        self.name = name
        self.doc = doc
        self.body = body
        import ExprNodes
        self.dict = ExprNodes.DictNode(pos, key_value_pairs = [])
        if self.doc and Options.docstrings:
            doc = embed_position(self.pos, self.doc)
            doc_node = ExprNodes.StringNode(pos, value = doc)
        else:
            doc_node = None
        self.classobj = ExprNodes.ClassNode(pos, name = name,
            bases = bases, dict = self.dict, doc = doc_node)
        self.target = ExprNodes.NameNode(pos, name = name)
    
    def analyse_declarations(self, env):
        self.target.analyse_target_declaration(env)
    
    def analyse_expressions(self, env):
        self.dict.analyse_expressions(env)
        self.classobj.analyse_expressions(env)
        genv = env.global_scope()
        cenv = PyClassScope(name = self.name, outer_scope = genv)
        cenv.class_dict_cname = self.dict.result_code
        cenv.class_obj_cname = self.classobj.result_code
        self.scope = cenv
        self.body.analyse_declarations(cenv)
        self.body.analyse_expressions(cenv)
        self.target.analyse_target_expression(env, self.classobj)
        self.dict.release_temp(env)
        #self.classobj.release_temp(env)
        #self.target.release_target_temp(env)
    
    def generate_function_definitions(self, env, code, transforms):
        self.generate_py_string_decls(self.scope, code)
        self.body.generate_function_definitions(
            self.scope, code, transforms)
    
    def generate_execution_code(self, code):
        self.dict.generate_evaluation_code(code)
        self.classobj.generate_evaluation_code(code)
        self.body.generate_execution_code(code)
        self.target.generate_assignment_code(self.classobj, code)
        self.dict.generate_disposal_code(code)


class CClassDefNode(StatNode, BlockNode):
    #  An extension type definition.
    #
    #  visibility         'private' or 'public' or 'extern'
    #  typedef_flag       boolean
    #  api                boolean
    #  module_name        string or None    For import of extern type objects
    #  class_name         string            Unqualified name of class
    #  as_name            string or None    Name to declare as in this scope
    #  base_class_module  string or None    Module containing the base class
    #  base_class_name    string or None    Name of the base class
    #  objstruct_name     string or None    Specified C name of object struct
    #  typeobj_name       string or None    Specified C name of type object
    #  in_pxd             boolean           Is in a .pxd file
    #  doc                string or None
    #  body               StatNode or None
    #  entry              Symtab.Entry
    #  base_type          PyExtensionType or None
    
    child_attrs = ["body"]

    def analyse_declarations(self, env):
        #print "CClassDefNode.analyse_declarations:", self.class_name
        #print "...visibility =", self.visibility
        #print "...module_name =", self.module_name
        if env.in_cinclude and not self.objstruct_name:
            error(self.pos, "Object struct name specification required for "
                "C class defined in 'extern from' block")
        self.base_type = None
        # Now that module imports are cached, we need to 
        # import the modules for extern classes. 
        if self.module_name:
            self.module = None
            for module in env.cimported_modules:
                if module.name == self.module_name:
                    self.module = module
            if self.module is None:
                self.module = ModuleScope(self.module_name, None, env.context)
                self.module.has_extern_class = 1
                env.cimported_modules.append(self.module)

        if self.base_class_name:
            if self.base_class_module:
                base_class_scope = env.find_module(self.base_class_module, self.pos)
            else:
                base_class_scope = env
            if base_class_scope:
                base_class_entry = base_class_scope.find(self.base_class_name, self.pos)
                if base_class_entry:
                    if not base_class_entry.is_type:
                        error(self.pos, "'%s' is not a type name" % self.base_class_name)
                    elif not base_class_entry.type.is_extension_type:
                        error(self.pos, "'%s' is not an extension type" % self.base_class_name)
                    elif not base_class_entry.type.is_complete():
                        error(self.pos, "Base class '%s' is incomplete" % self.base_class_name)
                    else:
                        self.base_type = base_class_entry.type
        has_body = self.body is not None
        if self.module_name and self.visibility != 'extern':
            module_path = self.module_name.split(".")
            home_scope = env.find_imported_module(module_path, self.pos)
            if not home_scope:
                return
        else:
            home_scope = env
        self.entry = home_scope.declare_c_class(
            name = self.class_name, 
            pos = self.pos,
            defining = has_body and self.in_pxd,
            implementing = has_body and not self.in_pxd,
            module_name = self.module_name,
            base_type = self.base_type,
            objstruct_cname = self.objstruct_name,
            typeobj_cname = self.typeobj_name,
            visibility = self.visibility,
            typedef_flag = self.typedef_flag,
            api = self.api)
        if home_scope is not env and self.visibility == 'extern':
            env.add_imported_entry(self.class_name, self.entry, pos)
        scope = self.entry.type.scope

        if self.doc and Options.docstrings:
            scope.doc = embed_position(self.pos, self.doc)

        if has_body:
            self.body.analyse_declarations(scope)
            if self.in_pxd:
                scope.defined = 1
            else:
                scope.implemented = 1
        env.allocate_vtable_names(self.entry)
        
    def analyse_expressions(self, env):
        if self.body:
            scope = self.entry.type.scope
            self.body.analyse_expressions(scope)
    
    def generate_function_definitions(self, env, code, transforms):
        self.generate_py_string_decls(self.entry.type.scope, code)
        if self.body:
            self.body.generate_function_definitions(
                self.entry.type.scope, code, transforms)
    
    def generate_execution_code(self, code):
        # This is needed to generate evaluation code for
        # default values of method arguments.
        if self.body:
            self.body.generate_execution_code(code)
            
    def annotate(self, code):
        if self.body:
            self.body.annotate(code)


class PropertyNode(StatNode):
    #  Definition of a property in an extension type.
    #
    #  name   string
    #  doc    EncodedString or None    Doc string
    #  body   StatListNode
    
    child_attrs = ["body"]

    def analyse_declarations(self, env):
        entry = env.declare_property(self.name, self.doc, self.pos)
        if entry:
            if self.doc and Options.docstrings:
                doc_entry = env.get_string_const(
                    self.doc, identifier = False)
                entry.doc_cname = doc_entry.cname
            self.body.analyse_declarations(entry.scope)

    def analyse_expressions(self, env):
        self.body.analyse_expressions(env)
    
    def generate_function_definitions(self, env, code, transforms):
        self.body.generate_function_definitions(env, code, transforms)

    def generate_execution_code(self, code):
        pass

    def annotate(self, code):
        self.body.annotate(code)


class GlobalNode(StatNode):
    # Global variable declaration.
    #
    # names    [string]
    
    child_attrs = []

    def analyse_declarations(self, env):
        for name in self.names:
            env.declare_global(name, self.pos)

    def analyse_expressions(self, env):
        pass
    
    def generate_execution_code(self, code):
        pass


class ExprStatNode(StatNode):
    #  Expression used as a statement.
    #
    #  expr   ExprNode

    child_attrs = ["expr"]
    
    def analyse_expressions(self, env):
        self.expr.analyse_expressions(env)
        self.expr.release_temp(env)
    
    def generate_execution_code(self, code):
        self.expr.generate_evaluation_code(code)
        if not self.expr.is_temp and self.expr.result_code:
            code.putln("%s;" % self.expr.result_code)
        self.expr.generate_disposal_code(code)

    def annotate(self, code):
        self.expr.annotate(code)


class AssignmentNode(StatNode):
    #  Abstract base class for assignment nodes.
    #
    #  The analyse_expressions and generate_execution_code
    #  phases of assignments are split into two sub-phases
    #  each, to enable all the right hand sides of a
    #  parallel assignment to be evaluated before assigning
    #  to any of the left hand sides.

    def analyse_expressions(self, env):
        self.analyse_types(env)
        self.allocate_rhs_temps(env)
        self.allocate_lhs_temps(env)

#	def analyse_expressions(self, env):
#		self.analyse_expressions_1(env)
#		self.analyse_expressions_2(env)

    def generate_execution_code(self, code):
        self.generate_rhs_evaluation_code(code)
        self.generate_assignment_code(code)
        

class SingleAssignmentNode(AssignmentNode):
    #  The simplest case:
    #
    #    a = b
    #
    #  lhs      ExprNode      Left hand side
    #  rhs      ExprNode      Right hand side
    
    child_attrs = ["lhs", "rhs"]

    def analyse_declarations(self, env):
        self.lhs.analyse_target_declaration(env)
    
    def analyse_types(self, env, use_temp = 0):
        self.rhs.analyse_types(env)
        self.lhs.analyse_target_types(env)
        self.lhs.gil_assignment_check(env)
        self.rhs = self.rhs.coerce_to(self.lhs.type, env)
        if use_temp:
            self.rhs = self.rhs.coerce_to_temp(env)
    
    def allocate_rhs_temps(self, env):
        self.rhs.allocate_temps(env)

    def allocate_lhs_temps(self, env):
        self.lhs.allocate_target_temps(env, self.rhs)
        #self.lhs.release_target_temp(env)
        #self.rhs.release_temp(env)		
    
#	def analyse_expressions_1(self, env, use_temp = 0):
#		self.rhs.analyse_types(env)
#		self.lhs.analyse_target_types(env)
#		self.rhs = self.rhs.coerce_to(self.lhs.type, env)
#		if use_temp:
#			self.rhs = self.rhs.coerce_to_temp(env)
#		self.rhs.allocate_temps(env)
#	
#	def analyse_expressions_2(self, env):
#		self.lhs.allocate_target_temps(env)
#		self.lhs.release_target_temp(env)
#		self.rhs.release_temp(env)		

    def generate_rhs_evaluation_code(self, code):
        self.rhs.generate_evaluation_code(code)
    
    def generate_assignment_code(self, code):
        self.lhs.generate_assignment_code(self.rhs, code)

    def annotate(self, code):
        self.lhs.annotate(code)
        self.rhs.annotate(code)


class CascadedAssignmentNode(AssignmentNode):
    #  An assignment with multiple left hand sides:
    #
    #    a = b = c
    #
    #  lhs_list   [ExprNode]   Left hand sides
    #  rhs        ExprNode     Right hand sides
    #
    #  Used internally:
    #
    #  coerced_rhs_list   [ExprNode]   RHS coerced to type of each LHS
    
    child_attrs = ["lhs_list", "rhs", "coerced_rhs_list"]
    coerced_rhs_list = None

    def analyse_declarations(self, env):
        for lhs in self.lhs_list:
            lhs.analyse_target_declaration(env)
    
    def analyse_types(self, env, use_temp = 0):
        self.rhs.analyse_types(env)
        if use_temp:
            self.rhs = self.rhs.coerce_to_temp(env)
        else:
            self.rhs = self.rhs.coerce_to_simple(env)
        from ExprNodes import CloneNode
        self.coerced_rhs_list = []
        for lhs in self.lhs_list:
            lhs.analyse_target_types(env)
            lhs.gil_assignment_check(env)
            rhs = CloneNode(self.rhs)
            rhs = rhs.coerce_to(lhs.type, env)
            self.coerced_rhs_list.append(rhs)

    def allocate_rhs_temps(self, env):
        self.rhs.allocate_temps(env)
    
    def allocate_lhs_temps(self, env):
        for lhs, rhs in zip(self.lhs_list, self.coerced_rhs_list):
            rhs.allocate_temps(env)
            lhs.allocate_target_temps(env, rhs)
            #lhs.release_target_temp(env)
            #rhs.release_temp(env)
        self.rhs.release_temp(env)
    
#	def analyse_expressions_1(self, env, use_temp = 0):
#		self.rhs.analyse_types(env)
#		if use_temp:
#			self.rhs = self.rhs.coerce_to_temp(env)
#		else:
#			self.rhs = self.rhs.coerce_to_simple(env)
#		self.rhs.allocate_temps(env)
#	
#	def analyse_expressions_2(self, env):
#		from ExprNodes import CloneNode
#		self.coerced_rhs_list = []
#		for lhs in self.lhs_list:
#			lhs.analyse_target_types(env)
#			rhs = CloneNode(self.rhs)
#			rhs = rhs.coerce_to(lhs.type, env)
#			self.coerced_rhs_list.append(rhs)
#			rhs.allocate_temps(env)
#			lhs.allocate_target_temps(env)
#			lhs.release_target_temp(env)
#			rhs.release_temp(env)
#		self.rhs.release_temp(env)
    
    def generate_rhs_evaluation_code(self, code):
        self.rhs.generate_evaluation_code(code)
    
    def generate_assignment_code(self, code):
        for i in range(len(self.lhs_list)):
            lhs = self.lhs_list[i]
            rhs = self.coerced_rhs_list[i]
            rhs.generate_evaluation_code(code)
            lhs.generate_assignment_code(rhs, code)
            # Assignment has disposed of the cloned RHS
        self.rhs.generate_disposal_code(code)

    def annotate(self, code):
        for i in range(len(self.lhs_list)):
            lhs = self.lhs_list[i].annotate(code)
            rhs = self.coerced_rhs_list[i].annotate(code)
        self.rhs.annotate(code)
        

class ParallelAssignmentNode(AssignmentNode):
    #  A combined packing/unpacking assignment:
    #
    #    a, b, c =  d, e, f
    #
    #  This has been rearranged by the parser into
    #
    #    a = d ; b = e ; c = f
    #
    #  but we must evaluate all the right hand sides
    #  before assigning to any of the left hand sides.
    #
    #  stats     [AssignmentNode]   The constituent assignments
    
    child_attrs = ["stats"]

    def analyse_declarations(self, env):
        for stat in self.stats:
            stat.analyse_declarations(env)
    
    def analyse_expressions(self, env):
        for stat in self.stats:
            stat.analyse_types(env, use_temp = 1)
            stat.allocate_rhs_temps(env)
        for stat in self.stats:
            stat.allocate_lhs_temps(env)

#	def analyse_expressions(self, env):
#		for stat in self.stats:
#			stat.analyse_expressions_1(env, use_temp = 1)
#		for stat in self.stats:
#			stat.analyse_expressions_2(env)
    
    def generate_execution_code(self, code):
        for stat in self.stats:
            stat.generate_rhs_evaluation_code(code)
        for stat in self.stats:
            stat.generate_assignment_code(code)

    def annotate(self, code):
        for stat in self.stats:
            stat.annotate(code)


class InPlaceAssignmentNode(AssignmentNode):
    #  An in place arithmatic operand:
    #
    #    a += b
    #    a -= b
    #    ...
    #
    #  lhs      ExprNode      Left hand side
    #  rhs      ExprNode      Right hand side
    #  op       char          one of "+-*/%^&|"
    #  dup     (ExprNode)     copy of lhs used for operation (auto-generated)
    #
    #  This code is a bit tricky because in order to obey Python 
    #  semantics the sub-expressions (e.g. indices) of the lhs must 
    #  not be evaluated twice. So we must re-use the values calculated 
    #  in evaluation phase for the assignment phase as well. 
    #  Fortunately, the type of the lhs node is fairly constrained 
    #  (it must be a NameNode, AttributeNode, or IndexNode).     
    
<<<<<<< HEAD
    child_attrs = ["lhs", "rhs", "dup"]
    dup = None
=======
    child_attrs = ["lhs", "rhs"]
>>>>>>> 6c1aa761

    def analyse_declarations(self, env):
        self.lhs.analyse_target_declaration(env)
        
    def analyse_types(self, env):
        self.dup = self.create_dup_node(env) # re-assigns lhs to a shallow copy
        self.rhs.analyse_types(env)
        self.lhs.analyse_target_types(env)
        if Options.incref_local_binop and self.dup.type.is_pyobject:
            self.dup = self.dup.coerce_to_temp(env)
        
    def allocate_rhs_temps(self, env):
        import ExprNodes
        if self.lhs.type.is_pyobject:
            self.rhs = self.rhs.coerce_to_pyobject(env)
        elif self.rhs.type.is_pyobject:
            self.rhs = self.rhs.coerce_to(self.lhs.type, env)
        if self.lhs.type.is_pyobject:
             self.result = ExprNodes.PyTempNode(self.pos, env).coerce_to(self.lhs.type, env)
             self.result.allocate_temps(env)
#        if use_temp:
#            self.rhs = self.rhs.coerce_to_temp(env)
        self.rhs.allocate_temps(env)
        self.dup.allocate_subexpr_temps(env)
        self.dup.allocate_temp(env)
    
    def allocate_lhs_temps(self, env):
        self.lhs.allocate_target_temps(env, self.rhs)
#        self.lhs.release_target_temp(env)
        self.dup.release_temp(env)
        if self.dup.is_temp:
            self.dup.release_subexpr_temps(env)
#        self.rhs.release_temp(env)
        if self.lhs.type.is_pyobject:
            self.result.release_temp(env)

    def generate_execution_code(self, code):
        self.rhs.generate_evaluation_code(code)
        self.dup.generate_subexpr_evaluation_code(code)
        self.dup.generate_result_code(code)
        if self.operator == "**":
            extra = ", Py_None"
        else:
            extra = ""
        if self.lhs.type.is_pyobject:
            code.putln(
                "%s = %s(%s, %s%s); %s" % (
                    self.result.result_code, 
                    self.py_operation_function(), 
                    self.dup.py_result(),
                    self.rhs.py_result(),
                    extra,
                    code.error_goto_if_null(self.result.py_result(), self.pos)))
            self.result.generate_evaluation_code(code) # May be a type check...
            self.rhs.generate_disposal_code(code)
            self.dup.generate_disposal_code(code)
            self.lhs.generate_assignment_code(self.result, code)
        else: 
            c_op = self.operator
            if c_op == "//":
                c_op = "/"
            elif c_op == "**":
                if self.lhs.type.is_int and self.rhs.type.is_int:
                    error(self.pos, "** with two C int types is ambiguous")
                else:
                    error(self.pos, "No C inplace power operator")
            # have to do assignment directly to avoid side-effects
            code.putln("%s %s= %s;" % (self.lhs.result_code, c_op, self.rhs.result_code) )
            self.rhs.generate_disposal_code(code)
        if self.dup.is_temp:
            self.dup.generate_subexpr_disposal_code(code)
            
    def create_dup_node(self, env): 
        import ExprNodes
        self.dup = self.lhs
        self.dup.analyse_types(env)
        if isinstance(self.lhs, ExprNodes.NameNode):
            target_lhs = ExprNodes.NameNode(self.dup.pos, name = self.dup.name, is_temp = self.dup.is_temp, entry = self.dup.entry)
        elif isinstance(self.lhs, ExprNodes.AttributeNode):
            target_lhs = ExprNodes.AttributeNode(self.dup.pos, obj = ExprNodes.CloneNode(self.lhs.obj), attribute = self.dup.attribute, is_temp = self.dup.is_temp)
        elif isinstance(self.lhs, ExprNodes.IndexNode):
            target_lhs = ExprNodes.IndexNode(self.dup.pos, base = ExprNodes.CloneNode(self.dup.base), index = ExprNodes.CloneNode(self.lhs.index), is_temp = self.dup.is_temp)
        self.lhs = target_lhs
        return self.dup
    
    def py_operation_function(self):
        return self.py_functions[self.operator]

    py_functions = {
        "|":		"PyNumber_InPlaceOr",
        "^":		"PyNumber_InPlaceXor",
        "&":		"PyNumber_InPlaceAnd",
        "+":		"PyNumber_InPlaceAdd",
        "-":		"PyNumber_InPlaceSubtract",
        "*":		"PyNumber_InPlaceMultiply",
        "/":		"PyNumber_InPlaceDivide",
        "%":		"PyNumber_InPlaceRemainder",
        "<<":		"PyNumber_InPlaceLshift",
        ">>":		"PyNumber_InPlaceRshift",
        "**":		"PyNumber_InPlacePower",
        "//":		"PyNumber_InPlaceFloorDivide",
    }

    def annotate(self, code):
        self.lhs.annotate(code)
        self.rhs.annotate(code)
        self.dup.annotate(code)


class PrintStatNode(StatNode):
    #  print statement
    #
    #  arg_tuple         TupleNode
    #  append_newline    boolean

    child_attrs = ["arg_tuple"]

    def analyse_expressions(self, env):
        self.arg_tuple.analyse_expressions(env)
        self.arg_tuple = self.arg_tuple.coerce_to_pyobject(env)
        self.arg_tuple.release_temp(env)
        env.use_utility_code(printing_utility_code)
        self.gil_check(env)

    gil_message = "Python print statement"

    def generate_execution_code(self, code):
        self.arg_tuple.generate_evaluation_code(code)
        code.putln(
            "if (__Pyx_Print(%s, %d) < 0) %s" % (
                self.arg_tuple.py_result(),
                self.append_newline,
                code.error_goto(self.pos)))
        self.arg_tuple.generate_disposal_code(code)

    def annotate(self, code):
        self.arg_tuple.annotate(code)


class DelStatNode(StatNode):
    #  del statement
    #
    #  args     [ExprNode]
    
    child_attrs = ["args"]

    def analyse_declarations(self, env):
        for arg in self.args:
            arg.analyse_target_declaration(env)
    
    def analyse_expressions(self, env):
        for arg in self.args:
            arg.analyse_target_expression(env, None)
            if arg.type.is_pyobject:
                self.gil_check(env)
            else:
                error(arg.pos, "Deletion of non-Python object")
            #arg.release_target_temp(env)

    gil_message = "Deleting Python object"

    def generate_execution_code(self, code):
        for arg in self.args:
            if arg.type.is_pyobject:
                arg.generate_deletion_code(code)
            # else error reported earlier

    def annotate(self, code):
        for arg in self.args:
            arg.annotate(code)


class PassStatNode(StatNode):
    #  pass statement

    child_attrs = []
    
    def analyse_expressions(self, env):
        pass
    
    def generate_execution_code(self, code):
        pass


class BreakStatNode(StatNode):

    child_attrs = []

    def analyse_expressions(self, env):
        pass
    
    def generate_execution_code(self, code):
        if not code.break_label:
            error(self.pos, "break statement not inside loop")
        else:
            #code.putln(
            #	"goto %s;" %
            #		code.break_label)
            code.put_goto(code.break_label)


class ContinueStatNode(StatNode):

    child_attrs = []

    def analyse_expressions(self, env):
        pass
    
    def generate_execution_code(self, code):
        if code.in_try_finally:
            error(self.pos, "continue statement inside try of try...finally")
        elif not code.continue_label:
            error(self.pos, "continue statement not inside loop")
        else:
            code.put_goto(code.continue_label)


class ReturnStatNode(StatNode):
    #  return statement
    #
    #  value         ExprNode or None
    #  return_type   PyrexType
    #  temps_in_use  [Entry]            Temps in use at time of return
    
    child_attrs = ["value"]

    def analyse_expressions(self, env):
        return_type = env.return_type
        self.return_type = return_type
        self.temps_in_use = env.temps_in_use()
        if not return_type:
            error(self.pos, "Return not inside a function body")
            return
        if self.value:
            self.value.analyse_types(env)
            if return_type.is_void or return_type.is_returncode:
                error(self.value.pos, 
                    "Return with value in void function")
            else:
                self.value = self.value.coerce_to(env.return_type, env)
            self.value.allocate_temps(env)
            self.value.release_temp(env)
        else:
            if (not return_type.is_void
                and not return_type.is_pyobject
                and not return_type.is_returncode):
                    error(self.pos, "Return value required")
        if return_type.is_pyobject:
            self.gil_check(env)

    gil_message = "Returning Python object"

    def generate_execution_code(self, code):
        code.mark_pos(self.pos)
        if not self.return_type:
            # error reported earlier
            return
        if self.value:
            self.value.generate_evaluation_code(code)
            self.value.make_owned_reference(code)
            code.putln(
                "%s = %s;" % (
                    Naming.retval_cname,
                    self.value.result_as(self.return_type)))
            self.value.generate_post_assignment_code(code)
        else:
            if self.return_type.is_pyobject:
                code.put_init_to_py_none(Naming.retval_cname, self.return_type)
            elif self.return_type.is_returncode:
                code.putln(
                    "%s = %s;" % (
                        Naming.retval_cname,
                        self.return_type.default_value))
        for entry in self.temps_in_use:
            code.put_var_decref_clear(entry)
        #code.putln(
        #	"goto %s;" %
        #		code.return_label)
        code.put_goto(code.return_label)
        
    def annotate(self, code):
        if self.value:
            self.value.annotate(code)


class RaiseStatNode(StatNode):
    #  raise statement
    #
    #  exc_type    ExprNode or None
    #  exc_value   ExprNode or None
    #  exc_tb      ExprNode or None
    
    child_attrs = ["exc_type", "exc_value", "exc_tb"]

    def analyse_expressions(self, env):
        if self.exc_type:
            self.exc_type.analyse_types(env)
            self.exc_type = self.exc_type.coerce_to_pyobject(env)
            self.exc_type.allocate_temps(env)
        if self.exc_value:
            self.exc_value.analyse_types(env)
            self.exc_value = self.exc_value.coerce_to_pyobject(env)
            self.exc_value.allocate_temps(env)
        if self.exc_tb:
            self.exc_tb.analyse_types(env)
            self.exc_tb = self.exc_tb.coerce_to_pyobject(env)
            self.exc_tb.allocate_temps(env)
        if self.exc_type:
            self.exc_type.release_temp(env)
        if self.exc_value:
            self.exc_value.release_temp(env)
        if self.exc_tb:
            self.exc_tb.release_temp(env)
        env.use_utility_code(raise_utility_code)
        self.gil_check(env)

    gil_message = "Raising exception"

    def generate_execution_code(self, code):
        if self.exc_type:
            self.exc_type.generate_evaluation_code(code)
            type_code = self.exc_type.py_result()
        else:
            type_code = 0
        if self.exc_value:
            self.exc_value.generate_evaluation_code(code)
            value_code = self.exc_value.py_result()
        else:
            value_code = "0"
        if self.exc_tb:
            self.exc_tb.generate_evaluation_code(code)
            tb_code = self.exc_tb.py_result()
        else:
            tb_code = "0"
        if self.exc_type or self.exc_value or self.exc_tb:
            code.putln(
                "__Pyx_Raise(%s, %s, %s);" % (
                    type_code,
                    value_code,
                    tb_code))
        else:
            code.putln(
                "__Pyx_ReRaise();")
        if self.exc_type:
            self.exc_type.generate_disposal_code(code)
        if self.exc_value:
            self.exc_value.generate_disposal_code(code)
        if self.exc_tb:
            self.exc_tb.generate_disposal_code(code)
        code.putln(
            code.error_goto(self.pos))

    def annotate(self, code):
        if self.exc_type:
            self.exc_type.annotate(code)
        if self.exc_value:
            self.exc_value.annotate(code)
        if self.exc_tb:
            self.exc_tb.annotate(code)


class ReraiseStatNode(StatNode):

    child_attrs = []

    def analyse_expressions(self, env):
        self.gil_check(env)
        env.use_utility_code(raise_utility_code)

    gil_message = "Raising exception"

    def generate_execution_code(self, code):
        vars = code.exc_vars
        if vars:
            code.putln("__Pyx_Raise(%s, %s, %s);" % tuple(vars))
            code.putln(code.error_goto(self.pos))
        else:
            error(self.pos, "Reraise not inside except clause")
        

class AssertStatNode(StatNode):
    #  assert statement
    #
    #  cond    ExprNode
    #  value   ExprNode or None
    
    child_attrs = ["cond", "value"]

    def analyse_expressions(self, env):
        self.cond = self.cond.analyse_boolean_expression(env)
        if self.value:
            self.value.analyse_types(env)
            self.value = self.value.coerce_to_pyobject(env)
            self.value.allocate_temps(env)
        self.cond.release_temp(env)
        if self.value:
            self.value.release_temp(env)
        self.gil_check(env)
        #env.recycle_pending_temps() # TEMPORARY

    gil_message = "Raising exception"
    
    def generate_execution_code(self, code):
        code.putln("#ifndef PYREX_WITHOUT_ASSERTIONS")
        self.cond.generate_evaluation_code(code)
        code.putln(
            "if (unlikely(!%s)) {" %
                self.cond.result_code)
        if self.value:
            self.value.generate_evaluation_code(code)
            code.putln(
                "PyErr_SetObject(PyExc_AssertionError, %s);" %
                    self.value.py_result())
            self.value.generate_disposal_code(code)
        else:
            code.putln(
                "PyErr_SetNone(PyExc_AssertionError);")
        code.putln(
                code.error_goto(self.pos))
        code.putln(
            "}")
        self.cond.generate_disposal_code(code)
        code.putln("#endif")

    def annotate(self, code):
        self.cond.annotate(code)
        if self.value:
            self.value.annotate(code)


class IfStatNode(StatNode):
    #  if statement
    #
    #  if_clauses   [IfClauseNode]
    #  else_clause  StatNode or None

    child_attrs = ["if_clauses", "else_clause"]
    
    def analyse_control_flow(self, env):
        env.start_branching(self.pos)
        for if_clause in self.if_clauses:
            if_clause.analyse_control_flow(env)
            env.next_branch(if_clause.end_pos())
        if self.else_clause:
            self.else_clause.analyse_control_flow(env)
        env.finish_branching(self.end_pos())

    def analyse_declarations(self, env):
        for if_clause in self.if_clauses:
            if_clause.analyse_declarations(env)
        if self.else_clause:
            self.else_clause.analyse_declarations(env)
    
    def analyse_expressions(self, env):
        for if_clause in self.if_clauses:
            if_clause.analyse_expressions(env)
        if self.else_clause:
            self.else_clause.analyse_expressions(env)
    
    def generate_execution_code(self, code):
        code.mark_pos(self.pos)
        end_label = code.new_label()
        for if_clause in self.if_clauses:
            if_clause.generate_execution_code(code, end_label)
        if self.else_clause:
            code.putln("/*else*/ {")
            self.else_clause.generate_execution_code(code)
            code.putln("}")
        code.put_label(end_label)
        
    def annotate(self, code):
        for if_clause in self.if_clauses:
            if_clause.annotate(code)
        if self.else_clause:
            self.else_clause.annotate(code)


class IfClauseNode(Node):
    #  if or elif clause in an if statement
    #
    #  condition   ExprNode
    #  body        StatNode
    
    child_attrs = ["condition", "body"]

    def analyse_control_flow(self, env):
        self.body.analyse_control_flow(env)
        
    def analyse_declarations(self, env):
        self.condition.analyse_declarations(env)
        self.body.analyse_declarations(env)
    
    def analyse_expressions(self, env):
        self.condition = \
            self.condition.analyse_temp_boolean_expression(env)
        self.condition.release_temp(env)
        self.body.analyse_expressions(env)
    
    def generate_execution_code(self, code, end_label):
        self.condition.generate_evaluation_code(code)
        code.putln(
            "if (%s) {" %
                self.condition.result_code)
        self.body.generate_execution_code(code)
        #code.putln(
        #	"goto %s;" %
        #		end_label)
        code.put_goto(end_label)
        code.putln("}")

    def annotate(self, code):
        self.condition.annotate(code)
        self.body.annotate(code)
        

class SwitchCaseNode(StatNode):
    # Generated in the optimization of an if-elif-else node
    #
    # conditions    [ExprNode]
    # body          StatNode
    
    child_attrs = ['conditions', 'body']
    
    def generate_execution_code(self, code):
        for cond in self.conditions:
            code.putln("case %s:" % cond.calculate_result_code())
        self.body.generate_execution_code(code)
        code.putln("break;")
        
    def annotate(self, code):
        for cond in self.conditions:
            cond.annotate(code)
        body.annotate(code)

class SwitchStatNode(StatNode):
    # Generated in the optimization of an if-elif-else node
    #
    # test          ExprNode
    # cases         [SwitchCaseNode]
    # else_clause   StatNode or None
    
    child_attrs = ['test', 'cases', 'else_clause']
    
    def generate_execution_code(self, code):
        code.putln("switch (%s) {" % self.test.calculate_result_code())
        for case in self.cases:
            case.generate_execution_code(code)
        if self.else_clause is not None:
            code.putln("default:")
            self.else_clause.generate_execution_code(code)
        code.putln("}")

    def annotate(self, code):
        self.test.annotate(code)
        for case in self.cases:
            case.annotate(code)
        self.else_clause.annotate(code)
            
class LoopNode:
    
    def analyse_control_flow(self, env):
        env.start_branching(self.pos)
        self.body.analyse_control_flow(env)
        env.next_branch(self.body.end_pos())
        if self.else_clause:
            self.else_clause.analyse_control_flow(env)
        env.finish_branching(self.end_pos())

    
class WhileStatNode(LoopNode, StatNode):
    #  while statement
    #
    #  condition    ExprNode
    #  body         StatNode
    #  else_clause  StatNode

    child_attrs = ["condition", "body", "else_clause"]

    def analyse_declarations(self, env):
        self.body.analyse_declarations(env)
        if self.else_clause:
            self.else_clause.analyse_declarations(env)
    
    def analyse_expressions(self, env):
        self.condition = \
            self.condition.analyse_temp_boolean_expression(env)
        self.condition.release_temp(env)
        #env.recycle_pending_temps() # TEMPORARY
        self.body.analyse_expressions(env)
        if self.else_clause:
            self.else_clause.analyse_expressions(env)
    
    def generate_execution_code(self, code):
        old_loop_labels = code.new_loop_labels()
        code.putln(
            "while (1) {")
        self.condition.generate_evaluation_code(code)
        code.putln(
            "if (!%s) break;" %
                self.condition.result_code)
        self.body.generate_execution_code(code)
        code.put_label(code.continue_label)
        code.putln("}")
        break_label = code.break_label
        code.set_loop_labels(old_loop_labels)
        if self.else_clause:
            code.putln("/*else*/ {")
            self.else_clause.generate_execution_code(code)
            code.putln("}")
        code.put_label(break_label)

    def annotate(self, code):
        self.condition.annotate(code)
        self.body.annotate(code)
        if self.else_clause:
            self.else_clause.annotate(code)


def ForStatNode(pos, **kw):
    if kw.has_key('iterator'):
        return ForInStatNode(pos, **kw)
    else:
        return ForFromStatNode(pos, **kw)

class ForInStatNode(LoopNode, StatNode):
    #  for statement
    #
    #  target        ExprNode
    #  iterator      IteratorNode
    #  body          StatNode
    #  else_clause   StatNode
    #  item          NextNode       used internally
    
<<<<<<< HEAD
    child_attrs = ["target", "iterator", "body", "else_clause", "item"]
    item = None
=======
    child_attrs = ["target", "iterator", "body", "else_clause"]
>>>>>>> 6c1aa761
    
    def analyse_declarations(self, env):
        self.target.analyse_target_declaration(env)
        self.body.analyse_declarations(env)
        if self.else_clause:
            self.else_clause.analyse_declarations(env)
            
    def analyse_range_step(self, args):
        import ExprNodes
        # The direction must be determined at compile time to set relations. 
        # Otherwise, return False. 
        if len(args) < 3:
            self.step = ExprNodes.IntNode(pos = args[0].pos, value='1')
            self.relation1 = '<='
            self.relation2 = '<'
            return True
        else:
            step = args[2]
            if isinstance(step, ExprNodes.UnaryMinusNode) and isinstance(step.operand, ExprNodes.IntNode):
                step = ExprNodes.IntNode(pos = step.pos, value=str(-int(step.operand.value, 0)))
            if isinstance(step, ExprNodes.IntNode):
                step_value = int(step.value, 0)
                if step_value > 0:
                    self.step = step
                    self.relation1 = '<='
                    self.relation2 = '<'
                    return True
                elif step_value < 0:
                    self.step = ExprNodes.IntNode(pos = step.pos, value=str(-step_value))
                    self.relation1 = '>='
                    self.relation2 = '>'
                    return True
        return False
                
    
    def analyse_expressions(self, env):
        import ExprNodes
        self.target.analyse_target_types(env)
        if Options.convert_range and self.target.type.is_int:
            sequence = self.iterator.sequence
            if isinstance(sequence, ExprNodes.SimpleCallNode) \
                  and sequence.self is None \
                  and isinstance(sequence.function, ExprNodes.NameNode) \
                  and (sequence.function.name == 'range' or sequence.function.name == 'xrange'):
                args = sequence.args
                # Make sure we can determine direction from step
                if self.analyse_range_step(args):
                    # Mutate to ForFrom loop type
                    self.__class__ = ForFromStatNode
                    if len(args) == 1:
                        self.bound1 = ExprNodes.IntNode(pos = sequence.pos, value='0')
                        self.bound2 = args[0]
                    else:
                        self.bound1 = args[0]
                        self.bound2 = args[1]
                    ForFromStatNode.analyse_expressions(self, env)
                    return
                    
        self.iterator.analyse_expressions(env)
        self.item = ExprNodes.NextNode(self.iterator, env)
        self.item = self.item.coerce_to(self.target.type, env)
        self.item.allocate_temps(env)
        self.target.allocate_target_temps(env, self.item)
        #self.item.release_temp(env)
        #self.target.release_target_temp(env)
        self.body.analyse_expressions(env)
        if self.else_clause:
            self.else_clause.analyse_expressions(env)
        self.iterator.release_temp(env)

    def generate_execution_code(self, code):
        old_loop_labels = code.new_loop_labels()
        self.iterator.generate_evaluation_code(code)
        code.putln(
            "for (;;) {")
        self.item.generate_evaluation_code(code)
        self.target.generate_assignment_code(self.item, code)
        self.body.generate_execution_code(code)
        code.put_label(code.continue_label)
        code.putln(
            "}")
        break_label = code.break_label
        code.set_loop_labels(old_loop_labels)
        if self.else_clause:
            code.putln("/*else*/ {")
            self.else_clause.generate_execution_code(code)
            code.putln("}")
        code.put_label(break_label)
        self.iterator.generate_disposal_code(code)

    def annotate(self, code):
        self.target.annotate(code)
        self.iterator.annotate(code)
        self.body.annotate(code)
        if self.else_clause:
            self.else_clause.annotate(code)
        self.item.annotate(code)


class ForFromStatNode(LoopNode, StatNode):
    #  for name from expr rel name rel expr
    #
    #  target        NameNode
    #  bound1        ExprNode
    #  relation1     string
    #  relation2     string
    #  bound2        ExprNode
    #  step          ExprNode or None
    #  body          StatNode
    #  else_clause   StatNode or None
    #
    #  Used internally:
    #
    #  is_py_target       bool
    #  loopvar_name       string
    #  py_loopvar_node    PyTempNode or None
    child_attrs = ["target", "bound1", "bound2", "step", "body", "else_clause"]
    
    def analyse_declarations(self, env):
        self.target.analyse_target_declaration(env)
        self.body.analyse_declarations(env)
        if self.else_clause:
            self.else_clause.analyse_declarations(env)
    
    def analyse_expressions(self, env):
        import ExprNodes
        self.target.analyse_target_types(env)
        self.bound1.analyse_types(env)
        self.bound2.analyse_types(env)
        if self.target.type.is_numeric:
            self.bound1 = self.bound1.coerce_to(self.target.type, env)
            self.bound2 = self.bound2.coerce_to(self.target.type, env)
        else:
            self.bound1 = self.bound1.coerce_to_integer(env)
            self.bound2 = self.bound2.coerce_to_integer(env)
        if self.step is not None:
            if isinstance(self.step, ExprNodes.UnaryMinusNode):
                warning(self.step.pos, "Probable infinite loop in for-from-by statment. Consider switching the directions of the relations.", 2)
            self.step.analyse_types(env)
            self.step = self.step.coerce_to_integer(env)
        if not (self.bound2.is_name or self.bound2.is_literal):
            self.bound2 = self.bound2.coerce_to_temp(env)
        target_type = self.target.type
        if not (target_type.is_pyobject or target_type.is_numeric):
            error(self.target.pos,
                "Integer for-loop variable must be of type int or Python object")
        #if not (target_type.is_pyobject
        #	or target_type.assignable_from(PyrexTypes.c_int_type)):
        #		error(self.target.pos,
        #			"Cannot assign integer to variable of type '%s'" % target_type)
        if target_type.is_numeric:
            self.is_py_target = 0
            self.loopvar_name = self.target.entry.cname
            self.py_loopvar_node = None
        else:
            self.is_py_target = 1
            c_loopvar_node = ExprNodes.TempNode(self.pos, 
                PyrexTypes.c_long_type, env)
            c_loopvar_node.allocate_temps(env)
            self.loopvar_name = c_loopvar_node.result_code
            self.py_loopvar_node = \
                ExprNodes.CloneNode(c_loopvar_node).coerce_to_pyobject(env)
        self.bound1.allocate_temps(env)
        self.bound2.allocate_temps(env)
        if self.step is not None:
            self.step.allocate_temps(env)
        if self.is_py_target:
            self.py_loopvar_node.allocate_temps(env)
            self.target.allocate_target_temps(env, self.py_loopvar_node)
            #self.target.release_target_temp(env)
            #self.py_loopvar_node.release_temp(env)
        self.body.analyse_expressions(env)
        if self.is_py_target:
            c_loopvar_node.release_temp(env)
        if self.else_clause:
            self.else_clause.analyse_expressions(env)
        self.bound1.release_temp(env)
        self.bound2.release_temp(env)
        if self.step is not None:
            self.step.release_temp(env)
            
    def generate_execution_code(self, code):
        old_loop_labels = code.new_loop_labels()
        self.bound1.generate_evaluation_code(code)
        self.bound2.generate_evaluation_code(code)
        offset, incop = self.relation_table[self.relation1]
        if self.step is not None:
            self.step.generate_evaluation_code(code)
            incop = "%s=%s" % (incop[0], self.step.result_code)
        code.putln(
            "for (%s = %s%s; %s %s %s; %s%s) {" % (
                self.loopvar_name,
                self.bound1.result_code, offset,
                self.loopvar_name, self.relation2, self.bound2.result_code,
                self.loopvar_name, incop))
        if self.py_loopvar_node:
            self.py_loopvar_node.generate_evaluation_code(code)
            self.target.generate_assignment_code(self.py_loopvar_node, code)
        self.body.generate_execution_code(code)
        code.put_label(code.continue_label)
        code.putln("}")
        break_label = code.break_label
        code.set_loop_labels(old_loop_labels)
        if self.else_clause:
            code.putln("/*else*/ {")
            self.else_clause.generate_execution_code(code)
            code.putln("}")
        code.put_label(break_label)
        self.bound1.generate_disposal_code(code)
        self.bound2.generate_disposal_code(code)
        if self.step is not None:
            self.step.generate_disposal_code(code)
    
    relation_table = {
        # {relop : (initial offset, increment op)}
        '<=': ("",   "++"),
        '<' : ("+1", "++"),
        '>=': ("",   "--"),
        '>' : ("-1", "--")
    }
    
    def annotate(self, code):
        self.target.annotate(code)
        self.bound1.annotate(code)
        self.bound2.annotate(code)
        if self.step:
            self.bound2.annotate(code)
        self.body.annotate(code)
        if self.else_clause:
            self.else_clause.annotate(code)


class WithStatNode(StatNode):
    """
    Represents a Python with statement.
    
    This is only used at parse tree level; and is not present in
    analysis or generation phases.
    """
    #  manager          The with statement manager object
    #  target            Node (lhs expression)
    #  body             StatNode
    child_attrs = ["manager", "target", "body"]

class TryExceptStatNode(StatNode):
    #  try .. except statement
    #
    #  body             StatNode
    #  except_clauses   [ExceptClauseNode]
    #  else_clause      StatNode or None
    #  cleanup_list     [Entry]            temps to clean up on error

    child_attrs = ["body", "except_clauses", "else_clause"]
    
    def analyse_control_flow(self, env):
        env.start_branching(self.pos)
        self.body.analyse_control_flow(env)
        successful_try = env.control_flow # grab this for later
        env.next_branch(self.body.end_pos())
        env.finish_branching(self.body.end_pos())
        
        env.start_branching(self.except_clauses[0].pos)
        for except_clause in self.except_clauses:
            except_clause.analyse_control_flow(env)
            env.next_branch(except_clause.end_pos())
            
        # the else cause it executed only when the try clause finishes
        env.control_flow.incoming = successful_try
        if self.else_clause:
            self.else_clause.analyse_control_flow(env)
        env.finish_branching(self.end_pos())

    def analyse_declarations(self, env):
        self.body.analyse_declarations(env)
        for except_clause in self.except_clauses:
            except_clause.analyse_declarations(env)
        if self.else_clause:
            self.else_clause.analyse_declarations(env)
        self.gil_check(env)
    
    def analyse_expressions(self, env):
        self.body.analyse_expressions(env)
        self.cleanup_list = env.free_temp_entries[:]
        for except_clause in self.except_clauses:
            except_clause.analyse_expressions(env)
        if self.else_clause:
            self.else_clause.analyse_expressions(env)
        self.gil_check(env)

    gil_message = "Try-except statement"

    def generate_execution_code(self, code):
        old_error_label = code.new_error_label()
        our_error_label = code.error_label
        end_label = code.new_label()
        code.putln(
            "/*try:*/ {")
        self.body.generate_execution_code(code)
        code.putln(
            "}")
        code.error_label = old_error_label
        if self.else_clause:
            code.putln(
                "/*else:*/ {")
            self.else_clause.generate_execution_code(code)
            code.putln(
                "}")
        code.put_goto(end_label)
        code.put_label(our_error_label)
        code.put_var_xdecrefs_clear(self.cleanup_list)
        default_clause_seen = 0
        for except_clause in self.except_clauses:
            if not except_clause.pattern:
                default_clause_seen = 1
            else:
                if default_clause_seen:
                    error(except_clause.pos, "Default except clause not last")
            except_clause.generate_handling_code(code, end_label)
        if not default_clause_seen:
            code.put_goto(code.error_label)
        code.put_label(end_label)

    def annotate(self, code):
        self.body.annotate(code)
        for except_node in self.except_clauses:
            except_node.annotate(code)
        if self.else_clause:
            self.else_clause.annotate(code)


class ExceptClauseNode(Node):
    #  Part of try ... except statement.
    #
    #  pattern        ExprNode
    #  target         ExprNode or None
    #  body           StatNode
    #  match_flag     string             result of exception match
    #  exc_value      ExcValueNode       used internally
    #  function_name  string             qualified name of enclosing function
    #  exc_vars       (string * 3)       local exception variables
    
    child_attrs = ["pattern", "target", "body", "exc_value"]
    exc_value = None

    exc_value = None

    def analyse_declarations(self, env):
        if self.target:
            self.target.analyse_target_declaration(env)
        self.body.analyse_declarations(env)
    
    def analyse_expressions(self, env):
        import ExprNodes
        genv = env.global_scope()
        self.function_name = env.qualified_name
        if self.pattern:
            self.pattern.analyse_expressions(env)
            self.pattern = self.pattern.coerce_to_pyobject(env)
            self.match_flag = env.allocate_temp(PyrexTypes.c_int_type)
            self.pattern.release_temp(env)
            env.release_temp(self.match_flag)
        self.exc_vars = [env.allocate_temp(py_object_type) for i in xrange(3)]
        if self.target:
            self.exc_value = ExprNodes.ExcValueNode(self.pos, env, self.exc_vars[1])
            self.exc_value.allocate_temps(env)
            self.target.analyse_target_expression(env, self.exc_value)
        self.body.analyse_expressions(env)
        for var in self.exc_vars:
            env.release_temp(var)
        env.use_utility_code(get_exception_utility_code)
    
    def generate_handling_code(self, code, end_label):
        code.mark_pos(self.pos)
        if self.pattern:
            self.pattern.generate_evaluation_code(code)
            code.putln(
                "%s = PyErr_ExceptionMatches(%s);" % (
                    self.match_flag,
                    self.pattern.py_result()))
            self.pattern.generate_disposal_code(code)
            code.putln(
                "if (%s) {" %
                    self.match_flag)
        else:
            code.putln("/*except:*/ {")
        code.putln('__Pyx_AddTraceback("%s");' % self.function_name)
        # We always have to fetch the exception value even if
        # there is no target, because this also normalises the 
        # exception and stores it in the thread state.
        exc_args = "&%s, &%s, &%s" % tuple(self.exc_vars)
        code.putln("if (__Pyx_GetException(%s) < 0) %s" % (exc_args,
            code.error_goto(self.pos)))
        if self.target:
            self.exc_value.generate_evaluation_code(code)
            self.target.generate_assignment_code(self.exc_value, code)
        old_exc_vars = code.exc_vars
        code.exc_vars = self.exc_vars
        self.body.generate_execution_code(code)
        code.exc_vars = old_exc_vars
        for var in self.exc_vars:
            code.putln("Py_DECREF(%s); %s = 0;" % (var, var))
        code.put_goto(end_label)
        code.putln(
            "}")

    def annotate(self, code):
        if self.pattern:
            self.pattern.annotate(code)
        if self.target:
            self.target.annotate(code)
        self.body.annotate(code)


class TryFinallyStatNode(StatNode):
    #  try ... finally statement
    #
    #  body             StatNode
    #  finally_clause   StatNode
    #
    #  cleanup_list     [Entry]      temps to clean up on error
    #
    #  The plan is that we funnel all continue, break
    #  return and error gotos into the beginning of the
    #  finally block, setting a variable to remember which
    #  one we're doing. At the end of the finally block, we
    #  switch on the variable to figure out where to go.
    #  In addition, if we're doing an error, we save the
    #  exception on entry to the finally block and restore
    #  it on exit.

    child_attrs = ["body", "finally_clause"]
    
    preserve_exception = 1
    
    disallow_continue_in_try_finally = 0
    # There doesn't seem to be any point in disallowing
    # continue in the try block, since we have no problem
    # handling it.
    
    def analyse_control_flow(self, env):
        env.start_branching(self.pos)
        self.body.analyse_control_flow(env)
        env.next_branch(self.body.end_pos())
        env.finish_branching(self.body.end_pos())
        self.finally_clause.analyse_control_flow(env)

    def analyse_declarations(self, env):
        self.body.analyse_declarations(env)
        self.finally_clause.analyse_declarations(env)
    
    def analyse_expressions(self, env):
        self.body.analyse_expressions(env)
        self.cleanup_list = env.free_temp_entries[:]
        self.finally_clause.analyse_expressions(env)
        self.gil_check(env)

    gil_message = "Try-finally statement"

    def generate_execution_code(self, code):
        old_error_label = code.error_label
        old_labels = code.all_new_labels()
        new_labels = code.get_all_labels()
        new_error_label = code.error_label
        catch_label = code.new_label()
        code.putln(
            "/*try:*/ {")
        if self.disallow_continue_in_try_finally:
            was_in_try_finally = code.in_try_finally
            code.in_try_finally = 1
        self.body.generate_execution_code(code)
        if self.disallow_continue_in_try_finally:
            code.in_try_finally = was_in_try_finally
        code.putln(
            "}")
        code.putln(
            "/*finally:*/ {")
        cases_used = []
        error_label_used = 0
        for i, new_label in enumerate(new_labels):
            if new_label in code.labels_used:
                cases_used.append(i)
                if new_label == new_error_label:
                    error_label_used = 1
                    error_label_case = i
        if cases_used:
            code.putln(
                    "int __pyx_why;")
            if error_label_used and self.preserve_exception:
                code.putln(
                    "PyObject *%s, *%s, *%s;" % Naming.exc_vars)
                code.putln(
                    "int %s;" % Naming.exc_lineno_name)
            code.use_label(catch_label)
            code.putln(
                    "__pyx_why = 0; goto %s;" % catch_label)
            for i in cases_used:
                new_label = new_labels[i]
                #if new_label and new_label != "<try>":
                if new_label == new_error_label and self.preserve_exception:
                    self.put_error_catcher(code, 
                        new_error_label, i+1, catch_label)
                else:
                    code.putln(
                        "%s: __pyx_why = %s; goto %s;" % (
                            new_label,
                            i+1,
                            catch_label))
            code.put_label(catch_label)
        code.set_all_labels(old_labels)
        if error_label_used:
            code.new_error_label()
            finally_error_label = code.error_label
        self.finally_clause.generate_execution_code(code)
        if error_label_used:
            if finally_error_label in code.labels_used and self.preserve_exception:
                over_label = code.new_label()
                code.put_goto(over_label);
                code.put_label(finally_error_label)
                code.putln("if (__pyx_why == %d) {" % (error_label_case + 1))
                for var in Naming.exc_vars:
                    code.putln("Py_XDECREF(%s);" % var)
                code.putln("}")
                code.put_goto(old_error_label)
                code.put_label(over_label)
            code.error_label = old_error_label
        if cases_used:
            code.putln(
                "switch (__pyx_why) {")
            for i in cases_used:
                old_label = old_labels[i]
                if old_label == old_error_label and self.preserve_exception:
                    self.put_error_uncatcher(code, i+1, old_error_label)
                else:
                    code.use_label(old_label)
                    code.putln(
                        "case %s: goto %s;" % (
                            i+1,
                            old_label))
            code.putln(
                "}")		
        code.putln(
            "}")

    def put_error_catcher(self, code, error_label, i, catch_label):
        code.putln(
            "%s: {" %
                error_label)
        code.putln(
                "__pyx_why = %s;" %
                    i)
        code.put_var_xdecrefs_clear(self.cleanup_list)
        code.putln(
                "PyErr_Fetch(&%s, &%s, &%s);" %
                    Naming.exc_vars)
        code.putln(
                "%s = %s;" % (
                    Naming.exc_lineno_name, Naming.lineno_cname))
        #code.putln(
        #		"goto %s;" %
        #			catch_label)
        code.put_goto(catch_label)
        code.putln(
            "}")
            
    def put_error_uncatcher(self, code, i, error_label):
        code.putln(
            "case %s: {" %
                i)
        code.putln(
                "PyErr_Restore(%s, %s, %s);" %
                    Naming.exc_vars)
        code.putln(
                "%s = %s;" % (
                    Naming.lineno_cname, Naming.exc_lineno_name))
        for var in Naming.exc_vars:
            code.putln(
                "%s = 0;" %
                    var)
        code.put_goto(error_label)
        code.putln(
            "}")

    def annotate(self, code):
        self.body.annotate(code)
        self.finally_clause.annotate(code)


class GILStatNode(TryFinallyStatNode):
    #  'with gil' or 'with nogil' statement
    #
    #   state   string   'gil' or 'nogil'
        
    child_attrs = []
    
    preserve_exception = 0

    def __init__(self, pos, state, body):
        self.state = state
        TryFinallyStatNode.__init__(self, pos,
            body = body,
            finally_clause = GILExitNode(pos, state = state))

    def analyse_expressions(self, env):
        was_nogil = env.nogil
        env.nogil = 1
        TryFinallyStatNode.analyse_expressions(self, env)
        env.nogil = was_nogil

    def gil_check(self, env):
        pass

    def generate_execution_code(self, code):
        code.putln("/*with %s:*/ {" % self.state)
        if self.state == 'gil':
            code.putln("PyGILState_STATE _save = PyGILState_Ensure();")
        else:
            code.putln("PyThreadState *_save;")
            code.putln("Py_UNBLOCK_THREADS")
        TryFinallyStatNode.generate_execution_code(self, code)
        code.putln("}")


class GILExitNode(StatNode):
    #  Used as the 'finally' block in a GILStatNode
    #
    #  state   string   'gil' or 'nogil'

    child_attrs = []

    def analyse_expressions(self, env):
        pass

    def generate_execution_code(self, code):
        if self.state == 'gil':
            code.putln("PyGILState_Release();")
        else:
            code.putln("Py_BLOCK_THREADS")


class CImportStatNode(StatNode):
    #  cimport statement
    #
    #  module_name   string           Qualified name of module being imported
    #  as_name       string or None   Name specified in "as" clause, if any

    child_attrs = []
    
    def analyse_declarations(self, env):
        if not env.is_module_scope:
            error(self.pos, "cimport only allowed at module level")
            return
        module_scope = env.find_module(self.module_name, self.pos)
        if "." in self.module_name:
            names = [EncodedString(name) for name in self.module_name.split(".")]
            top_name = names[0]
            top_module_scope = env.context.find_submodule(top_name)
            module_scope = top_module_scope
            for name in names[1:]:
                submodule_scope = module_scope.find_submodule(name)
                module_scope.declare_module(name, submodule_scope, self.pos)
                module_scope = submodule_scope
            if self.as_name:
                env.declare_module(self.as_name, module_scope, self.pos)
            else:
                env.declare_module(top_name, top_module_scope, self.pos)
        else:
            name = self.as_name or self.module_name
            env.declare_module(name, module_scope, self.pos)

    def analyse_expressions(self, env):
        pass
    
    def generate_execution_code(self, code):
        pass
    

class FromCImportStatNode(StatNode):
    #  from ... cimport statement
    #
    #  module_name     string                        Qualified name of module
    #  imported_names  [(pos, name, as_name, kind)]  Names to be imported
    
    child_attrs = []

    def analyse_declarations(self, env):
        if not env.is_module_scope:
            error(self.pos, "cimport only allowed at module level")
            return
        module_scope = env.find_module(self.module_name, self.pos)
        env.add_imported_module(module_scope)
        for pos, name, as_name, kind in self.imported_names:
            if name == "*":
                for local_name, entry in module_scope.entries.items():
                    env.add_imported_entry(local_name, entry, pos)
            else:
                entry = module_scope.lookup(name)
                if entry:
                    if kind and not self.declaration_matches(entry, kind):
                        entry.redeclared(pos)
                else:
                    if kind == 'struct' or kind == 'union':
                        entry = module_scope.declare_struct_or_union(name,
                            kind = kind, scope = None, typedef_flag = 0, pos = pos)
                    elif kind == 'class':
                        entry = module_scope.declare_c_class(name, pos = pos,
                            module_name = self.module_name)
                    else:
                        error(pos, "Name '%s' not declared in module '%s'"
                            % (name, self.module_name))
                        
                if entry:
                    local_name = as_name or name
                    env.add_imported_entry(local_name, entry, pos)
    
    def declaration_matches(self, entry, kind):
		if not entry.is_type:
			return 0
		type = entry.type
		if kind == 'class':
			if not type.is_extension_type:
				return 0
		else:
			if not type.is_struct_or_union:
				return 0
			if kind <> type.kind:
				return 0
		return 1

    def analyse_expressions(self, env):
        pass
    
    def generate_execution_code(self, code):
        pass


class FromImportStatNode(StatNode):
    #  from ... import statement
    #
    #  module           ImportNode
    #  items            [(string, NameNode)]
    #  interned_items   [(string, NameNode)]
    #  item             PyTempNode            used internally
    #  import_star      boolean               used internally

    child_attrs = ["module"]
    import_star = 0
    
    def analyse_declarations(self, env):
        for name, target in self.items:
            if name == "*":
                if not env.is_module_scope:
                    error(self.pos, "import * only allowed at module level")
                    return
                env.has_import_star = 1
                self.import_star = 1
            else:
                target.analyse_target_declaration(env)
    
    def analyse_expressions(self, env):
        import ExprNodes
        self.module.analyse_expressions(env)
        self.item = ExprNodes.PyTempNode(self.pos, env)
        self.item.allocate_temp(env)
        self.interned_items = []
        for name, target in self.items:
            if name == '*':
                for _, entry in env.entries.items():
                    if not entry.is_type and entry.type.is_extension_type:
                        env.use_utility_code(ExprNodes.type_test_utility_code)
                        break
            else:
                self.interned_items.append(
                    (env.intern_identifier(name), target))
                target.analyse_target_expression(env, None)
                #target.release_target_temp(env) # was release_temp ?!?
        self.module.release_temp(env)
        self.item.release_temp(env)
    
    def generate_execution_code(self, code):
        self.module.generate_evaluation_code(code)
        if self.import_star:
            code.putln(
                'if (%s(%s) < 0) %s;' % (
                    Naming.import_star,
                    self.module.py_result(),
                    code.error_goto(self.pos)))
        for cname, target in self.interned_items:
            code.putln(
                '%s = PyObject_GetAttr(%s, %s); %s' % (
                    self.item.result_code, 
                    self.module.py_result(),
                    cname,
                    code.error_goto_if_null(self.item.result_code, self.pos)))
            target.generate_assignment_code(self.item, code)
        self.module.generate_disposal_code(code)

#------------------------------------------------------------------------------------
#
#  Runtime support code
#
#------------------------------------------------------------------------------------

utility_function_predeclarations = \
"""
#ifdef __GNUC__
#define INLINE __inline__
#elif _WIN32
#define INLINE __inline
#else
#define INLINE 
#endif

typedef struct {PyObject **p; char *s; long n; char is_unicode; char intern; char is_identifier;} __Pyx_StringTabEntry; /*proto*/

""" + """

static int %(skip_dispatch_cname)s = 0;

""" % { 'skip_dispatch_cname': Naming.skip_dispatch_cname }

if Options.gcc_branch_hints:
    branch_prediction_macros = \
    """
#ifdef __GNUC__
/* Test for GCC > 2.95 */
#if __GNUC__ > 2 || \
              (__GNUC__ == 2 && (__GNUC_MINOR__ > 95)) 
#define likely(x)   __builtin_expect(!!(x), 1)
#define unlikely(x) __builtin_expect(!!(x), 0)
#else /* __GNUC__ > 2 ... */
#define likely(x)   (x)
#define unlikely(x) (x)
#endif /* __GNUC__ > 2 ... */
#else /* __GNUC__ */
#define likely(x)   (x)
#define unlikely(x) (x)
#endif /* __GNUC__ */
    """
else:
    branch_prediction_macros = \
    """
#define likely(x)   (x)
#define unlikely(x) (x)
    """

#get_name_predeclaration = \
#"static PyObject *__Pyx_GetName(PyObject *dict, char *name); /*proto*/"

#get_name_interned_predeclaration = \
#"static PyObject *__Pyx_GetName(PyObject *dict, PyObject *name); /*proto*/"

#------------------------------------------------------------------------------------

printing_utility_code = [
"""
static int __Pyx_Print(PyObject *, int); /*proto*/
#if PY_MAJOR_VERSION >= 3
static PyObject* %s = 0;
static PyObject* %s = 0;
#endif
""" % (Naming.print_function, Naming.print_function_kwargs), r"""
#if PY_MAJOR_VERSION < 3
static PyObject *__Pyx_GetStdout(void) {
    PyObject *f = PySys_GetObject("stdout");
    if (!f) {
        PyErr_SetString(PyExc_RuntimeError, "lost sys.stdout");
    }
    return f;
}

static int __Pyx_Print(PyObject *arg_tuple, int newline) {
    PyObject *f;
    PyObject* v;
    int i;
    
    if (!(f = __Pyx_GetStdout()))
        return -1;
    for (i=0; i < PyTuple_GET_SIZE(arg_tuple); i++) {
        if (PyFile_SoftSpace(f, 1)) {
            if (PyFile_WriteString(" ", f) < 0)
                return -1;
        }
        v = PyTuple_GET_ITEM(arg_tuple, i);
        if (PyFile_WriteObject(v, f, Py_PRINT_RAW) < 0)
            return -1;
        if (PyString_Check(v)) {
            char *s = PyString_AsString(v);
            Py_ssize_t len = PyString_Size(v);
            if (len > 0 &&
                isspace(Py_CHARMASK(s[len-1])) &&
                s[len-1] != ' ')
                    PyFile_SoftSpace(f, 0);
        }
    }
    if (newline) {
        if (PyFile_WriteString("\n", f) < 0)
            return -1;
        PyFile_SoftSpace(f, 0);
    }
    return 0;
}

#else /* Python 3 has a print function */
static int __Pyx_Print(PyObject *arg_tuple, int newline) {
    PyObject* kwargs = 0;
    PyObject* result = 0;
    PyObject* end_string;
    if (!%(PRINT_FUNCTION)s) {
        %(PRINT_FUNCTION)s = PyObject_GetAttrString(%(BUILTINS)s, "print");
        if (!%(PRINT_FUNCTION)s)
            return -1;
    }
    if (!newline) {
        if (!%(PRINT_KWARGS)s) {
            %(PRINT_KWARGS)s = PyDict_New();
            if (!%(PRINT_KWARGS)s)
                return -1;
            end_string = PyUnicode_FromStringAndSize(" ", 1);
            if (!end_string)
                return -1;
            if (PyDict_SetItemString(%(PRINT_KWARGS)s, "end", end_string) < 0) {
                Py_DECREF(end_string);
                return -1;
            }
            Py_DECREF(end_string);
        }
        kwargs = %(PRINT_KWARGS)s;
    }
    result = PyObject_Call(%(PRINT_FUNCTION)s, arg_tuple, kwargs);
    if (!result)
        return -1;
    Py_DECREF(result);
    return 0;
}
#endif
""" % {'BUILTINS'       : Naming.builtins_cname,
       'PRINT_FUNCTION' : Naming.print_function,
       'PRINT_KWARGS'   : Naming.print_function_kwargs}
]

#------------------------------------------------------------------------------------

# The following function is based on do_raise() from ceval.c.

raise_utility_code = [
"""
static void __Pyx_Raise(PyObject *type, PyObject *value, PyObject *tb); /*proto*/
""","""
static void __Pyx_Raise(PyObject *type, PyObject *value, PyObject *tb) {
    Py_XINCREF(type);
    Py_XINCREF(value);
    Py_XINCREF(tb);
    /* First, check the traceback argument, replacing None with NULL. */
    if (tb == Py_None) {
        Py_DECREF(tb);
        tb = 0;
    }
    else if (tb != NULL && !PyTraceBack_Check(tb)) {
        PyErr_SetString(PyExc_TypeError,
            "raise: arg 3 must be a traceback or None");
        goto raise_error;
    }
    /* Next, replace a missing value with None */
    if (value == NULL) {
        value = Py_None;
        Py_INCREF(value);
    }
    #if PY_VERSION_HEX < 0x02050000
    if (!PyClass_Check(type))
    #else
    if (!PyType_Check(type))
    #endif
    {
        /* Raising an instance.  The value should be a dummy. */
        if (value != Py_None) {
            PyErr_SetString(PyExc_TypeError,
                "instance exception may not have a separate value");
            goto raise_error;
        }
        /* Normalize to raise <class>, <instance> */
        Py_DECREF(value);
        value = type;
        #if PY_VERSION_HEX < 0x02050000
            if (PyInstance_Check(type)) {
                type = (PyObject*) ((PyInstanceObject*)type)->in_class;
                Py_INCREF(type);
            }
            else {
                type = 0;
                PyErr_SetString(PyExc_TypeError,
                    "raise: exception must be an old-style class or instance");
                goto raise_error;
            }
        #else
            type = (PyObject*) Py_TYPE(type);
            Py_INCREF(type);
            if (!PyType_IsSubtype((PyTypeObject *)type, (PyTypeObject *)PyExc_BaseException)) {
                PyErr_SetString(PyExc_TypeError,
                    "raise: exception class must be a subclass of BaseException");
                goto raise_error;
            }
        #endif
    }
    PyErr_Restore(type, value, tb);
    return;
raise_error:
    Py_XDECREF(value);
    Py_XDECREF(type);
    Py_XDECREF(tb);
    return;
}
"""]

#------------------------------------------------------------------------------------

reraise_utility_code = [
"""
static void __Pyx_ReRaise(void); /*proto*/
""","""
static void __Pyx_ReRaise(void) {
    PyThreadState *tstate = PyThreadState_Get();
    PyObject *type = tstate->exc_type;
    PyObject *value = tstate->exc_value;
    PyObject *tb = tstate->exc_traceback;
    Py_XINCREF(type);
    Py_XINCREF(value);
    Py_XINCREF(tb);
    PyErr_Restore(type, value, tb);
}
"""]

#------------------------------------------------------------------------------------

arg_type_test_utility_code = [
"""
static int __Pyx_ArgTypeTest(PyObject *obj, PyTypeObject *type, int none_allowed, char *name, int exact); /*proto*/
""","""
static int __Pyx_ArgTypeTest(PyObject *obj, PyTypeObject *type, int none_allowed, char *name, int exact) {
    if (!type) {
        PyErr_Format(PyExc_SystemError, "Missing type object");
        return 0;
    }
    if (none_allowed && obj == Py_None) return 1;
    else if (exact) {
        if (Py_TYPE(obj) == type) return 1;
    }
    else {
        if (PyObject_TypeCheck(obj, type)) return 1;
    }
    PyErr_Format(PyExc_TypeError,
        "Argument '%s' has incorrect type (expected %s, got %s)",
        name, type->tp_name, Py_TYPE(obj)->tp_name);
    return 0;
}
"""]

#------------------------------------------------------------------------------------
#
#  __Pyx_SplitStarArg splits the args tuple into two parts, one part
#  suitable for passing to PyArg_ParseTupleAndKeywords, and the other
#  containing any extra arguments. On success, replaces the borrowed
#  reference *args with references to a new tuple, and passes back a
#  new reference in *args2.  Does not touch any of its arguments on
#  failure.

get_stararg_utility_code = [
"""
static INLINE int __Pyx_SplitStarArg(PyObject **args, Py_ssize_t nargs, PyObject **args2); /*proto*/
""","""
static INLINE int __Pyx_SplitStarArg(
    PyObject **args, 
    Py_ssize_t nargs,
    PyObject **args2)
{
    PyObject *args1 = 0;
    args1 = PyTuple_GetSlice(*args, 0, nargs);
    if (!args1) {
        *args2 = 0;
        return -1;
    }
    *args2 = PyTuple_GetSlice(*args, nargs, PyTuple_GET_SIZE(*args));
    if (!*args2) {
        Py_DECREF(args1);
        return -1;
    }
    *args = args1;
    return 0;
}
"""]

#------------------------------------------------------------------------------------
#
#  __Pyx_RaiseArgtupleTooLong raises the correct exception when too
#  many positional arguments were found.  This handles Py_ssize_t
#  formatting correctly.

raise_argtuple_too_long_utility_code = [
"""
static INLINE void __Pyx_RaiseArgtupleTooLong(Py_ssize_t num_expected, Py_ssize_t num_found); /*proto*/
""","""
static INLINE void __Pyx_RaiseArgtupleTooLong(
    Py_ssize_t num_expected,
    Py_ssize_t num_found)
{
    const char* error_message =
    #if PY_VERSION_HEX < 0x02050000
        "function takes at most %d positional arguments (%d given)";
    #else
        "function takes at most %zd positional arguments (%zd given)";
    #endif
    PyErr_Format(PyExc_TypeError, error_message, num_expected, num_found);
}
"""]

#------------------------------------------------------------------------------------
#
#  __Pyx_CheckKeywordStrings raises an error if non-string keywords
#  were passed to a function, or if any keywords were passed to a
#  function that does not accept them.

get_keyword_string_check_utility_code = [
"""
static int __Pyx_CheckKeywordStrings(PyObject *kwdict, const char* function_name, int kw_allowed); /*proto*/
""","""
static int __Pyx_CheckKeywordStrings(
    PyObject *kwdict,
    const char* function_name,
    int kw_allowed)
{
    PyObject* key = 0;
    Py_ssize_t pos = 0;
    while (PyDict_Next(kwdict, &pos, &key, 0)) {
        #if PY_MAJOR_VERSION < 3
        if (unlikely(!PyString_Check(key))) {
        #else
        if (unlikely(!PyUnicode_Check(key))) {
        #endif
            PyErr_Format(PyExc_TypeError,
                         "%s() keywords must be strings", function_name);
            return 0;
        }
    }
    if (unlikely(!kw_allowed) && unlikely(key)) {
        PyErr_Format(PyExc_TypeError,
                     "'%s' is an invalid keyword argument for this function",
        #if PY_MAJOR_VERSION < 3
                     PyString_AsString(key));
        #else
                     PyUnicode_AsString(key));
        #endif
        return 0;
    }
    return 1;
}
"""]

#------------------------------------------------------------------------------------
#
#  __Pyx_SplitKeywords splits the kwds dict into two parts one part
#  suitable for passing to PyArg_ParseTupleAndKeywords, and the other
#  containing any extra arguments. On success, replaces the borrowed
#  reference *kwds with references to a new dict, and passes back a
#  new reference in *kwds2.  Does not touch any of its arguments on
#  failure.
#
#  Any of *kwds and kwds2 may be 0 (but not kwds). If *kwds == 0, it
#  is not changed. If kwds2 == 0 and *kwds != 0, a new reference to
#  the same dictionary is passed back in *kwds.
#
#  If rqd_kwds is not 0, it is an array of booleans corresponding to
#  the names in kwd_list, indicating required keyword arguments. If
#  any of these are not present in kwds, an exception is raised.
#

get_splitkeywords_utility_code = [
"""
static int __Pyx_SplitKeywords(PyObject **kwds, char *kwd_list[], \
    PyObject **kwds2, char rqd_kwds[]); /*proto*/
""","""
static int __Pyx_SplitKeywords(
    PyObject **kwds,
    char *kwd_list[], 
    PyObject **kwds2,
    char rqd_kwds[])
{
    PyObject *s = 0, *x = 0, *kwds1 = 0;
    int i;
    char **p;
    
    if (*kwds) {
        kwds1 = PyDict_New();
        if (!kwds1)
            goto bad;
        *kwds2 = PyDict_Copy(*kwds);
        if (!*kwds2)
            goto bad;
        for (i = 0, p = kwd_list; *p; i++, p++) {
            #if PY_MAJOR_VERSION < 3
            s = PyString_FromString(*p);
            #else
            s = PyUnicode_FromString(*p);
            #endif
            x = PyDict_GetItem(*kwds, s);
            if (x) {
                if (PyDict_SetItem(kwds1, s, x) < 0)
                    goto bad;
                if (PyDict_DelItem(*kwds2, s) < 0)
                    goto bad;
            }
            else if (rqd_kwds && rqd_kwds[i])
                goto missing_kwarg;
            Py_DECREF(s);
        }
        s = 0;
    }
    else {
        if (rqd_kwds) {
            for (i = 0, p = kwd_list; *p; i++, p++)
                if (rqd_kwds[i])
                    goto missing_kwarg;
        }
        *kwds2 = PyDict_New();
        if (!*kwds2)
            goto bad;
    }

    *kwds = kwds1;
    return 0;
missing_kwarg:
    PyErr_Format(PyExc_TypeError,
        "required keyword argument '%s' is missing", *p);
bad:
    Py_XDECREF(s);
    Py_XDECREF(kwds1);
    Py_XDECREF(*kwds2);
    return -1;
}
"""]

get_checkkeywords_utility_code = [
"""
static INLINE int __Pyx_CheckRequiredKeywords(PyObject *kwds, char *kwd_list[],
    char rqd_kwds[]); /*proto*/
""","""
static INLINE int __Pyx_CheckRequiredKeywords(
    PyObject *kwds,
    char *kwd_list[],
    char rqd_kwds[])
{
    int i;
    char **p;

    if (kwds) {
        for (i = 0, p = kwd_list; *p; i++, p++)
            if (rqd_kwds[i] && !PyDict_GetItemString(kwds, *p))
                goto missing_kwarg;
    }
    else {
        for (i = 0, p = kwd_list; *p; i++, p++)
            if (rqd_kwds[i])
                goto missing_kwarg;
    }

    return 0;
missing_kwarg:
    PyErr_Format(PyExc_TypeError,
        "required keyword argument '%s' is missing", *p);
    return -1;
}
"""]

#------------------------------------------------------------------------------------

unraisable_exception_utility_code = [
"""
static void __Pyx_WriteUnraisable(const char *name); /*proto*/
""","""
static void __Pyx_WriteUnraisable(const char *name) {
    PyObject *old_exc, *old_val, *old_tb;
    PyObject *ctx;
    PyErr_Fetch(&old_exc, &old_val, &old_tb);
    #if PY_MAJOR_VERSION < 3
    ctx = PyString_FromString(name);
    #else
    ctx = PyUnicode_FromString(name);
    #endif
    PyErr_Restore(old_exc, old_val, old_tb);
    if (!ctx)
        ctx = Py_None;
    PyErr_WriteUnraisable(ctx);
}
"""]

#------------------------------------------------------------------------------------

traceback_utility_code = [
"""
static void __Pyx_AddTraceback(const char *funcname); /*proto*/
""","""
#include "compile.h"
#include "frameobject.h"
#include "traceback.h"

static void __Pyx_AddTraceback(const char *funcname) {
    PyObject *py_srcfile = 0;
    PyObject *py_funcname = 0;
    PyObject *py_globals = 0;
    PyObject *empty_string = 0;
    PyCodeObject *py_code = 0;
    PyFrameObject *py_frame = 0;

    #if PY_MAJOR_VERSION < 3
    py_srcfile = PyString_FromString(%(FILENAME)s);
    #else
    py_srcfile = PyUnicode_FromString(%(FILENAME)s);
    #endif
    if (!py_srcfile) goto bad;
    if (%(CLINENO)s) {
        #if PY_MAJOR_VERSION < 3
        py_funcname = PyString_FromFormat( "%%s (%%s:%%u)", funcname, %(CFILENAME)s, %(CLINENO)s);
        #else
        py_funcname = PyUnicode_FromFormat( "%%s (%%s:%%u)", funcname, %(CFILENAME)s, %(CLINENO)s);
        #endif
    }
    else {
        #if PY_MAJOR_VERSION < 3
        py_funcname = PyString_FromString(funcname);
        #else
        py_funcname = PyUnicode_FromString(funcname);
        #endif
    }
    if (!py_funcname) goto bad;
    py_globals = PyModule_GetDict(%(GLOBALS)s);
    if (!py_globals) goto bad;
    #if PY_MAJOR_VERSION < 3
    empty_string = PyString_FromStringAndSize("", 0);
    #else
    empty_string = PyBytes_FromStringAndSize("", 0);
    #endif
    if (!empty_string) goto bad;
    py_code = PyCode_New(
        0,            /*int argcount,*/
        #if PY_MAJOR_VERSION >= 3
        0,            /*int kwonlyargcount,*/
        #endif
        0,            /*int nlocals,*/
        0,            /*int stacksize,*/
        0,            /*int flags,*/
        empty_string, /*PyObject *code,*/
        %(EMPTY_TUPLE)s,  /*PyObject *consts,*/
        %(EMPTY_TUPLE)s,  /*PyObject *names,*/
        %(EMPTY_TUPLE)s,  /*PyObject *varnames,*/
        %(EMPTY_TUPLE)s,  /*PyObject *freevars,*/
        %(EMPTY_TUPLE)s,  /*PyObject *cellvars,*/
        py_srcfile,   /*PyObject *filename,*/
        py_funcname,  /*PyObject *name,*/
        %(LINENO)s,   /*int firstlineno,*/
        empty_string  /*PyObject *lnotab*/
    );
    if (!py_code) goto bad;
    py_frame = PyFrame_New(
        PyThreadState_Get(), /*PyThreadState *tstate,*/
        py_code,             /*PyCodeObject *code,*/
        py_globals,          /*PyObject *globals,*/
        0                    /*PyObject *locals*/
    );
    if (!py_frame) goto bad;
    py_frame->f_lineno = %(LINENO)s;
    PyTraceBack_Here(py_frame);
bad:
    Py_XDECREF(py_srcfile);
    Py_XDECREF(py_funcname);
    Py_XDECREF(empty_string);
    Py_XDECREF(py_code);
    Py_XDECREF(py_frame);
}
""" % {
    'FILENAME': Naming.filename_cname,
    'LINENO':  Naming.lineno_cname,
    'CFILENAME': Naming.cfilenm_cname,
    'CLINENO':  Naming.clineno_cname,
    'GLOBALS': Naming.module_cname,
    'EMPTY_TUPLE' : Naming.empty_tuple,
}]

#------------------------------------------------------------------------------------

set_vtable_utility_code = [
"""
static int __Pyx_SetVtable(PyObject *dict, void *vtable); /*proto*/
""","""
static int __Pyx_SetVtable(PyObject *dict, void *vtable) {
    PyObject *pycobj = 0;
    int result;
    
    pycobj = PyCObject_FromVoidPtr(vtable, 0);
    if (!pycobj)
        goto bad;
    if (PyDict_SetItemString(dict, "__pyx_vtable__", pycobj) < 0)
        goto bad;
    result = 0;
    goto done;

bad:
    result = -1;
done:
    Py_XDECREF(pycobj);
    return result;
}
"""]

#------------------------------------------------------------------------------------

get_vtable_utility_code = [
"""
static int __Pyx_GetVtable(PyObject *dict, void *vtabptr); /*proto*/
""",r"""
static int __Pyx_GetVtable(PyObject *dict, void *vtabptr) {
    int result;
    PyObject *pycobj;
    
    pycobj = PyMapping_GetItemString(dict, "__pyx_vtable__");
    if (!pycobj)
        goto bad;
    *(void **)vtabptr = PyCObject_AsVoidPtr(pycobj);
    if (!*(void **)vtabptr)
        goto bad;
    result = 0;
    goto done;

bad:
    result = -1;
done:
    Py_XDECREF(pycobj);
    return result;
}
"""]

#------------------------------------------------------------------------------------

init_string_tab_utility_code = [
"""
static int __Pyx_InitStrings(__Pyx_StringTabEntry *t); /*proto*/
""","""
static int __Pyx_InitStrings(__Pyx_StringTabEntry *t) {
    while (t->p) {
        #if PY_MAJOR_VERSION < 3
        if (t->is_unicode && (!t->is_identifier)) {
            *t->p = PyUnicode_DecodeUTF8(t->s, t->n - 1, NULL);
        } else if (t->intern) {
            *t->p = PyString_InternFromString(t->s);
        } else {
            *t->p = PyString_FromStringAndSize(t->s, t->n - 1);
        }
        #else  /* Python 3+ has unicode identifiers */
        if (t->is_identifier || (t->is_unicode && t->intern)) {
            *t->p = PyUnicode_InternFromString(t->s);
        } else if (t->is_unicode) {
            *t->p = PyUnicode_FromStringAndSize(t->s, t->n - 1);
        } else {
            *t->p = PyBytes_FromStringAndSize(t->s, t->n - 1);
        }
        #endif
        if (!*t->p)
            return -1;
        ++t;
    }
    return 0;
}
"""]

#------------------------------------------------------------------------------------

get_exception_utility_code = [
"""
static int __Pyx_GetException(PyObject **type, PyObject **value, PyObject **tb); /*proto*/
""","""
static int __Pyx_GetException(PyObject **type, PyObject **value, PyObject **tb) {
    PyObject *tmp_type, *tmp_value, *tmp_tb;
    PyThreadState *tstate = PyThreadState_Get();
    PyErr_Fetch(type, value, tb);
    PyErr_NormalizeException(type, value, tb);
    if (PyErr_Occurred())
        goto bad;
    Py_INCREF(*type);
    Py_INCREF(*value);
    Py_INCREF(*tb);
    tmp_type = tstate->exc_type;
    tmp_value = tstate->exc_value;
    tmp_tb = tstate->exc_traceback;
    tstate->exc_type = *type;
    tstate->exc_value = *value;
    tstate->exc_traceback = *tb;
    /* Make sure tstate is in a consistent state when we XDECREF
    these objects (XDECREF may run arbitrary code). */
    Py_XDECREF(tmp_type);
    Py_XDECREF(tmp_value);
    Py_XDECREF(tmp_tb);
    return 0;
bad:
    Py_XDECREF(*type);
    Py_XDECREF(*value);
    Py_XDECREF(*tb);
    return -1;
}
"""]

#------------------------------------------------------------------------------------<|MERGE_RESOLUTION|>--- conflicted
+++ resolved
@@ -2356,12 +2356,8 @@
     #  Fortunately, the type of the lhs node is fairly constrained 
     #  (it must be a NameNode, AttributeNode, or IndexNode).     
     
-<<<<<<< HEAD
-    child_attrs = ["lhs", "rhs", "dup"]
+    child_attrs = ["lhs", "rhs"]
     dup = None
-=======
-    child_attrs = ["lhs", "rhs"]
->>>>>>> 6c1aa761
 
     def analyse_declarations(self, env):
         self.lhs.analyse_target_declaration(env)
@@ -2995,12 +2991,8 @@
     #  else_clause   StatNode
     #  item          NextNode       used internally
     
-<<<<<<< HEAD
-    child_attrs = ["target", "iterator", "body", "else_clause", "item"]
+    child_attrs = ["target", "iterator", "body", "else_clause"]
     item = None
-=======
-    child_attrs = ["target", "iterator", "body", "else_clause"]
->>>>>>> 6c1aa761
     
     def analyse_declarations(self, env):
         self.target.analyse_target_declaration(env)
@@ -3343,7 +3335,6 @@
     #  exc_vars       (string * 3)       local exception variables
     
     child_attrs = ["pattern", "target", "body", "exc_value"]
-    exc_value = None
 
     exc_value = None
 
