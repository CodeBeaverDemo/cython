
#
#   Pyrex - Parse tree nodes
#

import cython
from cython import set
cython.declare(sys=object, os=object, time=object, copy=object,
               Builtin=object, error=object, warning=object, Naming=object, PyrexTypes=object,
               py_object_type=object, ModuleScope=object, LocalScope=object, ClosureScope=object, \
               StructOrUnionScope=object, PyClassScope=object, CClassScope=object,
               CppClassScope=object, UtilityCode=object, EncodedString=object,
               absolute_path_length=cython.Py_ssize_t)

import sys, os, time, copy

import Builtin
from Errors import error, warning, InternalError
import Naming
import PyrexTypes
import TypeSlots
from PyrexTypes import py_object_type, error_type, CFuncType
from Symtab import ModuleScope, LocalScope, ClosureScope, \
    StructOrUnionScope, PyClassScope, CClassScope, CppClassScope
from Cython.Utils import open_new_file, replace_suffix
from Code import UtilityCode, ClosureTempAllocator
from StringEncoding import EncodedString, escape_byte_string, split_string_literal
import Options
import ControlFlow
import DebugFlags

absolute_path_length = 0

def relative_position(pos):
    """
    We embed the relative filename in the generated C file, since we
    don't want to have to regnerate and compile all the source code
    whenever the Python install directory moves (which could happen,
    e.g,. when distributing binaries.)

    INPUT:
        a position tuple -- (absolute filename, line number column position)

    OUTPUT:
        relative filename
        line number

    AUTHOR: William Stein
    """
    global absolute_path_length
    if absolute_path_length==0:
        absolute_path_length = len(os.path.abspath(os.getcwd()))
    return (pos[0].get_filenametable_entry()[absolute_path_length+1:], pos[1])

def embed_position(pos, docstring):
    if not Options.embed_pos_in_docstring:
        return docstring
    pos_line = u'File: %s (starting at line %s)' % relative_position(pos)
    if docstring is None:
        # unicode string
        return EncodedString(pos_line)

    # make sure we can encode the filename in the docstring encoding
    # otherwise make the docstring a unicode string
    encoding = docstring.encoding
    if encoding is not None:
        try:
            encoded_bytes = pos_line.encode(encoding)
        except UnicodeEncodeError:
            encoding = None

    if not docstring:
        # reuse the string encoding of the original docstring
        doc = EncodedString(pos_line)
    else:
        doc = EncodedString(pos_line + u'\n' + docstring)
    doc.encoding = encoding
    return doc


from Code import CCodeWriter
from types import FunctionType

def write_func_call(func):
    def f(*args, **kwds):
        if len(args) > 1 and isinstance(args[1], CCodeWriter):
            # here we annotate the code with this function call
            # but only if new code is generated
            node, code = args[:2]
            marker = '                    /* %s -> %s.%s %s */' % (
                    ' ' * code.call_level,
                    node.__class__.__name__,
                    func.__name__,
                    node.pos[1:])
            pristine = code.buffer.stream.tell()
            code.putln(marker)
            start = code.buffer.stream.tell()
            code.call_level += 4
            res = func(*args, **kwds)
            code.call_level -= 4
            if start == code.buffer.stream.tell():
                code.buffer.stream.seek(pristine)
            else:
                marker = marker.replace('->', '<-')
                code.putln(marker)
            return res
        else:
            return func(*args, **kwds)
    return f

class VerboseCodeWriter(type):
    # Set this as a metaclass to trace function calls in code.
    # This slows down code generation and makes much larger files.
    def __new__(cls, name, bases, attrs):
        attrs = dict(attrs)
        for mname, m in attrs.items():
            if isinstance(m, FunctionType):
                attrs[mname] = write_func_call(m)
        return super(VerboseCodeWriter, cls).__new__(cls, name, bases, attrs)


class Node(object):
    #  pos         (string, int, int)   Source file position
    #  is_name     boolean              Is a NameNode
    #  is_literal  boolean              Is a ConstNode

    if DebugFlags.debug_trace_code_generation:
        __metaclass__ = VerboseCodeWriter

    is_name = 0
    is_literal = 0
    temps = None

    # All descandants should set child_attrs to a list of the attributes
    # containing nodes considered "children" in the tree. Each such attribute
    # can either contain a single node or a list of nodes. See Visitor.py.
    child_attrs = None

    def __init__(self, pos, **kw):
        self.pos = pos
        self.__dict__.update(kw)

    gil_message = "Operation"

    nogil_check = None

    def gil_error(self, env=None):
        error(self.pos, "%s not allowed without gil" % self.gil_message)

    cpp_message = "Operation"

    def cpp_check(self, env):
        if not env.is_cpp():
            self.cpp_error()

    def cpp_error(self):
        error(self.pos, "%s only allowed in c++" % self.cpp_message)

    def clone_node(self):
        """Clone the node. This is defined as a shallow copy, except for member lists
           amongst the child attributes (from get_child_accessors) which are also
           copied. Lists containing child nodes are thus seen as a way for the node
           to hold multiple children directly; the list is not treated as a seperate
           level in the tree."""
        result = copy.copy(self)
        for attrname in result.child_attrs:
            value = getattr(result, attrname)
            if isinstance(value, list):
                setattr(result, attrname, [x for x in value])
        return result


    #
    #  There are 4 phases of parse tree processing, applied in order to
    #  all the statements in a given scope-block:
    #
    #  (0) analyse_control_flow
    #        Create the control flow tree into which state can be asserted and
    #        queried.
    #
    #  (1) analyse_declarations
    #        Make symbol table entries for all declarations at the current
    #        level, both explicit (def, cdef, etc.) and implicit (assignment
    #        to an otherwise undeclared name).
    #
    #  (2) analyse_expressions
    #         Determine the result types of expressions and fill in the
    #         'type' attribute of each ExprNode. Insert coercion nodes into the
    #         tree where needed to convert to and from Python objects.
    #         Allocate temporary locals for intermediate results. Fill
    #         in the 'result_code' attribute of each ExprNode with a C code
    #         fragment.
    #
    #  (3) generate_code
    #         Emit C code for all declarations, statements and expressions.
    #         Recursively applies the 3 processing phases to the bodies of
    #         functions.
    #

    def analyse_control_flow(self, env):
        pass

    def analyse_declarations(self, env):
        pass

    def analyse_expressions(self, env):
        raise InternalError("analyse_expressions not implemented for %s" % \
            self.__class__.__name__)

    def generate_code(self, code):
        raise InternalError("generate_code not implemented for %s" % \
            self.__class__.__name__)

    def annotate(self, code):
        # mro does the wrong thing
        if isinstance(self, BlockNode):
            self.body.annotate(code)

    def end_pos(self):
        try:
            return self._end_pos
        except AttributeError:
            pos = self.pos
            if not self.child_attrs:
                self._end_pos = pos
                return pos
            for attr in self.child_attrs:
                child = getattr(self, attr)
                # Sometimes lists, sometimes nodes
                if child is None:
                    pass
                elif isinstance(child, list):
                    for c in child:
                        pos = max(pos, c.end_pos())
                else:
                    pos = max(pos, child.end_pos())
            self._end_pos = pos
            return pos

    def dump(self, level=0, filter_out=("pos",), cutoff=100, encountered=None):
        if cutoff == 0:
            return "<...nesting level cutoff...>"
        if encountered is None:
            encountered = set()
        if id(self) in encountered:
            return "<%s (0x%x) -- already output>" % (self.__class__.__name__, id(self))
        encountered.add(id(self))

        def dump_child(x, level):
            if isinstance(x, Node):
                return x.dump(level, filter_out, cutoff-1, encountered)
            elif isinstance(x, list):
                return "[%s]" % ", ".join([dump_child(item, level) for item in x])
            else:
                return repr(x)


        attrs = [(key, value) for key, value in self.__dict__.items() if key not in filter_out]
        if len(attrs) == 0:
            return "<%s (0x%x)>" % (self.__class__.__name__, id(self))
        else:
            indent = "  " * level
            res = "<%s (0x%x)\n" % (self.__class__.__name__, id(self))
            for key, value in attrs:
                res += "%s  %s: %s\n" % (indent, key, dump_child(value, level + 1))
            res += "%s>" % indent
            return res

class CompilerDirectivesNode(Node):
    """
    Sets compiler directives for the children nodes
    """
    #  directives     {string:value}  A dictionary holding the right value for
    #                                 *all* possible directives.
    #  body           Node
    child_attrs = ["body"]

    def analyse_control_flow(self, env):
        old = env.directives
        env.directives = self.directives
        self.body.analyse_control_flow(env)
        env.directives = old

    def analyse_declarations(self, env):
        old = env.directives
        env.directives = self.directives
        self.body.analyse_declarations(env)
        env.directives = old

    def analyse_expressions(self, env):
        old = env.directives
        env.directives = self.directives
        self.body.analyse_expressions(env)
        env.directives = old

    def generate_function_definitions(self, env, code):
        env_old = env.directives
        code_old = code.globalstate.directives
        code.globalstate.directives = self.directives
        self.body.generate_function_definitions(env, code)
        env.directives = env_old
        code.globalstate.directives = code_old

    def generate_execution_code(self, code):
        old = code.globalstate.directives
        code.globalstate.directives = self.directives
        self.body.generate_execution_code(code)
        code.globalstate.directives = old

    def annotate(self, code):
        old = code.globalstate.directives
        code.globalstate.directives = self.directives
        self.body.annotate(code)
        code.globalstate.directives = old

class BlockNode(object):
    #  Mixin class for nodes representing a declaration block.

    def generate_cached_builtins_decls(self, env, code):
        entries = env.global_scope().undeclared_cached_builtins
        for entry in entries:
            code.globalstate.add_cached_builtin_decl(entry)
        del entries[:]

    def generate_lambda_definitions(self, env, code):
        for node in env.lambda_defs:
            node.generate_function_definitions(env, code)

class StatListNode(Node):
    # stats     a list of StatNode

    child_attrs = ["stats"]

    def create_analysed(pos, env, *args, **kw):
        node = StatListNode(pos, *args, **kw)
        return node # No node-specific analysis necesarry
    create_analysed = staticmethod(create_analysed)

    def analyse_control_flow(self, env):
        for stat in self.stats:
            stat.analyse_control_flow(env)

    def analyse_declarations(self, env):
        #print "StatListNode.analyse_declarations" ###
        for stat in self.stats:
            stat.analyse_declarations(env)

    def analyse_expressions(self, env):
        #print "StatListNode.analyse_expressions" ###
        for stat in self.stats:
            stat.analyse_expressions(env)

    def generate_function_definitions(self, env, code):
        #print "StatListNode.generate_function_definitions" ###
        for stat in self.stats:
            stat.generate_function_definitions(env, code)

    def generate_execution_code(self, code):
        #print "StatListNode.generate_execution_code" ###
        for stat in self.stats:
            code.mark_pos(stat.pos)
            stat.generate_execution_code(code)

    def annotate(self, code):
        for stat in self.stats:
            stat.annotate(code)


class StatNode(Node):
    #
    #  Code generation for statements is split into the following subphases:
    #
    #  (1) generate_function_definitions
    #        Emit C code for the definitions of any structs,
    #        unions, enums and functions defined in the current
    #        scope-block.
    #
    #  (2) generate_execution_code
    #        Emit C code for executable statements.
    #

    def generate_function_definitions(self, env, code):
        pass

    def generate_execution_code(self, code):
        raise InternalError("generate_execution_code not implemented for %s" % \
            self.__class__.__name__)


class CDefExternNode(StatNode):
    #  include_file   string or None
    #  body           StatNode

    child_attrs = ["body"]

    def analyse_declarations(self, env):
        if self.include_file:
            env.add_include_file(self.include_file)
        old_cinclude_flag = env.in_cinclude
        env.in_cinclude = 1
        self.body.analyse_declarations(env)
        env.in_cinclude = old_cinclude_flag

    def analyse_expressions(self, env):
        pass

    def generate_execution_code(self, code):
        pass

    def annotate(self, code):
        self.body.annotate(code)


class CDeclaratorNode(Node):
    # Part of a C declaration.
    #
    # Processing during analyse_declarations phase:
    #
    #   analyse
    #      Returns (name, type) pair where name is the
    #      CNameDeclaratorNode of the name being declared
    #      and type is the type it is being declared as.
    #
    #  calling_convention  string   Calling convention of CFuncDeclaratorNode
    #                               for which this is a base

    child_attrs = []

    calling_convention = ""


class CNameDeclaratorNode(CDeclaratorNode):
    #  name    string             The Pyrex name being declared
    #  cname   string or None     C name, if specified
    #  default ExprNode or None   the value assigned on declaration

    child_attrs = ['default']

    default = None

    def analyse(self, base_type, env, nonempty = 0):
        if nonempty and self.name == '':
            # May have mistaken the name for the type.
            if base_type.is_ptr or base_type.is_array or base_type.is_buffer:
                error(self.pos, "Missing argument name")
            elif base_type.is_void:
                error(self.pos, "Use spam() rather than spam(void) to declare a function with no arguments.")
            else:
                self.name = base_type.declaration_code("", for_display=1, pyrex=1)
                base_type = py_object_type
        self.type = base_type
        return self, base_type

class CPtrDeclaratorNode(CDeclaratorNode):
    # base     CDeclaratorNode

    child_attrs = ["base"]

    def analyse(self, base_type, env, nonempty = 0):
        if base_type.is_pyobject:
            error(self.pos,
                "Pointer base type cannot be a Python object")
        ptr_type = PyrexTypes.c_ptr_type(base_type)
        return self.base.analyse(ptr_type, env, nonempty = nonempty)

class CReferenceDeclaratorNode(CDeclaratorNode):
    # base     CDeclaratorNode

    child_attrs = ["base"]

    def analyse(self, base_type, env, nonempty = 0):
        if base_type.is_pyobject:
            error(self.pos,
                  "Reference base type cannot be a Python object")
        ref_type = PyrexTypes.c_ref_type(base_type)
        return self.base.analyse(ref_type, env, nonempty = nonempty)

class CArrayDeclaratorNode(CDeclaratorNode):
    # base        CDeclaratorNode
    # dimension   ExprNode

    child_attrs = ["base", "dimension"]

    def analyse(self, base_type, env, nonempty = 0):
        if base_type.is_cpp_class:
            from ExprNodes import TupleNode
            if isinstance(self.dimension, TupleNode):
                args = self.dimension.args
            else:
                args = self.dimension,
            values = [v.analyse_as_type(env) for v in args]
            if None in values:
                ix = values.index(None)
                error(args[ix].pos, "Template parameter not a type.")
                return error_type
            base_type = base_type.specialize_here(self.pos, values)
            return self.base.analyse(base_type, env, nonempty = nonempty)
        if self.dimension:
            self.dimension.analyse_const_expression(env)
            if not self.dimension.type.is_int:
                error(self.dimension.pos, "Array dimension not integer")
            size = self.dimension.get_constant_c_result_code()
            if size is not None:
                try:
                    size = int(size)
                except ValueError:
                    # runtime constant?
                    pass
        else:
            size = None
        if not base_type.is_complete():
            error(self.pos,
                "Array element type '%s' is incomplete" % base_type)
        if base_type.is_pyobject:
            error(self.pos,
                "Array element cannot be a Python object")
        if base_type.is_cfunction:
            error(self.pos,
                "Array element cannot be a function")
        array_type = PyrexTypes.c_array_type(base_type, size)
        return self.base.analyse(array_type, env, nonempty = nonempty)


class CFuncDeclaratorNode(CDeclaratorNode):
    # base             CDeclaratorNode
    # args             [CArgDeclNode]
    # has_varargs      boolean
    # exception_value  ConstNode
    # exception_check  boolean    True if PyErr_Occurred check needed
    # nogil            boolean    Can be called without gil
    # with_gil         boolean    Acquire gil around function body

    child_attrs = ["base", "args", "exception_value"]

    overridable = 0
    optional_arg_count = 0

    def analyse(self, return_type, env, nonempty = 0):
        if nonempty:
            nonempty -= 1
        func_type_args = []
        for i, arg_node in enumerate(self.args):
            name_declarator, type = arg_node.analyse(env, nonempty = nonempty,
                                                     is_self_arg = (i == 0 and env.is_c_class_scope))
            name = name_declarator.name
            if name_declarator.cname:
                error(self.pos,
                    "Function argument cannot have C name specification")
            # Turn *[] argument into **
            if type.is_array:
                type = PyrexTypes.c_ptr_type(type.base_type)
            # Catch attempted C-style func(void) decl
            if type.is_void:
                error(arg_node.pos, "Use spam() rather than spam(void) to declare a function with no arguments.")
            func_type_args.append(
                PyrexTypes.CFuncTypeArg(name, type, arg_node.pos))
            if arg_node.default:
                self.optional_arg_count += 1
            elif self.optional_arg_count:
                error(self.pos, "Non-default argument follows default argument")

        if self.optional_arg_count:
            scope = StructOrUnionScope()
            arg_count_member = '%sn' % Naming.pyrex_prefix
            scope.declare_var(arg_count_member, PyrexTypes.c_int_type, self.pos)
            for arg in func_type_args[len(func_type_args)-self.optional_arg_count:]:
                scope.declare_var(arg.name, arg.type, arg.pos, allow_pyobject = 1)
            struct_cname = env.mangle(Naming.opt_arg_prefix, self.base.name)
            self.op_args_struct = env.global_scope().declare_struct_or_union(name = struct_cname,
                                        kind = 'struct',
                                        scope = scope,
                                        typedef_flag = 0,
                                        pos = self.pos,
                                        cname = struct_cname)
            self.op_args_struct.defined_in_pxd = 1
            self.op_args_struct.used = 1

        exc_val = None
        exc_check = 0
        if self.exception_check == '+':
            env.add_include_file('stdexcept')
        if return_type.is_pyobject \
            and (self.exception_value or self.exception_check) \
            and self.exception_check != '+':
                error(self.pos,
                    "Exception clause not allowed for function returning Python object")
        else:
            if self.exception_value:
                self.exception_value.analyse_const_expression(env)
                if self.exception_check == '+':
                    self.exception_value.analyse_types(env)
                    exc_val_type = self.exception_value.type
                    if not exc_val_type.is_error and \
                          not exc_val_type.is_pyobject and \
                          not (exc_val_type.is_cfunction and not exc_val_type.return_type.is_pyobject and len(exc_val_type.args)==0):
                        error(self.exception_value.pos,
                            "Exception value must be a Python exception or cdef function with no arguments.")
                    exc_val = self.exception_value
                else:
                    self.exception_value = self.exception_value.coerce_to(return_type, env)
                    if self.exception_value.analyse_const_expression(env):
                        exc_val = self.exception_value.get_constant_c_result_code()
                        if exc_val is None:
                            raise InternalError("get_constant_c_result_code not implemented for %s" %
                                self.exception_value.__class__.__name__)
                        if not return_type.assignable_from(self.exception_value.type):
                            error(self.exception_value.pos,
                                  "Exception value incompatible with function return type")
            exc_check = self.exception_check
        if return_type.is_cfunction:
            error(self.pos,
                "Function cannot return a function")
        func_type = PyrexTypes.CFuncType(
            return_type, func_type_args, self.has_varargs,
            optional_arg_count = self.optional_arg_count,
            exception_value = exc_val, exception_check = exc_check,
            calling_convention = self.base.calling_convention,
            nogil = self.nogil, with_gil = self.with_gil, is_overridable = self.overridable)
        if self.optional_arg_count:
            func_type.op_arg_struct = PyrexTypes.c_ptr_type(self.op_args_struct.type)
        callspec = env.directives['callspec']
        if callspec:
            current = func_type.calling_convention
            if current and current != callspec:
                error(self.pos, "cannot have both '%s' and '%s' "
                      "calling conventions" % (current, callspec))
            func_type.calling_convention = callspec
        return self.base.analyse(func_type, env)


class CArgDeclNode(Node):
    # Item in a function declaration argument list.
    #
    # base_type      CBaseTypeNode
    # declarator     CDeclaratorNode
    # not_none       boolean            Tagged with 'not None'
    # or_none        boolean            Tagged with 'or None'
    # accept_none    boolean            Resolved boolean for not_none/or_none
    # default        ExprNode or None
    # default_value  PyObjectConst      constant for default value
    # annotation     ExprNode or None   Py3 function arg annotation
    # is_self_arg    boolean            Is the "self" arg of an extension type method
    # is_type_arg    boolean            Is the "class" arg of an extension type classmethod
    # is_kw_only     boolean            Is a keyword-only argument

    child_attrs = ["base_type", "declarator", "default"]

    is_self_arg = 0
    is_type_arg = 0
    is_generic = 1
    type = None
    name_declarator = None
    default_value = None
    annotation = None

    def analyse(self, env, nonempty = 0, is_self_arg = False):
        if is_self_arg:
            self.base_type.is_self_arg = self.is_self_arg = True
        if self.type is None:
            # The parser may missinterpret names as types...
            # We fix that here.
            if isinstance(self.declarator, CNameDeclaratorNode) and self.declarator.name == '':
                if nonempty:
                    self.declarator.name = self.base_type.name
                    self.base_type.name = None
                    self.base_type.is_basic_c_type = False
                could_be_name = True
            else:
                could_be_name = False
            base_type = self.base_type.analyse(env, could_be_name = could_be_name)
            if hasattr(self.base_type, 'arg_name') and self.base_type.arg_name:
                self.declarator.name = self.base_type.arg_name
            # The parser is unable to resolve the ambiguity of [] as part of the
            # type (e.g. in buffers) or empty declarator (as with arrays).
            # This is only arises for empty multi-dimensional arrays.
            if (base_type.is_array
                    and isinstance(self.base_type, TemplatedTypeNode)
                    and isinstance(self.declarator, CArrayDeclaratorNode)):
                declarator = self.declarator
                while isinstance(declarator.base, CArrayDeclaratorNode):
                    declarator = declarator.base
                declarator.base = self.base_type.array_declarator
                base_type = base_type.base_type
            return self.declarator.analyse(base_type, env, nonempty = nonempty)
        else:
            return self.name_declarator, self.type

    def calculate_default_value_code(self, code):
        if self.default_value is None:
            if self.default:
                if self.default.is_literal:
                    # will not output any code, just assign the result_code
                    self.default.generate_evaluation_code(code)
                    return self.type.cast_code(self.default.result())
                self.default_value = code.get_argument_default_const(self.type)
        return self.default_value

    def annotate(self, code):
        if self.default:
            self.default.annotate(code)


class CBaseTypeNode(Node):
    # Abstract base class for C base type nodes.
    #
    # Processing during analyse_declarations phase:
    #
    #   analyse
    #     Returns the type.

    pass

    def analyse_as_type(self, env):
        return self.analyse(env)

class CAnalysedBaseTypeNode(Node):
    # type            type

    child_attrs = []

    def analyse(self, env, could_be_name = False):
        return self.type

class CSimpleBaseTypeNode(CBaseTypeNode):
    # name             string
    # module_path      [string]     Qualifying name components
    # is_basic_c_type  boolean
    # signed           boolean
    # longness         integer
    # complex          boolean
    # is_self_arg      boolean      Is self argument of C method
    # ##is_type_arg      boolean      Is type argument of class method

    child_attrs = []
    arg_name = None   # in case the argument name was interpreted as a type

    def analyse(self, env, could_be_name = False):
        # Return type descriptor.
        #print "CSimpleBaseTypeNode.analyse: is_self_arg =", self.is_self_arg ###
        type = None
        if self.is_basic_c_type:
            type = PyrexTypes.simple_c_type(self.signed, self.longness, self.name)
            if not type:
                error(self.pos, "Unrecognised type modifier combination")
        elif self.name == "object" and not self.module_path:
            type = py_object_type
        elif self.name is None:
            if self.is_self_arg and env.is_c_class_scope:
                #print "CSimpleBaseTypeNode.analyse: defaulting to parent type" ###
                type = env.parent_type
            ## elif self.is_type_arg and env.is_c_class_scope:
            ##     type = Builtin.type_type
            else:
                type = py_object_type
        else:
            if self.module_path:
                scope = env.find_imported_module(self.module_path, self.pos)
            else:
                scope = env
            if scope:
                if scope.is_c_class_scope:
                    scope = scope.global_scope()
                entry = scope.lookup(self.name)
                if entry and entry.is_type:
                    type = entry.type
                elif could_be_name:
                    if self.is_self_arg and env.is_c_class_scope:
                        type = env.parent_type
                    ## elif self.is_type_arg and env.is_c_class_scope:
                    ##     type = Builtin.type_type
                    else:
                        type = py_object_type
                    self.arg_name = self.name
                else:
                    if self.templates:
                        if not self.name in self.templates:
                            error(self.pos, "'%s' is not a type identifier" % self.name)
                        type = PyrexTypes.TemplatePlaceholderType(self.name)
                    else:
                        error(self.pos, "'%s' is not a type identifier" % self.name)
        if self.complex:
            if not type.is_numeric or type.is_complex:
                error(self.pos, "can only complexify c numeric types")
            type = PyrexTypes.CComplexType(type)
            type.create_declaration_utility_code(env)
        elif type is Builtin.complex_type:
            # Special case: optimise builtin complex type into C's
            # double complex.  The parser cannot do this (as for the
            # normal scalar types) as the user may have redeclared the
            # 'complex' type.  Testing for the exact type here works.
            type = PyrexTypes.c_double_complex_type
            type.create_declaration_utility_code(env)
            self.complex = True
        if type:
            return type
        else:
            return PyrexTypes.error_type

class CNestedBaseTypeNode(CBaseTypeNode):
    # For C++ classes that live inside other C++ classes.

    # name             string
    # base_type        CBaseTypeNode

    child_attrs = ['base_type']

    def analyse(self, env, could_be_name = None):
        base_type = self.base_type.analyse(env)
        if base_type is PyrexTypes.error_type:
            return PyrexTypes.error_type
        if not base_type.is_cpp_class:
            error(self.pos, "'%s' is not a valid type scope" % base_type)
            return PyrexTypes.error_type
        type_entry = base_type.scope.lookup_here(self.name)
        if not type_entry or not type_entry.is_type:
            error(self.pos, "'%s.%s' is not a type identifier" % (base_type, self.name))
            return PyrexTypes.error_type
        return type_entry.type

class TemplatedTypeNode(CBaseTypeNode):
    #  After parsing:
    #  positional_args  [ExprNode]        List of positional arguments
    #  keyword_args     DictNode          Keyword arguments
    #  base_type_node   CBaseTypeNode

    #  After analysis:
    #  type             PyrexTypes.BufferType or PyrexTypes.CppClassType  ...containing the right options


    child_attrs = ["base_type_node", "positional_args",
                   "keyword_args", "dtype_node"]

    dtype_node = None

    name = None

    def analyse(self, env, could_be_name = False, base_type = None):
        if base_type is None:
            base_type = self.base_type_node.analyse(env)
        if base_type.is_error: return base_type

        if base_type.is_cpp_class:
            # Templated class
            if self.keyword_args and self.keyword_args.key_value_pairs:
                error(self.pos, "c++ templates cannot take keyword arguments");
                self.type = PyrexTypes.error_type
            else:
                template_types = []
                for template_node in self.positional_args:
                    type = template_node.analyse_as_type(env)
                    if type is None:
                        error(template_node.pos, "unknown type in template argument")
                        return error_type
                    template_types.append(type)
                self.type = base_type.specialize_here(self.pos, template_types)

        elif base_type.is_pyobject:
            # Buffer
            import Buffer

            options = Buffer.analyse_buffer_options(
                self.pos,
                env,
                self.positional_args,
                self.keyword_args,
                base_type.buffer_defaults)

            if sys.version_info[0] < 3:
                # Py 2.x enforces byte strings as keyword arguments ...
                options = dict([ (name.encode('ASCII'), value)
                                 for name, value in options.items() ])

            self.type = PyrexTypes.BufferType(base_type, **options)

        else:
            # Array
            empty_declarator = CNameDeclaratorNode(self.pos, name="", cname=None)
            if len(self.positional_args) > 1 or self.keyword_args.key_value_pairs:
                error(self.pos, "invalid array declaration")
                self.type = PyrexTypes.error_type
            else:
                # It would be nice to merge this class with CArrayDeclaratorNode,
                # but arrays are part of the declaration, not the type...
                if not self.positional_args:
                    dimension = None
                else:
                    dimension = self.positional_args[0]
                self.array_declarator = CArrayDeclaratorNode(self.pos,
                    base = empty_declarator,
                    dimension = dimension)
                self.type = self.array_declarator.analyse(base_type, env)[1]

        return self.type

class CComplexBaseTypeNode(CBaseTypeNode):
    # base_type   CBaseTypeNode
    # declarator  CDeclaratorNode

    child_attrs = ["base_type", "declarator"]

    def analyse(self, env, could_be_name = False):
        base = self.base_type.analyse(env, could_be_name)
        _, type = self.declarator.analyse(base, env)
        return type


class CVarDefNode(StatNode):
    #  C variable definition or forward/extern function declaration.
    #
    #  visibility    'private' or 'public' or 'extern'
    #  base_type     CBaseTypeNode
    #  declarators   [CDeclaratorNode]
    #  in_pxd        boolean
    #  api           boolean

    #  decorators    [cython.locals(...)] or None
    #  directive_locals { string : NameNode } locals defined by cython.locals(...)

    child_attrs = ["base_type", "declarators"]

    decorators = None
    directive_locals = {}

    def analyse_declarations(self, env, dest_scope = None):
        if not dest_scope:
            dest_scope = env
        self.dest_scope = dest_scope
        base_type = self.base_type.analyse(env)

        # If the field is an external typedef, we cannot be sure about the type,
        # so do conversion ourself rather than rely on the CPython mechanism (through
        # a property; made in AnalyseDeclarationsTransform).
        if (dest_scope.is_c_class_scope
            and self.visibility in ('public', 'readonly')):
            need_property = True
        else:
            need_property = False
        visibility = self.visibility

        for declarator in self.declarators:
            name_declarator, type = declarator.analyse(base_type, env)
            if not type.is_complete():
                if not (self.visibility == 'extern' and type.is_array):
                    error(declarator.pos,
                        "Variable type '%s' is incomplete" % type)
            if self.visibility == 'extern' and type.is_pyobject:
                error(declarator.pos,
                    "Python object cannot be declared extern")
            name = name_declarator.name
            cname = name_declarator.cname
            if name == '':
                error(declarator.pos, "Missing name in declaration.")
                return
            if type.is_cfunction:
                entry = dest_scope.declare_cfunction(name, type, declarator.pos,
                    cname = cname, visibility = self.visibility, in_pxd = self.in_pxd,
                    api = self.api)
                if entry is not None:
                    entry.directive_locals = self.directive_locals
            else:
                if self.directive_locals:
                    error(self.pos, "Decorators can only be followed by functions")
                if self.in_pxd and self.visibility != 'extern':
                    error(self.pos,
                        "Only 'extern' C variable declaration allowed in .pxd file")
                entry = dest_scope.declare_var(name, type, declarator.pos,
                            cname = cname, visibility = visibility, is_cdef = 1)
                entry.needs_property = need_property


class CStructOrUnionDefNode(StatNode):
    #  name          string
    #  cname         string or None
    #  kind          "struct" or "union"
    #  typedef_flag  boolean
    #  visibility    "public" or "private"
    #  in_pxd        boolean
    #  attributes    [CVarDefNode] or None
    #  entry         Entry
    #  packed        boolean

    child_attrs = ["attributes"]

    def analyse_declarations(self, env):
        scope = None
        if self.visibility == 'extern' and self.packed:
            error(self.pos, "Cannot declare extern struct as 'packed'")
        if self.attributes is not None:
            scope = StructOrUnionScope(self.name)
        self.entry = env.declare_struct_or_union(
            self.name, self.kind, scope, self.typedef_flag, self.pos,
            self.cname, visibility = self.visibility, packed = self.packed)
        if self.attributes is not None:
            if self.in_pxd and not env.in_cinclude:
                self.entry.defined_in_pxd = 1
            for attr in self.attributes:
                attr.analyse_declarations(env, scope)
            if self.visibility != 'extern':
                need_typedef_indirection = False
                for attr in scope.var_entries:
                    type = attr.type
                    while type.is_array:
                        type = type.base_type
                    if type == self.entry.type:
                        error(attr.pos, "Struct cannot contain itself as a member.")
                    if self.typedef_flag:
                        while type.is_ptr:
                            type = type.base_type
                        if type == self.entry.type:
                            need_typedef_indirection = True
                if need_typedef_indirection:
                    # C can't handle typedef structs that refer to themselves.
                    struct_entry = self.entry
                    self.entry = env.declare_typedef(
                        self.name, struct_entry.type, self.pos,
                        cname = self.cname, visibility='ignore')
                    struct_entry.type.typedef_flag = False
                    # FIXME: this might be considered a hack ;-)
                    struct_entry.cname = struct_entry.type.cname = \
                                         '_' + self.entry.type.typedef_cname

    def analyse_expressions(self, env):
        pass

    def generate_execution_code(self, code):
        pass


class CppClassNode(CStructOrUnionDefNode):

    #  name          string
    #  cname         string or None
    #  visibility    "extern"
    #  in_pxd        boolean
    #  attributes    [CVarDefNode] or None
    #  entry         Entry
    #  base_classes  [string]
    #  templates     [string] or None

    def analyse_declarations(self, env):
        scope = None
        if self.attributes is not None:
            scope = CppClassScope(self.name, env)
        base_class_types = []
        for base_class_name in self.base_classes:
            base_class_entry = env.lookup(base_class_name)
            if base_class_entry is None:
                error(self.pos, "'%s' not found" % base_class_name)
            elif not base_class_entry.is_type or not base_class_entry.type.is_cpp_class:
                error(self.pos, "'%s' is not a cpp class type" % base_class_name)
            else:
                base_class_types.append(base_class_entry.type)
        if self.templates is None:
            template_types = None
        else:
            template_types = [PyrexTypes.TemplatePlaceholderType(template_name) for template_name in self.templates]
        self.entry = env.declare_cpp_class(
            self.name, scope, self.pos,
            self.cname, base_class_types, visibility = self.visibility, templates = template_types)
        self.entry.is_cpp_class = 1
        if self.attributes is not None:
            if self.in_pxd and not env.in_cinclude:
                self.entry.defined_in_pxd = 1
            for attr in self.attributes:
                attr.analyse_declarations(scope)

class CEnumDefNode(StatNode):
    #  name           string or None
    #  cname          string or None
    #  items          [CEnumDefItemNode]
    #  typedef_flag   boolean
    #  visibility     "public" or "private"
    #  in_pxd         boolean
    #  entry          Entry

    child_attrs = ["items"]

    def analyse_declarations(self, env):
        self.entry = env.declare_enum(self.name, self.pos,
            cname = self.cname, typedef_flag = self.typedef_flag,
            visibility = self.visibility)
        if self.items is not None:
            if self.in_pxd and not env.in_cinclude:
                self.entry.defined_in_pxd = 1
            for item in self.items:
                item.analyse_declarations(env, self.entry)

    def analyse_expressions(self, env):
        pass

    def generate_execution_code(self, code):
        if self.visibility == 'public':
            temp = code.funcstate.allocate_temp(PyrexTypes.py_object_type, manage_ref=True)
            for item in self.entry.enum_values:
                code.putln("%s = PyInt_FromLong(%s); %s" % (
                        temp,
                        item.cname,
                        code.error_goto_if_null(temp, item.pos)))
                code.put_gotref(temp)
                code.putln('if (__Pyx_SetAttrString(%s, "%s", %s) < 0) %s' % (
                        Naming.module_cname,
                        item.name,
                        temp,
                        code.error_goto(item.pos)))
                code.put_decref_clear(temp, PyrexTypes.py_object_type)
            code.funcstate.release_temp(temp)


class CEnumDefItemNode(StatNode):
    #  name     string
    #  cname    string or None
    #  value    ExprNode or None

    child_attrs = ["value"]

    def analyse_declarations(self, env, enum_entry):
        if self.value:
            self.value.analyse_const_expression(env)
            if not self.value.type.is_int:
                self.value = self.value.coerce_to(PyrexTypes.c_int_type, env)
                self.value.analyse_const_expression(env)
        entry = env.declare_const(self.name, enum_entry.type,
            self.value, self.pos, cname = self.cname,
            visibility = enum_entry.visibility)
        enum_entry.enum_values.append(entry)


class CTypeDefNode(StatNode):
    #  base_type    CBaseTypeNode
    #  declarator   CDeclaratorNode
    #  visibility   "public" or "private"
    #  in_pxd       boolean

    child_attrs = ["base_type", "declarator"]

    def analyse_declarations(self, env):
        base = self.base_type.analyse(env)
        name_declarator, type = self.declarator.analyse(base, env)
        name = name_declarator.name
        cname = name_declarator.cname
        entry = env.declare_typedef(name, type, self.pos,
            cname = cname, visibility = self.visibility)
        if self.in_pxd and not env.in_cinclude:
            entry.defined_in_pxd = 1

    def analyse_expressions(self, env):
        pass
    def generate_execution_code(self, code):
        pass


class FuncDefNode(StatNode, BlockNode):
    #  Base class for function definition nodes.
    #
    #  return_type     PyrexType
    #  #filename        string        C name of filename string const
    #  entry           Symtab.Entry
    #  needs_closure   boolean        Whether or not this function has inner functions/classes/yield
    #  needs_outer_scope boolean      Whether or not this function requires outer scope
    #  directive_locals { string : NameNode } locals defined by cython.locals(...)

    py_func = None
    assmt = None
    needs_closure = False
    needs_outer_scope = False
    is_generator = False
    is_generator_body = False
    modifiers = []

    def analyse_default_values(self, env):
        genv = env.global_scope()
        default_seen = 0
        for arg in self.args:
            if arg.default:
                default_seen = 1
                if arg.is_generic:
                    arg.default.analyse_types(env)
                    arg.default = arg.default.coerce_to(arg.type, genv)
                else:
                    error(arg.pos,
                        "This argument cannot have a default value")
                    arg.default = None
            elif arg.kw_only:
                default_seen = 1
            elif default_seen:
                error(arg.pos, "Non-default argument following default argument")

    def need_gil_acquisition(self, lenv):
        return 0

    def create_local_scope(self, env):
        genv = env
        while genv.is_py_class_scope or genv.is_c_class_scope:
            genv = genv.outer_scope
        if self.needs_closure:
            lenv = ClosureScope(name=self.entry.name,
                                outer_scope = genv,
                                scope_name=self.entry.cname)
        else:
            lenv = LocalScope(name=self.entry.name,
                              outer_scope=genv,
                              parent_scope=env)
        lenv.return_type = self.return_type
        type = self.entry.type
        if type.is_cfunction:
            lenv.nogil = type.nogil and not type.with_gil
        self.local_scope = lenv
        lenv.directives = env.directives
        return lenv

    def generate_function_body(self, env, code):
        self.body.generate_execution_code(code)

    def generate_function_definitions(self, env, code):
        import Buffer

        lenv = self.local_scope
        if lenv.is_closure_scope and not lenv.is_passthrough:
            outer_scope_cname = "%s->%s" % (Naming.cur_scope_cname,
                                            Naming.outer_scope_cname)
        else:
            outer_scope_cname = Naming.outer_scope_cname
        lenv.mangle_closure_cnames(outer_scope_cname)
        # Generate closure function definitions
        self.body.generate_function_definitions(lenv, code)
        # generate lambda function definitions
        self.generate_lambda_definitions(lenv, code)

        is_getbuffer_slot = (self.entry.name == "__getbuffer__" and
                             self.entry.scope.is_c_class_scope)
        is_releasebuffer_slot = (self.entry.name == "__releasebuffer__" and
                                 self.entry.scope.is_c_class_scope)
        is_buffer_slot = is_getbuffer_slot or is_releasebuffer_slot
        if is_buffer_slot:
            if 'cython_unused' not in self.modifiers:
                self.modifiers = self.modifiers + ['cython_unused']

        preprocessor_guard = None
        if self.entry.is_special and not is_buffer_slot:
            slot = TypeSlots.method_name_to_slot.get(self.entry.name)
            if slot:
                preprocessor_guard = slot.preprocessor_guard_code()
                if (self.entry.name == '__long__' and
                    not self.entry.scope.lookup_here('__int__')):
                    preprocessor_guard = None

        profile = code.globalstate.directives['profile']
        if profile:
            if lenv.nogil:
                error(self.pos, "Cannot profile nogil function.")
            code.globalstate.use_utility_code(profile_utility_code)

        # Generate C code for header and body of function
        code.enter_cfunc_scope()
        code.return_from_error_cleanup_label = code.new_label()

        # ----- Top-level constants used by this function
        code.mark_pos(self.pos)
        self.generate_cached_builtins_decls(lenv, code)
        # ----- Function header
        code.putln("")

        if preprocessor_guard:
            code.putln(preprocessor_guard)

        with_pymethdef = self.needs_assignment_synthesis(env, code)
        if self.py_func:
            self.py_func.generate_function_header(code,
                with_pymethdef = with_pymethdef,
                proto_only=True)
        self.generate_function_header(code,
            with_pymethdef = with_pymethdef)
        # ----- Local variable declarations
        # Find function scope
        cenv = env
        while cenv.is_py_class_scope or cenv.is_c_class_scope:
            cenv = cenv.outer_scope
        if self.needs_closure:
            code.put(lenv.scope_class.type.declaration_code(Naming.cur_scope_cname))
            code.putln(";")
        elif self.needs_outer_scope:
            if lenv.is_passthrough:
                code.put(lenv.scope_class.type.declaration_code(Naming.cur_scope_cname))
                code.putln(";")
            code.put(cenv.scope_class.type.declaration_code(Naming.outer_scope_cname))
            code.putln(";")
        self.generate_argument_declarations(lenv, code)
        for entry in lenv.var_entries:
            if not entry.in_closure:
                code.put_var_declaration(entry)
        init = ""
        if not self.return_type.is_void:
            if self.return_type.is_pyobject:
                init = " = NULL"
            code.putln(
                "%s%s;" %
                    (self.return_type.declaration_code(Naming.retval_cname),
                     init))
        tempvardecl_code = code.insertion_point()
        code.put_declare_refcount_context()
        self.generate_keyword_list(code)
        if profile:
            code.put_trace_declarations()
        # ----- Extern library function declarations
        lenv.generate_library_function_declarations(code)
        # ----- GIL acquisition
        acquire_gil = self.acquire_gil
        if acquire_gil:
            env.use_utility_code(force_init_threads_utility_code)
            code.putln("#ifdef WITH_THREAD")
            code.putln("PyGILState_STATE _save = PyGILState_Ensure();")
            code.putln("#endif")
        # ----- set up refnanny
        if not lenv.nogil:
            code.put_setup_refcount_context(self.entry.name)
        # ----- Automatic lead-ins for certain special functions
        if is_getbuffer_slot:
            self.getbuffer_init(code)
        # ----- Create closure scope object
        if self.needs_closure:
            code.putln("%s = (%s)%s->tp_new(%s, %s, NULL);" % (
                Naming.cur_scope_cname,
                lenv.scope_class.type.declaration_code(''),
                lenv.scope_class.type.typeptr_cname,
                lenv.scope_class.type.typeptr_cname,
                Naming.empty_tuple))
            code.putln("if (unlikely(!%s)) {" % Naming.cur_scope_cname)
            if is_getbuffer_slot:
                self.getbuffer_error_cleanup(code)
            if not lenv.nogil:
                code.put_finish_refcount_context()
            # FIXME: what if the error return value is a Python value?
            code.putln("return %s;" % self.error_value())
            code.putln("}")
            code.put_gotref(Naming.cur_scope_cname)
            # Note that it is unsafe to decref the scope at this point.
        if self.needs_outer_scope:
            code.putln("%s = (%s)%s;" % (
                            outer_scope_cname,
                            cenv.scope_class.type.declaration_code(''),
                            Naming.self_cname))
            if lenv.is_passthrough:
                code.putln("%s = %s;" % (Naming.cur_scope_cname, outer_scope_cname));
            elif self.needs_closure:
                # inner closures own a reference to their outer parent
                code.put_incref(outer_scope_cname, cenv.scope_class.type)
                code.put_giveref(outer_scope_cname)
        # ----- Trace function call
        if profile:
            # this looks a bit late, but if we don't get here due to a
            # fatal error before hand, it's not really worth tracing
            code.put_trace_call(self.entry.name, self.pos)
        # ----- Fetch arguments
        self.generate_argument_parsing_code(env, code)
        # If an argument is assigned to in the body, we must
        # incref it to properly keep track of refcounts.
        for entry in lenv.arg_entries:
            if entry.type.is_pyobject:
                if (acquire_gil or entry.assignments) and not entry.in_closure:
                    code.put_var_incref(entry)
        # ----- Initialise local variables
        for entry in lenv.var_entries:
            if entry.type.is_pyobject and entry.init_to_none and entry.used:
                code.put_init_var_to_py_none(entry)
        # ----- Initialise local buffer auxiliary variables
        for entry in lenv.var_entries + lenv.arg_entries:
            if entry.type.is_buffer and entry.buffer_aux.buffer_info_var.used:
                code.putln("%s.buf = NULL;" %
                           entry.buffer_aux.buffer_info_var.cname)
        # ----- Check and convert arguments
        self.generate_argument_type_tests(code)
        # ----- Acquire buffer arguments
        for entry in lenv.arg_entries:
            if entry.type.is_buffer:
                Buffer.put_acquire_arg_buffer(entry, code, self.pos)

        # -------------------------
        # ----- Function body -----
        # -------------------------
        self.generate_function_body(env, code)

        # ----- Default return value
        code.putln("")
        if self.return_type.is_pyobject:
            #if self.return_type.is_extension_type:
            #    lhs = "(PyObject *)%s" % Naming.retval_cname
            #else:
            lhs = Naming.retval_cname
            code.put_init_to_py_none(lhs, self.return_type)
        else:
            val = self.return_type.default_value
            if val:
                code.putln("%s = %s;" % (Naming.retval_cname, val))
        # ----- Error cleanup
        if code.error_label in code.labels_used:
            code.put_goto(code.return_label)
            code.put_label(code.error_label)
            for cname, type in code.funcstate.all_managed_temps():
                code.put_xdecref(cname, type)

            # Clean up buffers -- this calls a Python function
            # so need to save and restore error state
            buffers_present = len(lenv.buffer_entries) > 0
            if buffers_present:
                code.globalstate.use_utility_code(restore_exception_utility_code)
                code.putln("{ PyObject *__pyx_type, *__pyx_value, *__pyx_tb;")
                code.putln("__Pyx_ErrFetch(&__pyx_type, &__pyx_value, &__pyx_tb);")
                for entry in lenv.buffer_entries:
                    Buffer.put_release_buffer_code(code, entry)
                    #code.putln("%s = 0;" % entry.cname)
                code.putln("__Pyx_ErrRestore(__pyx_type, __pyx_value, __pyx_tb);}")

            err_val = self.error_value()
            exc_check = self.caller_will_check_exceptions()
            if err_val is not None or exc_check:
                # TODO: Fix exception tracing (though currently unused by cProfile).
                # code.globalstate.use_utility_code(get_exception_tuple_utility_code)
                # code.put_trace_exception()
                code.putln('__Pyx_AddTraceback("%s");' % self.entry.qualified_name)
            else:
                warning(self.entry.pos, "Unraisable exception in function '%s'." \
                            % self.entry.qualified_name, 0)
                code.putln(
                    '__Pyx_WriteUnraisable("%s");' %
                        self.entry.qualified_name)
                env.use_utility_code(unraisable_exception_utility_code)
                env.use_utility_code(restore_exception_utility_code)
            default_retval = self.return_type.default_value
            if err_val is None and default_retval:
                err_val = default_retval
            if err_val is not None:
                code.putln("%s = %s;" % (Naming.retval_cname, err_val))

            if is_getbuffer_slot:
                self.getbuffer_error_cleanup(code)

            # If we are using the non-error cleanup section we should
            # jump past it if we have an error. The if-test below determine
            # whether this section is used.
            if buffers_present or is_getbuffer_slot:
                code.put_goto(code.return_from_error_cleanup_label)


        # ----- Non-error return cleanup
        code.put_label(code.return_label)
        for entry in lenv.buffer_entries:
            if entry.used:
                Buffer.put_release_buffer_code(code, entry)
        if is_getbuffer_slot:
            self.getbuffer_normal_cleanup(code)
        # ----- Return cleanup for both error and no-error return
        code.put_label(code.return_from_error_cleanup_label)
        if not Options.init_local_none:
            for entry in lenv.var_entries:
                if lenv.control_flow.get_state((entry.name, 'initialized')) is not True:
                    entry.xdecref_cleanup = 1

        for entry in lenv.var_entries:
            if entry.type.is_pyobject:
                if entry.used and not entry.in_closure:
                    code.put_var_decref(entry)
        # Decref any increfed args
        for entry in lenv.arg_entries:
            if entry.type.is_pyobject:
                if (acquire_gil or entry.assignments) and not entry.in_closure:
                    code.put_var_decref(entry)
        if self.needs_closure:
            code.put_decref(Naming.cur_scope_cname, lenv.scope_class.type)

        # ----- Return
        # This code is duplicated in ModuleNode.generate_module_init_func
        if not lenv.nogil:
            default_retval = self.return_type.default_value
            err_val = self.error_value()
            if err_val is None and default_retval:
                err_val = default_retval
            if self.return_type.is_pyobject:
                code.put_xgiveref(self.return_type.as_pyobject(Naming.retval_cname))

        if self.entry.is_special and self.entry.name == "__hash__":
            # Returning -1 for __hash__ is supposed to signal an error
            # We do as Python instances and coerce -1 into -2.
            code.putln("if (unlikely(%s == -1) && !PyErr_Occurred()) %s = -2;" % (
                    Naming.retval_cname, Naming.retval_cname))

        if profile:
            if self.return_type.is_pyobject:
                code.put_trace_return(Naming.retval_cname)
            else:
                code.put_trace_return("Py_None")
        if not lenv.nogil:
            code.put_finish_refcount_context()

        if acquire_gil:
            code.putln("#ifdef WITH_THREAD")
            code.putln("PyGILState_Release(_save);")
            code.putln("#endif")

        if not self.return_type.is_void:
            code.putln("return %s;" % Naming.retval_cname)

        code.putln("}")

        if preprocessor_guard:
            code.putln("#endif /*!(%s)*/" % preprocessor_guard)

        # ----- Go back and insert temp variable declarations
        tempvardecl_code.put_temp_declarations(code.funcstate)
        # ----- Python version
        code.exit_cfunc_scope()
        if self.py_func:
            self.py_func.generate_function_definitions(env, code)
        self.generate_wrapper_functions(code)

    def declare_argument(self, env, arg):
        if arg.type.is_void:
            error(arg.pos, "Invalid use of 'void'")
        elif not arg.type.is_complete() and not arg.type.is_array:
            error(arg.pos,
                "Argument type '%s' is incomplete" % arg.type)
        return env.declare_arg(arg.name, arg.type, arg.pos)

    def generate_arg_type_test(self, arg, code):
        # Generate type test for one argument.
        if arg.type.typeobj_is_available():
            code.globalstate.use_utility_code(arg_type_test_utility_code)
            typeptr_cname = arg.type.typeptr_cname
            arg_code = "((PyObject *)%s)" % arg.entry.cname
            code.putln(
                'if (unlikely(!__Pyx_ArgTypeTest(%s, %s, %d, "%s", %s))) %s' % (
                    arg_code,
                    typeptr_cname,
                    arg.accept_none,
                    arg.name,
                    arg.type.is_builtin_type,
                    code.error_goto(arg.pos)))
        else:
            error(arg.pos, "Cannot test type of extern C class "
                "without type object name specification")

    def generate_arg_none_check(self, arg, code):
        # Generate None check for one argument.
        code.globalstate.use_utility_code(arg_type_test_utility_code)
        code.putln('if (unlikely(((PyObject *)%s) == Py_None)) {' % arg.entry.cname)
        code.putln('''PyErr_Format(PyExc_TypeError, "Argument '%s' must not be None"); %s''' % (
            arg.name,
            code.error_goto(arg.pos)))
        code.putln('}')

    def generate_wrapper_functions(self, code):
        pass

    def generate_execution_code(self, code):
        # Evaluate and store argument default values
        for arg in self.args:
            default = arg.default
            if default:
                if not default.is_literal:
                    default.generate_evaluation_code(code)
                    default.make_owned_reference(code)
                    result = default.result_as(arg.type)
                    code.putln(
                        "%s = %s;" % (
                            arg.calculate_default_value_code(code),
                            result))
                    if arg.type.is_pyobject:
                        code.put_giveref(default.result())
                    default.generate_post_assignment_code(code)
                    default.free_temps(code)
        # For Python class methods, create and store function object
        if self.assmt:
            self.assmt.generate_execution_code(code)

    #
    # Special code for the __getbuffer__ function
    #
    def getbuffer_init(self, code):
        info = self.local_scope.arg_entries[1].cname
        # Python 3.0 betas have a bug in memoryview which makes it call
        # getbuffer with a NULL parameter. For now we work around this;
        # the following line should be removed when this bug is fixed.
        code.putln("if (%s == NULL) return 0;" % info)
        code.putln("%s->obj = Py_None; __Pyx_INCREF(Py_None);" % info)
        code.put_giveref("%s->obj" % info) # Do not refnanny object within structs

    def getbuffer_error_cleanup(self, code):
        info = self.local_scope.arg_entries[1].cname
        code.put_gotref("%s->obj" % info)
        code.putln("__Pyx_DECREF(%s->obj); %s->obj = NULL;" %
                   (info, info))

    def getbuffer_normal_cleanup(self, code):
        info = self.local_scope.arg_entries[1].cname
        code.putln("if (%s->obj == Py_None) {" % info)
        code.put_gotref("Py_None")
        code.putln("__Pyx_DECREF(Py_None); %s->obj = NULL;" % info)
        code.putln("}")

class CFuncDefNode(FuncDefNode):
    #  C function definition.
    #
    #  modifiers     ['inline']
    #  visibility    'private' or 'public' or 'extern'
    #  base_type     CBaseTypeNode
    #  declarator    CDeclaratorNode
    #  body          StatListNode
    #  api           boolean
    #  decorators    [DecoratorNode]        list of decorators
    #
    #  with_gil      boolean    Acquire GIL around body
    #  type          CFuncType
    #  py_func       wrapper for calling from Python
    #  overridable   whether or not this is a cpdef function
    #  inline_in_pxd whether this is an inline function in a pxd file

    child_attrs = ["base_type", "declarator", "body", "py_func"]

    inline_in_pxd = False
    decorators = None
    directive_locals = {}

    def unqualified_name(self):
        return self.entry.name

    def analyse_declarations(self, env):
        self.directive_locals.update(env.directives['locals'])
        base_type = self.base_type.analyse(env)
        # The 2 here is because we need both function and argument names.
        name_declarator, type = self.declarator.analyse(base_type, env, nonempty = 2 * (self.body is not None))
        if not type.is_cfunction:
            error(self.pos,
                "Suite attached to non-function declaration")
        # Remember the actual type according to the function header
        # written here, because the type in the symbol table entry
        # may be different if we're overriding a C method inherited
        # from the base type of an extension type.
        self.type = type
        type.is_overridable = self.overridable
        declarator = self.declarator
        while not hasattr(declarator, 'args'):
            declarator = declarator.base
        self.args = declarator.args
        for formal_arg, type_arg in zip(self.args, type.args):
            formal_arg.type = type_arg.type
            formal_arg.name = type_arg.name
            formal_arg.cname = type_arg.cname
            if type_arg.type.is_buffer and 'inline' in self.modifiers:
                warning(formal_arg.pos, "Buffer unpacking not optimized away.", 1)
        name = name_declarator.name
        cname = name_declarator.cname
        self.entry = env.declare_cfunction(
            name, type, self.pos,
            cname = cname, visibility = self.visibility,
            defining = self.body is not None,
            api = self.api, modifiers = self.modifiers)
        self.entry.inline_func_in_pxd = self.inline_in_pxd
        self.return_type = type.return_type
        if self.return_type.is_array and visibility != 'extern':
            error(self.pos,
                "Function cannot return an array")

        if self.overridable and not env.is_module_scope:
            if len(self.args) < 1 or not self.args[0].type.is_pyobject:
                # An error will be produced in the cdef function
                self.overridable = False

        if self.overridable:
            import ExprNodes
            py_func_body = self.call_self_node(is_module_scope = env.is_module_scope)
            self.py_func = DefNode(pos = self.pos,
                                   name = self.entry.name,
                                   args = self.args,
                                   star_arg = None,
                                   starstar_arg = None,
                                   doc = self.doc,
                                   body = py_func_body,
                                   is_wrapper = 1)
            self.py_func.is_module_scope = env.is_module_scope
            self.py_func.analyse_declarations(env)
            self.entry.as_variable = self.py_func.entry
            # Reset scope entry the above cfunction
            env.entries[name] = self.entry
            if not env.is_module_scope or Options.lookup_module_cpdef:
                self.override = OverrideCheckNode(self.pos, py_func = self.py_func)
                self.body = StatListNode(self.pos, stats=[self.override, self.body])
        self.create_local_scope(env)

    def call_self_node(self, omit_optional_args=0, is_module_scope=0):
        import ExprNodes
        args = self.type.args
        if omit_optional_args:
            args = args[:len(args) - self.type.optional_arg_count]
        arg_names = [arg.name for arg in args]
        if is_module_scope:
            cfunc = ExprNodes.NameNode(self.pos, name=self.entry.name)
        else:
            self_arg = ExprNodes.NameNode(self.pos, name=arg_names[0])
            cfunc = ExprNodes.AttributeNode(self.pos, obj=self_arg, attribute=self.entry.name)
        skip_dispatch = not is_module_scope or Options.lookup_module_cpdef
        c_call = ExprNodes.SimpleCallNode(self.pos, function=cfunc, args=[ExprNodes.NameNode(self.pos, name=n) for n in arg_names[1-is_module_scope:]], wrapper_call=skip_dispatch)
        return ReturnStatNode(pos=self.pos, return_type=PyrexTypes.py_object_type, value=c_call)

    def declare_arguments(self, env):
        for arg in self.type.args:
            if not arg.name:
                error(arg.pos, "Missing argument name")
            self.declare_argument(env, arg)

    def need_gil_acquisition(self, lenv):
        return self.type.with_gil

    def nogil_check(self, env):
        type = self.type
        with_gil = type.with_gil
        if type.nogil and not with_gil:
            if type.return_type.is_pyobject:
                error(self.pos,
                      "Function with Python return type cannot be declared nogil")
            for entry in self.local_scope.var_entries:
                if entry.type.is_pyobject:
                    error(self.pos, "Function declared nogil has Python locals or temporaries")

    def analyse_expressions(self, env):
        self.local_scope.directives = env.directives
        if self.py_func is not None:
            # this will also analyse the default values
            self.py_func.analyse_expressions(env)
        else:
            self.analyse_default_values(env)
        self.acquire_gil = self.need_gil_acquisition(self.local_scope)

    def needs_assignment_synthesis(self, env, code=None):
        return False

    def generate_function_header(self, code, with_pymethdef, with_opt_args = 1, with_dispatch = 1, cname = None):
        arg_decls = []
        type = self.type
        visibility = self.entry.visibility
        for arg in type.args[:len(type.args)-type.optional_arg_count]:
            arg_decls.append(arg.declaration_code())
        if with_dispatch and self.overridable:
            arg_decls.append(PyrexTypes.c_int_type.declaration_code(Naming.skip_dispatch_cname))
        if type.optional_arg_count and with_opt_args:
            arg_decls.append(type.op_arg_struct.declaration_code(Naming.optional_args_cname))
        if type.has_varargs:
            arg_decls.append("...")
        if not arg_decls:
            arg_decls = ["void"]
        if cname is None:
            cname = self.entry.func_cname
        entity = type.function_header_code(cname, ', '.join(arg_decls))
        if visibility == 'public':
            dll_linkage = "DL_EXPORT"
        else:
            dll_linkage = None
        header = self.return_type.declaration_code(entity,
            dll_linkage = dll_linkage)
        if visibility == 'extern':
            storage_class = "%s " % Naming.extern_c_macro
        elif visibility == 'public':
            storage_class = ""
        else:
            storage_class = "static "
        if 'inline' in self.modifiers:
            self.modifiers[self.modifiers.index('inline')] = 'cython_inline'
        code.putln("%s%s %s {" % (
            storage_class,
            ' '.join(self.modifiers).upper(), # macro forms
            header))

    def generate_argument_declarations(self, env, code):
        for arg in self.args:
            if arg.default:
                result = arg.calculate_default_value_code(code)
                code.putln('%s = %s;' % (
                    arg.type.declaration_code(arg.cname), result))

    def generate_keyword_list(self, code):
        pass

    def generate_argument_parsing_code(self, env, code):
        i = 0
        if self.type.optional_arg_count:
            code.putln('if (%s) {' % Naming.optional_args_cname)
            for arg in self.args:
                if arg.default:
                    code.putln('if (%s->%sn > %s) {' % (Naming.optional_args_cname, Naming.pyrex_prefix, i))
                    declarator = arg.declarator
                    while not hasattr(declarator, 'name'):
                        declarator = declarator.base
                    code.putln('%s = %s->%s;' % (arg.cname, Naming.optional_args_cname, self.type.opt_arg_cname(declarator.name)))
                    i += 1
            for _ in range(self.type.optional_arg_count):
                code.putln('}')
            code.putln('}')

    def generate_argument_conversion_code(self, code):
        pass

    def generate_argument_type_tests(self, code):
        # Generate type tests for args whose type in a parent
        # class is a supertype of the declared type.
        for arg in self.type.args:
            if arg.needs_type_test:
                self.generate_arg_type_test(arg, code)
            elif arg.type.is_pyobject and not arg.accept_none:
                self.generate_arg_none_check(arg, code)

    def error_value(self):
        if self.return_type.is_pyobject:
            return "0"
        else:
            #return None
            return self.entry.type.exception_value

    def caller_will_check_exceptions(self):
        return self.entry.type.exception_check

    def generate_wrapper_functions(self, code):
        # If the C signature of a function has changed, we need to generate
        # wrappers to put in the slots here.
        k = 0
        entry = self.entry
        func_type = entry.type
        while entry.prev_entry is not None:
            k += 1
            entry = entry.prev_entry
            entry.func_cname = "%s%swrap_%s" % (self.entry.func_cname, Naming.pyrex_prefix, k)
            code.putln()
            self.generate_function_header(code,
                                          0,
                                          with_dispatch = entry.type.is_overridable,
                                          with_opt_args = entry.type.optional_arg_count,
                                          cname = entry.func_cname)
            if not self.return_type.is_void:
                code.put('return ')
            args = self.type.args
            arglist = [arg.cname for arg in args[:len(args)-self.type.optional_arg_count]]
            if entry.type.is_overridable:
                arglist.append(Naming.skip_dispatch_cname)
            elif func_type.is_overridable:
                arglist.append('0')
            if entry.type.optional_arg_count:
                arglist.append(Naming.optional_args_cname)
            elif func_type.optional_arg_count:
                arglist.append('NULL')
            code.putln('%s(%s);' % (self.entry.func_cname, ', '.join(arglist)))
            code.putln('}')


class PyArgDeclNode(Node):
    # Argument which must be a Python object (used
    # for * and ** arguments).
    #
    # name        string
    # entry       Symtab.Entry
    # annotation  ExprNode or None   Py3 argument annotation
    child_attrs = []

    def generate_function_definitions(self, env, code):
        self.entry.generate_function_definitions(env, code)

class DecoratorNode(Node):
    # A decorator
    #
    # decorator    NameNode or CallNode or AttributeNode
    child_attrs = ['decorator']


class DefNode(FuncDefNode):
    # A Python function definition.
    #
    # name          string                 the Python name of the function
    # lambda_name   string                 the internal name of a lambda 'function'
    # decorators    [DecoratorNode]        list of decorators
    # args          [CArgDeclNode]         formal arguments
    # star_arg      PyArgDeclNode or None  * argument
    # starstar_arg  PyArgDeclNode or None  ** argument
    # doc           EncodedString or None
    # body          StatListNode
    # return_type_annotation
    #               ExprNode or None       the Py3 return type annotation
    #
    #  The following subnode is constructed internally
    #  when the def statement is inside a Python class definition.
    #
    #  assmt   AssignmentNode   Function construction/assignment

    child_attrs = ["args", "star_arg", "starstar_arg", "body", "decorators"]

    lambda_name = None
    assmt = None
    num_kwonly_args = 0
    num_required_kw_args = 0
    reqd_kw_flags_cname = "0"
    is_wrapper = 0
    no_assignment_synthesis = 0
    decorators = None
    return_type_annotation = None
    entry = None
    acquire_gil = 0
    self_in_stararg = 0

    def __init__(self, pos, **kwds):
        FuncDefNode.__init__(self, pos, **kwds)
        k = rk = r = 0
        for arg in self.args:
            if arg.kw_only:
                k += 1
                if not arg.default:
                    rk += 1
            if not arg.default:
                r += 1
        self.num_kwonly_args = k
        self.num_required_kw_args = rk
        self.num_required_args = r

    def as_cfunction(self, cfunc=None, scope=None):
        if self.star_arg:
            error(self.star_arg.pos, "cdef function cannot have star argument")
        if self.starstar_arg:
            error(self.starstar_arg.pos, "cdef function cannot have starstar argument")
        if cfunc is None:
            cfunc_args = []
            for formal_arg in self.args:
                name_declarator, type = formal_arg.analyse(scope, nonempty=1)
                cfunc_args.append(PyrexTypes.CFuncTypeArg(name = name_declarator.name,
                                                          cname = None,
                                                          type = py_object_type,
                                                          pos = formal_arg.pos))
            cfunc_type = PyrexTypes.CFuncType(return_type = py_object_type,
                                              args = cfunc_args,
                                              has_varargs = False,
                                              exception_value = None,
                                              exception_check = False,
                                              nogil = False,
                                              with_gil = False,
                                              is_overridable = True)
            cfunc = CVarDefNode(self.pos, type=cfunc_type)
        else:
            if scope is None:
                scope = cfunc.scope
            cfunc_type = cfunc.type
            if len(self.args) != len(cfunc_type.args) or cfunc_type.has_varargs:
                error(self.pos, "wrong number of arguments")
                error(cfunc.pos, "previous declaration here")
            for i, (formal_arg, type_arg) in enumerate(zip(self.args, cfunc_type.args)):
                name_declarator, type = formal_arg.analyse(scope, nonempty=1,
                                                           is_self_arg = (i == 0 and scope.is_c_class_scope))
                if type is None or type is PyrexTypes.py_object_type:
                    formal_arg.type = type_arg.type
                    formal_arg.name_declarator = name_declarator
        import ExprNodes
        if cfunc_type.exception_value is None:
            exception_value = None
        else:
            exception_value = ExprNodes.ConstNode(self.pos, value=cfunc_type.exception_value, type=cfunc_type.return_type)
        declarator = CFuncDeclaratorNode(self.pos,
                                         base = CNameDeclaratorNode(self.pos, name=self.name, cname=None),
                                         args = self.args,
                                         has_varargs = False,
                                         exception_check = cfunc_type.exception_check,
                                         exception_value = exception_value,
                                         with_gil = cfunc_type.with_gil,
                                         nogil = cfunc_type.nogil)
        return CFuncDefNode(self.pos,
                            modifiers = [],
                            base_type = CAnalysedBaseTypeNode(self.pos, type=cfunc_type.return_type),
                            declarator = declarator,
                            body = self.body,
                            doc = self.doc,
                            overridable = cfunc_type.is_overridable,
                            type = cfunc_type,
                            with_gil = cfunc_type.with_gil,
                            nogil = cfunc_type.nogil,
                            visibility = 'private',
                            api = False,
                            directive_locals = getattr(cfunc, 'directive_locals', {}))

    def analyse_declarations(self, env):
        self.is_classmethod = self.is_staticmethod = False
        if self.decorators:
            for decorator in self.decorators:
                func = decorator.decorator
                if func.is_name:
                    self.is_classmethod |= func.name == 'classmethod'
                    self.is_staticmethod |= func.name == 'staticmethod'

        if self.is_classmethod and env.lookup_here('classmethod'):
            # classmethod() was overridden - not much we can do here ...
            self.is_classmethod = False
        if self.is_staticmethod and env.lookup_here('staticmethod'):
            # staticmethod() was overridden - not much we can do here ...
            self.is_staticmethod = False

        if self.name == '__new__' and env.is_py_class_scope:
            self.is_staticmethod = 1

        self.analyse_argument_types(env)
        if self.name == '<lambda>':
            self.declare_lambda_function(env)
        else:
            self.declare_pyfunction(env)
        self.analyse_signature(env)
        self.return_type = self.entry.signature.return_type()
        self.create_local_scope(env)

    def analyse_argument_types(self, env):
        directive_locals = self.directive_locals = env.directives['locals']
        allow_none_for_extension_args = env.directives['allow_none_for_extension_args']
        for arg in self.args:
            if hasattr(arg, 'name'):
                type = arg.type
                name_declarator = None
            else:
                base_type = arg.base_type.analyse(env)
                name_declarator, type = \
                    arg.declarator.analyse(base_type, env)
                arg.name = name_declarator.name
            if arg.name in directive_locals:
                type_node = directive_locals[arg.name]
                other_type = type_node.analyse_as_type(env)
                if other_type is None:
                    error(type_node.pos, "Not a type")
                elif (type is not PyrexTypes.py_object_type
                        and not type.same_as(other_type)):
                    error(arg.base_type.pos, "Signature does not agree with previous declaration")
                    error(type_node.pos, "Previous declaration here")
                else:
                    type = other_type
            if name_declarator and name_declarator.cname:
                error(self.pos,
                    "Python function argument cannot have C name specification")
            arg.type = type.as_argument_type()
            arg.hdr_type = None
            arg.needs_conversion = 0
            arg.needs_type_test = 0
            arg.is_generic = 1
            if arg.type.is_pyobject:
                if arg.or_none:
                    arg.accept_none = True
                elif arg.not_none:
                    arg.accept_none = False
                elif arg.type.is_extension_type or arg.type.is_builtin_type:
                    if arg.default and arg.default.constant_result is None:
                        # special case: def func(MyType obj = None)
                        arg.accept_none = True
                    else:
                        # default depends on compiler directive
                        arg.accept_none = allow_none_for_extension_args
                else:
                    # probably just a plain 'object'
                    arg.accept_none = True
            else:
                arg.accept_none = True # won't be used, but must be there
                if arg.not_none:
                    error(arg.pos, "Only Python type arguments can have 'not None'")
                if arg.or_none:
                    error(arg.pos, "Only Python type arguments can have 'or None'")

    def analyse_signature(self, env):
        if self.entry.is_special:
            if self.decorators:
                error(self.pos, "special functions of cdef classes cannot have decorators")
            self.entry.trivial_signature = len(self.args) == 1 and not (self.star_arg or self.starstar_arg)
        elif not env.directives['always_allow_keywords'] and not (self.star_arg or self.starstar_arg):
            # Use the simpler calling signature for zero- and one-argument functions.
            if self.entry.signature is TypeSlots.pyfunction_signature:
                if len(self.args) == 0:
                    self.entry.signature = TypeSlots.pyfunction_noargs
                elif len(self.args) == 1:
                    if self.args[0].default is None and not self.args[0].kw_only:
                        self.entry.signature = TypeSlots.pyfunction_onearg
            elif self.entry.signature is TypeSlots.pymethod_signature:
                if len(self.args) == 1:
                    self.entry.signature = TypeSlots.unaryfunc
                elif len(self.args) == 2:
                    if self.args[1].default is None and not self.args[1].kw_only:
                        self.entry.signature = TypeSlots.ibinaryfunc

        sig = self.entry.signature
        nfixed = sig.num_fixed_args()
        if sig is TypeSlots.pymethod_signature and nfixed == 1 \
               and len(self.args) == 0 and self.star_arg:
            # this is the only case where a diverging number of
            # arguments is not an error - when we have no explicit
            # 'self' parameter as in method(*args)
            sig = self.entry.signature = TypeSlots.pyfunction_signature # self is not 'really' used
            self.self_in_stararg = 1
            nfixed = 0

        for i in range(min(nfixed, len(self.args))):
            arg = self.args[i]
            arg.is_generic = 0
            if sig.is_self_arg(i) and not self.is_staticmethod:
                if self.is_classmethod:
                    arg.is_type_arg = 1
                    arg.hdr_type = arg.type = Builtin.type_type
                else:
                    arg.is_self_arg = 1
                    arg.hdr_type = arg.type = env.parent_type
                arg.needs_conversion = 0
            else:
                arg.hdr_type = sig.fixed_arg_type(i)
                if not arg.type.same_as(arg.hdr_type):
                    if arg.hdr_type.is_pyobject and arg.type.is_pyobject:
                        arg.needs_type_test = 1
                    else:
                        arg.needs_conversion = 1
            if arg.needs_conversion:
                arg.hdr_cname = Naming.arg_prefix + arg.name
            else:
                arg.hdr_cname = Naming.var_prefix + arg.name

        if nfixed > len(self.args):
            self.bad_signature()
            return
        elif nfixed < len(self.args):
            if not sig.has_generic_args:
                self.bad_signature()
            for arg in self.args:
                if arg.is_generic and \
                        (arg.type.is_extension_type or arg.type.is_builtin_type):
                    arg.needs_type_test = 1

    def bad_signature(self):
        sig = self.entry.signature
        expected_str = "%d" % sig.num_fixed_args()
        if sig.has_generic_args:
            expected_str = expected_str + " or more"
        name = self.name
        if name.startswith("__") and name.endswith("__"):
            desc = "Special method"
        else:
            desc = "Method"
        error(self.pos,
            "%s %s has wrong number of arguments "
            "(%d declared, %s expected)" % (
                desc, self.name, len(self.args), expected_str))

    def signature_has_nongeneric_args(self):
        argcount = len(self.args)
        if argcount == 0 or (
                argcount == 1 and (self.args[0].is_self_arg or
                                   self.args[0].is_type_arg)):
            return 0
        return 1

    def signature_has_generic_args(self):
        return self.entry.signature.has_generic_args

    def declare_pyfunction(self, env):
        #print "DefNode.declare_pyfunction:", self.name, "in", env ###
        name = self.name
        entry = env.lookup_here(name)
        if entry and entry.type.is_cfunction and not self.is_wrapper:
            warning(self.pos, "Overriding cdef method with def method.", 5)
        entry = env.declare_pyfunction(name, self.pos, allow_redefine=not self.is_wrapper)
        self.entry = entry
        prefix = env.next_id(env.scope_prefix)

        entry.func_cname = \
            Naming.pyfunc_prefix + prefix + name
        entry.pymethdef_cname = \
            Naming.pymethdef_prefix + prefix + name
        if Options.docstrings:
            entry.doc = embed_position(self.pos, self.doc)
            entry.doc_cname = \
                Naming.funcdoc_prefix + prefix + name
            if entry.is_special:
                if entry.name in TypeSlots.invisible or not entry.doc or (entry.name in '__getattr__' and env.directives['fast_getattr']):
                    entry.wrapperbase_cname = None
                else:
                    entry.wrapperbase_cname = Naming.wrapperbase_prefix + prefix + name
        else:
            entry.doc = None

    def declare_lambda_function(self, env):
        name = self.name
        prefix = env.scope_prefix
        func_cname = \
            Naming.lambda_func_prefix + u'funcdef' + prefix + self.lambda_name
        entry = env.declare_lambda_function(func_cname, self.pos)
        entry.pymethdef_cname = \
            Naming.lambda_func_prefix + u'methdef' + prefix + self.lambda_name
        entry.qualified_name = env.qualify_name(self.lambda_name)
        entry.doc = None
        self.entry = entry

    def declare_arguments(self, env):
        for arg in self.args:
            if not arg.name:
                error(arg.pos, "Missing argument name")
            else:
                env.control_flow.set_state((), (arg.name, 'source'), 'arg')
                env.control_flow.set_state((), (arg.name, 'initialized'), True)
            if arg.needs_conversion:
                arg.entry = env.declare_var(arg.name, arg.type, arg.pos)
                if arg.type.is_pyobject:
                    arg.entry.init = "0"
                arg.entry.init_to_none = 0
            else:
                arg.entry = self.declare_argument(env, arg)
            arg.entry.used = 1
            arg.entry.is_self_arg = arg.is_self_arg
            if arg.hdr_type:
                if arg.is_self_arg or arg.is_type_arg or \
                    (arg.type.is_extension_type and not arg.hdr_type.is_extension_type):
                        arg.entry.is_declared_generic = 1
        self.declare_python_arg(env, self.star_arg)
        self.declare_python_arg(env, self.starstar_arg)

    def declare_python_arg(self, env, arg):
        if arg:
            if env.directives['infer_types'] != False:
                type = PyrexTypes.unspecified_type
            else:
                type = py_object_type
            entry = env.declare_var(arg.name, type, arg.pos)
            entry.used = 1
            entry.init = "0"
            entry.init_to_none = 0
            entry.xdecref_cleanup = 1
            arg.entry = entry
            env.control_flow.set_state((), (arg.name, 'initialized'), True)

    def analyse_expressions(self, env):
        self.local_scope.directives = env.directives
        self.analyse_default_values(env)
        if self.needs_assignment_synthesis(env):
            # Shouldn't we be doing this at the module level too?
            self.synthesize_assignment_node(env)

    def needs_assignment_synthesis(self, env, code=None):
        if self.no_assignment_synthesis:
            return False
        # Should enable for module level as well, that will require more testing...
        if self.entry.is_anonymous:
            return True
        if env.is_module_scope:
            if code is None:
                return env.directives['binding']
            else:
                return code.globalstate.directives['binding']
        return env.is_py_class_scope or env.is_closure_scope

    def synthesize_assignment_node(self, env):
        import ExprNodes
        genv = env
        while genv.is_py_class_scope or genv.is_c_class_scope:
            genv = genv.outer_scope

        if genv.is_closure_scope:
            rhs = ExprNodes.InnerFunctionNode(
                self.pos, pymethdef_cname = self.entry.pymethdef_cname)
        else:
            rhs = ExprNodes.PyCFunctionNode(
                self.pos, pymethdef_cname = self.entry.pymethdef_cname, binding = env.directives['binding'])

        if env.is_py_class_scope:
            if not self.is_staticmethod and not self.is_classmethod:
                rhs.binding = True

        self.assmt = SingleAssignmentNode(self.pos,
            lhs = ExprNodes.NameNode(self.pos, name = self.name),
            rhs = rhs)
        self.assmt.analyse_declarations(env)
        self.assmt.analyse_expressions(env)

    def generate_function_header(self, code, with_pymethdef, proto_only=0):
        arg_code_list = []
        sig = self.entry.signature
        if sig.has_dummy_arg or self.self_in_stararg:
            arg_code_list.append(
                "PyObject *%s" % Naming.self_cname)
        for arg in self.args:
            if not arg.is_generic:
                if arg.is_self_arg or arg.is_type_arg:
                    arg_code_list.append("PyObject *%s" % arg.hdr_cname)
                else:
                    arg_code_list.append(
                        arg.hdr_type.declaration_code(arg.hdr_cname))
        if not self.entry.is_special and sig.method_flags() == [TypeSlots.method_noargs]:
            arg_code_list.append("CYTHON_UNUSED PyObject *unused")
        if sig.has_generic_args:
            arg_code_list.append(
                "PyObject *%s, PyObject *%s"
                    % (Naming.args_cname, Naming.kwds_cname))
        arg_code = ", ".join(arg_code_list)
        dc = self.return_type.declaration_code(self.entry.func_cname)
        mf = " ".join(self.modifiers).upper()
        if mf: mf += " "
        header = "static %s%s(%s)" % (mf, dc, arg_code)
        code.putln("%s; /*proto*/" % header)
        if proto_only:
            return
        if (Options.docstrings and self.entry.doc and
                not self.entry.scope.is_property_scope and
                (not self.entry.is_special or self.entry.wrapperbase_cname)):
            docstr = self.entry.doc
            if docstr.is_unicode:
                docstr = docstr.utf8encode()
            code.putln(
                'static char %s[] = "%s";' % (
                    self.entry.doc_cname,
                    split_string_literal(escape_byte_string(docstr))))
            if self.entry.is_special:
                code.putln(
                    "struct wrapperbase %s;" % self.entry.wrapperbase_cname)
        if with_pymethdef:
            code.put(
                "static PyMethodDef %s = " %
                    self.entry.pymethdef_cname)
            code.put_pymethoddef(self.entry, ";", allow_skip=False)
        code.putln("%s {" % header)

    def generate_argument_declarations(self, env, code):
        for arg in self.args:
            if arg.is_generic: # or arg.needs_conversion:
                if arg.needs_conversion:
                    code.putln("PyObject *%s = 0;" % arg.hdr_cname)
                elif not arg.entry.in_closure:
                    code.put_var_declaration(arg.entry)

    def generate_keyword_list(self, code):
        if self.signature_has_generic_args() and \
                self.signature_has_nongeneric_args():
            code.put(
                "static PyObject **%s[] = {" %
                    Naming.pykwdlist_cname)
            for arg in self.args:
                if arg.is_generic:
                    pystring_cname = code.intern_identifier(arg.name)
                    code.put('&%s,' % pystring_cname)
            code.putln("0};")

    def generate_argument_parsing_code(self, env, code):
        # Generate fast equivalent of PyArg_ParseTuple call for
        # generic arguments, if any, including args/kwargs
        if self.entry.signature.has_dummy_arg and not self.self_in_stararg:
            # get rid of unused argument warning
            code.putln("%s = %s;" % (Naming.self_cname, Naming.self_cname))

        old_error_label = code.new_error_label()
        our_error_label = code.error_label
        end_label = code.new_label("argument_unpacking_done")

        has_kwonly_args = self.num_kwonly_args > 0
        has_star_or_kw_args = self.star_arg is not None \
            or self.starstar_arg is not None or has_kwonly_args

        for arg in self.args:
            if not arg.type.is_pyobject:
                done = arg.type.create_from_py_utility_code(env)
                if not done: pass # will fail later

        if not self.signature_has_generic_args():
            if has_star_or_kw_args:
                error(self.pos, "This method cannot have * or keyword arguments")
            self.generate_argument_conversion_code(code)

        elif not self.signature_has_nongeneric_args():
            # func(*args) or func(**kw) or func(*args, **kw)
            self.generate_stararg_copy_code(code)

        else:
            positional_args = []
            kw_only_args = []
            for arg in self.args:
                arg_entry = arg.entry
                if arg.is_generic:
                    if arg.default:
                        if not arg.is_self_arg and not arg.is_type_arg:
                            if arg.kw_only:
                                kw_only_args.append(arg)
                            else:
                                positional_args.append(arg)
                    elif arg.kw_only:
                        kw_only_args.append(arg)
                    elif not arg.is_self_arg and not arg.is_type_arg:
                        positional_args.append(arg)

            self.generate_tuple_and_keyword_parsing_code(
                positional_args, kw_only_args, end_label, code)

        code.error_label = old_error_label
        if code.label_used(our_error_label):
            if not code.label_used(end_label):
                code.put_goto(end_label)
            code.put_label(our_error_label)
            if has_star_or_kw_args:
                self.generate_arg_decref(self.star_arg, code)
                if self.starstar_arg:
                    if self.starstar_arg.entry.xdecref_cleanup:
                        code.put_var_xdecref_clear(self.starstar_arg.entry)
                    else:
                        code.put_var_decref_clear(self.starstar_arg.entry)
            code.putln('__Pyx_AddTraceback("%s");' % self.entry.qualified_name)
            # The arguments are put into the closure one after the
            # other, so when type errors are found, all references in
            # the closure instance must be properly ref-counted to
            # facilitate generic closure instance deallocation.  In
            # the case of an argument type error, it's best to just
            # DECREF+clear the already handled references, as this
            # frees their references as early as possible.
            for arg in self.args:
                if arg.type.is_pyobject and arg.entry.in_closure:
                    code.put_var_xdecref_clear(arg.entry)
            if self.needs_closure:
                code.put_decref(Naming.cur_scope_cname, self.local_scope.scope_class.type)
            code.put_finish_refcount_context()
            code.putln("return %s;" % self.error_value())
        if code.label_used(end_label):
            code.put_label(end_label)

        # fix refnanny view on closure variables here, instead of
        # doing it separately for each arg parsing special case
        if self.star_arg and self.star_arg.entry.in_closure:
            code.put_var_giveref(self.star_arg.entry)
        if self.starstar_arg and self.starstar_arg.entry.in_closure:
            code.put_var_giveref(self.starstar_arg.entry)
        for arg in self.args:
            if arg.type.is_pyobject and arg.entry.in_closure:
                code.put_var_giveref(arg.entry)

    def generate_arg_assignment(self, arg, item, code):
        if arg.type.is_pyobject:
            if arg.is_generic:
                item = PyrexTypes.typecast(arg.type, PyrexTypes.py_object_type, item)
            entry = arg.entry
            if entry.in_closure:
                code.put_incref(item, PyrexTypes.py_object_type)
            code.putln("%s = %s;" % (entry.cname, item))
        else:
            func = arg.type.from_py_function
            if func:
                code.putln("%s = %s(%s); %s" % (
                    arg.entry.cname,
                    func,
                    item,
                    code.error_goto_if(arg.type.error_condition(arg.entry.cname), arg.pos)))
            else:
                error(arg.pos, "Cannot convert Python object argument to type '%s'" % arg.type)

    def generate_arg_xdecref(self, arg, code):
        if arg:
            code.put_var_xdecref_clear(arg.entry)

    def generate_arg_decref(self, arg, code):
        if arg:
            code.put_var_decref_clear(arg.entry)

    def generate_stararg_copy_code(self, code):
        if not self.star_arg:
            code.globalstate.use_utility_code(raise_argtuple_invalid_utility_code)
            code.putln("if (unlikely(PyTuple_GET_SIZE(%s) > 0)) {" %
                       Naming.args_cname)
            code.put('__Pyx_RaiseArgtupleInvalid("%s", 1, 0, 0, PyTuple_GET_SIZE(%s)); return %s;' % (
                    self.name, Naming.args_cname, self.error_value()))
            code.putln("}")

        if self.starstar_arg:
            if self.star_arg:
                kwarg_check = "unlikely(%s)" % Naming.kwds_cname
            else:
                kwarg_check = "%s" % Naming.kwds_cname
        else:
            kwarg_check = "unlikely(%s) && unlikely(PyDict_Size(%s) > 0)" % (
                Naming.kwds_cname, Naming.kwds_cname)
        code.globalstate.use_utility_code(keyword_string_check_utility_code)
        code.putln(
            "if (%s && unlikely(!__Pyx_CheckKeywordStrings(%s, \"%s\", %d))) return %s;" % (
                kwarg_check, Naming.kwds_cname, self.name,
                bool(self.starstar_arg), self.error_value()))

        if self.starstar_arg:
            code.putln("%s = (%s) ? PyDict_Copy(%s) : PyDict_New();" % (
                    self.starstar_arg.entry.cname,
                    Naming.kwds_cname,
                    Naming.kwds_cname))
            code.putln("if (unlikely(!%s)) return %s;" % (
                    self.starstar_arg.entry.cname, self.error_value()))
            self.starstar_arg.entry.xdecref_cleanup = 0
            code.put_gotref(self.starstar_arg.entry.cname)

        if self.self_in_stararg:
            # need to create a new tuple with 'self' inserted as first item
            code.put("%s = PyTuple_New(PyTuple_GET_SIZE(%s)+1); if (unlikely(!%s)) " % (
                    self.star_arg.entry.cname,
                    Naming.args_cname,
                    self.star_arg.entry.cname))
            if self.starstar_arg:
                code.putln("{")
                code.put_decref_clear(self.starstar_arg.entry.cname, py_object_type)
                code.putln("return %s;" % self.error_value())
                code.putln("}")
            else:
                code.putln("return %s;" % self.error_value())
            code.put_gotref(self.star_arg.entry.cname)
            code.put_incref(Naming.self_cname, py_object_type)
            code.put_giveref(Naming.self_cname)
            code.putln("PyTuple_SET_ITEM(%s, 0, %s);" % (
                self.star_arg.entry.cname, Naming.self_cname))
            temp = code.funcstate.allocate_temp(PyrexTypes.c_py_ssize_t_type, manage_ref=False)
            code.putln("for (%s=0; %s < PyTuple_GET_SIZE(%s); %s++) {" % (
                temp, temp, Naming.args_cname, temp))
            code.putln("PyObject* item = PyTuple_GET_ITEM(%s, %s);" % (
                Naming.args_cname, temp))
            code.put_incref("item", py_object_type)
            code.put_giveref("item")
            code.putln("PyTuple_SET_ITEM(%s, %s+1, item);" % (
                self.star_arg.entry.cname, temp))
            code.putln("}")
            code.funcstate.release_temp(temp)
            self.star_arg.entry.xdecref_cleanup = 0
        elif self.star_arg:
            code.put_incref(Naming.args_cname, py_object_type)
            code.putln("%s = %s;" % (
                    self.star_arg.entry.cname,
                    Naming.args_cname))
            self.star_arg.entry.xdecref_cleanup = 0

    def generate_tuple_and_keyword_parsing_code(self, positional_args,
                                                kw_only_args, success_label, code):
        argtuple_error_label = code.new_label("argtuple_error")

        min_positional_args = self.num_required_args - self.num_required_kw_args
        if len(self.args) > 0 and (self.args[0].is_self_arg or self.args[0].is_type_arg):
            min_positional_args -= 1
        max_positional_args = len(positional_args)
        has_fixed_positional_count = not self.star_arg and \
            min_positional_args == max_positional_args

        if self.num_required_kw_args:
            code.globalstate.use_utility_code(raise_keyword_required_utility_code)

        if self.starstar_arg or self.star_arg:
            self.generate_stararg_init_code(max_positional_args, code)

        # --- optimised code when we receive keyword arguments
        if self.num_required_kw_args:
            likely_hint = "likely"
        else:
            likely_hint = "unlikely"
        code.putln("if (%s(%s)) {" % (likely_hint, Naming.kwds_cname))
        self.generate_keyword_unpacking_code(
            min_positional_args, max_positional_args,
            has_fixed_positional_count,
            positional_args, kw_only_args, argtuple_error_label, code)

        # --- optimised code when we do not receive any keyword arguments
        if (self.num_required_kw_args and min_positional_args > 0) or min_positional_args == max_positional_args:
            # Python raises arg tuple related errors first, so we must
            # check the length here
            if min_positional_args == max_positional_args and not self.star_arg:
                compare = '!='
            else:
                compare = '<'
            code.putln('} else if (PyTuple_GET_SIZE(%s) %s %d) {' % (
                    Naming.args_cname, compare, min_positional_args))
            code.put_goto(argtuple_error_label)

        if self.num_required_kw_args:
            # pure error case: keywords required but not passed
            if max_positional_args > min_positional_args and not self.star_arg:
                code.putln('} else if (PyTuple_GET_SIZE(%s) > %d) {' % (
                        Naming.args_cname, max_positional_args))
                code.put_goto(argtuple_error_label)
            code.putln('} else {')
            for i, arg in enumerate(kw_only_args):
                if not arg.default:
                    pystring_cname = code.intern_identifier(arg.name)
                    # required keyword-only argument missing
                    code.put('__Pyx_RaiseKeywordRequired("%s", %s); ' % (
                            self.name,
                            pystring_cname))
                    code.putln(code.error_goto(self.pos))
                    break

        elif min_positional_args == max_positional_args:
            # parse the exact number of positional arguments from the
            # args tuple
            code.putln('} else {')
            for i, arg in enumerate(positional_args):
                item = "PyTuple_GET_ITEM(%s, %d)" % (Naming.args_cname, i)
                self.generate_arg_assignment(arg, item, code)
            self.generate_arg_default_assignments(code)

        else:
            # parse the positional arguments from the variable length
            # args tuple
            code.putln('} else {')
            self.generate_arg_default_assignments(code)
            code.putln('switch (PyTuple_GET_SIZE(%s)) {' % Naming.args_cname)
            if self.star_arg:
                code.putln('default:')
            reversed_args = list(enumerate(positional_args))[::-1]
            for i, arg in reversed_args:
                if i >= min_positional_args-1:
                    if min_positional_args > 1:
                        code.putln('case %2d:' % (i+1)) # pure code beautification
                    else:
                        code.put('case %2d: ' % (i+1))
                item = "PyTuple_GET_ITEM(%s, %d)" % (Naming.args_cname, i)
                self.generate_arg_assignment(arg, item, code)
            if min_positional_args == 0:
                code.put('case  0: ')
            code.putln('break;')
            if self.star_arg:
                if min_positional_args:
                    for i in range(min_positional_args-1, -1, -1):
                        code.putln('case %2d:' % i)
                    code.put_goto(argtuple_error_label)
            else:
                code.put('default: ')
                code.put_goto(argtuple_error_label)
            code.putln('}')

        code.putln('}')

        if code.label_used(argtuple_error_label):
            code.put_goto(success_label)
            code.put_label(argtuple_error_label)
            code.globalstate.use_utility_code(raise_argtuple_invalid_utility_code)
            code.put('__Pyx_RaiseArgtupleInvalid("%s", %d, %d, %d, PyTuple_GET_SIZE(%s)); ' % (
                    self.name, has_fixed_positional_count,
                    min_positional_args, max_positional_args,
                    Naming.args_cname))
            code.putln(code.error_goto(self.pos))

    def generate_arg_default_assignments(self, code):
        for arg in self.args:
            if arg.is_generic and arg.default:
                code.putln(
                    "%s = %s;" % (
                        arg.entry.cname,
                        arg.calculate_default_value_code(code)))

    def generate_stararg_init_code(self, max_positional_args, code):
        if self.starstar_arg:
            self.starstar_arg.entry.xdecref_cleanup = 0
            code.putln('%s = PyDict_New(); if (unlikely(!%s)) return %s;' % (
                    self.starstar_arg.entry.cname,
                    self.starstar_arg.entry.cname,
                    self.error_value()))
            code.put_gotref(self.starstar_arg.entry.cname)
        if self.star_arg:
            self.star_arg.entry.xdecref_cleanup = 0
            code.putln('if (PyTuple_GET_SIZE(%s) > %d) {' % (
                    Naming.args_cname,
                    max_positional_args))
            code.putln('%s = PyTuple_GetSlice(%s, %d, PyTuple_GET_SIZE(%s));' % (
                    self.star_arg.entry.cname, Naming.args_cname,
                    max_positional_args, Naming.args_cname))
            code.putln("if (unlikely(!%s)) {" % self.star_arg.entry.cname)
            if self.starstar_arg:
                code.put_decref(self.starstar_arg.entry.cname, py_object_type)
            if self.needs_closure:
                code.put_decref(Naming.cur_scope_cname, self.local_scope.scope_class.type)
            code.put_finish_refcount_context()
            code.putln('return %s;' % self.error_value())
            code.putln('}')
            code.put_gotref(self.star_arg.entry.cname)
            code.putln('} else {')
            code.put("%s = %s; " % (self.star_arg.entry.cname, Naming.empty_tuple))
            code.put_incref(Naming.empty_tuple, py_object_type)
            code.putln('}')

    def generate_keyword_unpacking_code(self, min_positional_args, max_positional_args,
                                        has_fixed_positional_count, positional_args,
                                        kw_only_args, argtuple_error_label, code):
        all_args = tuple(positional_args) + tuple(kw_only_args)
        max_args = len(all_args)

        code.putln("Py_ssize_t kw_args = PyDict_Size(%s);" %
                   Naming.kwds_cname)
        # the 'values' array collects borrowed references to arguments
        # before doing any type coercion etc.
        code.putln("PyObject* values[%d] = {%s};" % (
            max_args, ','.join('0'*max_args)))

        # assign borrowed Python default values to the values array,
        # so that they can be overwritten by received arguments below
        for i, arg in enumerate(all_args):
            if arg.default and arg.type.is_pyobject:
                default_value = arg.calculate_default_value_code(code)
                code.putln('values[%d] = %s;' % (i, arg.type.as_pyobject(default_value)))

        # parse the args tuple and check that it's not too long
        code.putln('switch (PyTuple_GET_SIZE(%s)) {' % Naming.args_cname)
        if self.star_arg:
            code.putln('default:')
        for i in range(max_positional_args-1, -1, -1):
            code.put('case %2d: ' % (i+1))
            code.putln("values[%d] = PyTuple_GET_ITEM(%s, %d);" % (
                    i, Naming.args_cname, i))
        code.putln('case  0: break;')
        if not self.star_arg:
            code.put('default: ') # more arguments than allowed
            code.put_goto(argtuple_error_label)
        code.putln('}')

        # now fill up the positional/required arguments with values
        # from the kw dict
        if self.num_required_args or max_positional_args > 0:
            last_required_arg = -1
            for i, arg in enumerate(all_args):
                if not arg.default:
                    last_required_arg = i
            if last_required_arg < max_positional_args:
                last_required_arg = max_positional_args-1
            num_required_args = self.num_required_args
            if max_positional_args > 0:
                code.putln('switch (PyTuple_GET_SIZE(%s)) {' % Naming.args_cname)
            for i, arg in enumerate(all_args[:last_required_arg+1]):
                if max_positional_args > 0 and i <= max_positional_args:
                    if self.star_arg and i == max_positional_args:
                        code.putln('default:')
                    else:
                        code.putln('case %2d:' % i)
                pystring_cname = code.intern_identifier(arg.name)
                if arg.default:
                    if arg.kw_only:
                        # handled separately below
                        continue
                    code.putln('if (kw_args > 0) {')
                    code.putln('PyObject* value = PyDict_GetItem(%s, %s);' % (
                        Naming.kwds_cname, pystring_cname))
                    code.putln('if (value) { values[%d] = value; kw_args--; }' % i)
                    code.putln('}')
                else:
                    num_required_args -= 1
                    code.putln('values[%d] = PyDict_GetItem(%s, %s);' % (
                        i, Naming.kwds_cname, pystring_cname))
                    code.putln('if (likely(values[%d])) kw_args--;' % i);
                    if i < min_positional_args:
                        if i == 0:
                            # special case: we know arg 0 is missing
                            code.put('else ')
                            code.put_goto(argtuple_error_label)
                        else:
                            # print the correct number of values (args or
                            # kwargs) that were passed into positional
                            # arguments up to this point
                            code.putln('else {')
                            code.globalstate.use_utility_code(raise_argtuple_invalid_utility_code)
                            code.put('__Pyx_RaiseArgtupleInvalid("%s", %d, %d, %d, %d); ' % (
                                    self.name, has_fixed_positional_count,
                                    min_positional_args, max_positional_args, i))
                            code.putln(code.error_goto(self.pos))
                            code.putln('}')
                    elif arg.kw_only:
                        code.putln('else {')
                        code.put('__Pyx_RaiseKeywordRequired("%s", %s); ' %(
                                self.name, pystring_cname))
                        code.putln(code.error_goto(self.pos))
                        code.putln('}')
            if max_positional_args > 0:
                code.putln('}')

        if kw_only_args and not self.starstar_arg:
            # unpack optional keyword-only arguments
            # checking for interned strings in a dict is faster than iterating
            # but it's too likely that we must iterate if we expect **kwargs
            optional_args = []
            for i, arg in enumerate(all_args[max_positional_args:]):
                if not arg.kw_only or not arg.default:
                    continue
                optional_args.append((i+max_positional_args, arg))
            if optional_args:
                # this mimics an unrolled loop so that we can "break" out of it
                code.putln('while (kw_args > 0) {')
                code.putln('PyObject* value;')
                for i, arg in optional_args:
                    pystring_cname = code.intern_identifier(arg.name)
                    code.putln(
                        'value = PyDict_GetItem(%s, %s);' % (
                        Naming.kwds_cname, pystring_cname))
                    code.putln(
                        'if (value) { values[%d] = value; if (!(--kw_args)) break; }' % i)
                code.putln('break;')
                code.putln('}')

        code.putln('if (unlikely(kw_args > 0)) {')
        # non-positional/-required kw args left in dict: default args,
        # kw-only args, **kwargs or error
        #
        # This is sort of a catch-all: except for checking required
        # arguments, this will always do the right thing for unpacking
        # keyword arguments, so that we can concentrate on optimising
        # common cases above.
        if max_positional_args == 0:
            pos_arg_count = "0"
        elif self.star_arg:
            code.putln("const Py_ssize_t used_pos_args = (PyTuple_GET_SIZE(%s) < %d) ? PyTuple_GET_SIZE(%s) : %d;" % (
                    Naming.args_cname, max_positional_args,
                    Naming.args_cname, max_positional_args))
            pos_arg_count = "used_pos_args"
        else:
            pos_arg_count = "PyTuple_GET_SIZE(%s)" % Naming.args_cname
        code.globalstate.use_utility_code(parse_keywords_utility_code)
        code.put(
            'if (unlikely(__Pyx_ParseOptionalKeywords(%s, %s, %s, values, %s, "%s") < 0)) ' % (
                Naming.kwds_cname,
                Naming.pykwdlist_cname,
                self.starstar_arg and self.starstar_arg.entry.cname or '0',
                pos_arg_count,
                self.name))
        code.putln(code.error_goto(self.pos))
        code.putln('}')

        # convert arg values to their final type and assign them
        for i, arg in enumerate(all_args):
            if arg.default and not arg.type.is_pyobject:
                code.putln("if (values[%d]) {" % i)
            self.generate_arg_assignment(arg, "values[%d]" % i, code)
            if arg.default and not arg.type.is_pyobject:
                code.putln('} else {')
                code.putln(
                    "%s = %s;" % (
                        arg.entry.cname,
                        arg.calculate_default_value_code(code)))
                code.putln('}')

    def generate_argument_conversion_code(self, code):
        # Generate code to convert arguments from signature type to
        # declared type, if needed.  Also copies signature arguments
        # into closure fields.
        for arg in self.args:
            if arg.needs_conversion:
                self.generate_arg_conversion(arg, code)
            elif arg.entry.in_closure:
                if arg.type.is_pyobject:
                    code.put_incref(arg.hdr_cname, py_object_type)
                code.putln('%s = %s;' % (arg.entry.cname, arg.hdr_cname))

    def generate_arg_conversion(self, arg, code):
        # Generate conversion code for one argument.
        old_type = arg.hdr_type
        new_type = arg.type
        if old_type.is_pyobject:
            if arg.default:
                code.putln("if (%s) {" % arg.hdr_cname)
            else:
                code.putln("assert(%s); {" % arg.hdr_cname)
            self.generate_arg_conversion_from_pyobject(arg, code)
            code.putln("}")
        elif new_type.is_pyobject:
            self.generate_arg_conversion_to_pyobject(arg, code)
        else:
            if new_type.assignable_from(old_type):
                code.putln(
                    "%s = %s;" % (arg.entry.cname, arg.hdr_cname))
            else:
                error(arg.pos,
                    "Cannot convert 1 argument from '%s' to '%s'" %
                        (old_type, new_type))

    def generate_arg_conversion_from_pyobject(self, arg, code):
        new_type = arg.type
        func = new_type.from_py_function
        # copied from CoerceFromPyTypeNode
        if func:
            lhs = arg.entry.cname
            rhs = "%s(%s)" % (func, arg.hdr_cname)
            if new_type.is_enum:
                rhs = PyrexTypes.typecast(new_type, PyrexTypes.c_long_type, rhs)
            code.putln("%s = %s; %s" % (
                lhs,
                rhs,
                code.error_goto_if(new_type.error_condition(arg.entry.cname), arg.pos)))
        else:
            error(arg.pos,
                "Cannot convert Python object argument to type '%s'"
                    % new_type)

    def generate_arg_conversion_to_pyobject(self, arg, code):
        old_type = arg.hdr_type
        func = old_type.to_py_function
        if func:
            code.putln("%s = %s(%s); %s" % (
                arg.entry.cname,
                func,
                arg.hdr_cname,
                code.error_goto_if_null(arg.entry.cname, arg.pos)))
            code.put_var_gotref(arg.entry)
        else:
            error(arg.pos,
                "Cannot convert argument of type '%s' to Python object"
                    % old_type)

    def generate_argument_type_tests(self, code):
        # Generate type tests for args whose signature
        # type is PyObject * and whose declared type is
        # a subtype thereof.
        for arg in self.args:
            if arg.needs_type_test:
                self.generate_arg_type_test(arg, code)
            elif not arg.accept_none and arg.type.is_pyobject:
                self.generate_arg_none_check(arg, code)

    def error_value(self):
        return self.entry.signature.error_value

    def caller_will_check_exceptions(self):
        return 1


class GeneratorDefNode(DefNode):
    # Generator DefNode.
    #
    # gbody          GeneratorBodyDefNode
    #

    is_generator = True
    needs_closure = True

    child_attrs = ["args", "star_arg", "starstar_arg", "body", "decorators", "gbody"]

    def __init__(self, **kwargs):
        # XXX: don't actually needs a body
        kwargs['body'] = StatListNode(kwargs['pos'], stats=[])
        super(GeneratorDefNode, self).__init__(**kwargs)

    def analyse_declarations(self, env):
        super(GeneratorDefNode, self).analyse_declarations(env)
        self.gbody.local_scope = self.local_scope
        self.gbody.analyse_declarations(env)

    def generate_function_body(self, env, code):
        body_cname = self.gbody.entry.func_cname
        generator_cname = '%s->%s' % (Naming.cur_scope_cname, Naming.obj_base_cname)

        code.putln('%s.resume_label = 0;' % generator_cname)
        code.putln('%s.body = (__pyx_generator_body_t) %s;' % (generator_cname, body_cname))
        code.put_giveref(Naming.cur_scope_cname)
        code.put_finish_refcount_context()
        code.putln("return (PyObject *) %s;" % Naming.cur_scope_cname);

    def generate_function_definitions(self, env, code):
        self.gbody.generate_function_header(code, proto=True)
        super(GeneratorDefNode, self).generate_function_definitions(env, code)
        self.gbody.generate_function_definitions(env, code)


class GeneratorBodyDefNode(DefNode):
    # Generator body DefNode.
    #

    is_generator_body = True

    child_attrs = ["args", "star_arg", "starstar_arg", "body", "decorators"]

    def __init__(self, pos=None, name=None, body=None):
        super(GeneratorBodyDefNode, self).__init__(pos=pos, body=body, name=name, doc=None,
                                                   args=[],
                                                   star_arg=None, starstar_arg=None)

    def declare_generator_body(self, env):
        prefix = env.next_id(env.scope_prefix)
        name = env.next_id('generator')
        entry = env.declare_var(prefix + name, py_object_type, self.pos, visibility='private')
        entry.func_cname = Naming.genbody_prefix + prefix + name
        entry.qualified_name = EncodedString(self.name)
        self.entry = entry

    def analyse_declarations(self, env):
        self.analyse_argument_types(env)
        self.declare_generator_body(env)

    def generate_function_header(self, code, proto=False):
        header = "static PyObject *%s(%s, PyObject *%s)" % (
            self.entry.func_cname,
            self.local_scope.scope_class.type.declaration_code(Naming.cur_scope_cname),
            Naming.sent_value_cname)
        if proto:
            code.putln('%s; /* proto */' % header)
        else:
            code.putln('%s /* generator body */\n{' % header);

    def generate_function_definitions(self, env, code):
        lenv = self.local_scope

        # Generate closure function definitions
        self.body.generate_function_definitions(lenv, code)
<<<<<<< HEAD
        # generate lambda function definitions
        self.generate_lambda_definitions(lenv, code)
=======
>>>>>>> 3f34de4e

        # Generate C code for header and body of function
        code.enter_cfunc_scope()
        code.return_from_error_cleanup_label = code.new_label()

        # ----- Top-level constants used by this function
        code.mark_pos(self.pos)
        self.generate_cached_builtins_decls(lenv, code)
        # ----- Function header
        code.putln("")
        self.generate_function_header(code)
        # ----- Local variables
        code.putln("PyObject *%s = NULL;" % Naming.retval_cname)
        tempvardecl_code = code.insertion_point()
        code.put_declare_refcount_context()
        code.put_setup_refcount_context(self.entry.name)

        # ----- Resume switch point.
        code.funcstate.init_closure_temps(lenv.scope_class.type.scope)
        resume_code = code.insertion_point()
        first_run_label = code.new_label('first_run')
        code.use_label(first_run_label)
        code.put_label(first_run_label)
        code.putln('%s' %
                   (code.error_goto_if_null(Naming.sent_value_cname, self.pos)))

        # ----- Function body
        self.generate_function_body(env, code)
        code.putln('PyErr_SetNone(PyExc_StopIteration); %s' % code.error_goto(self.pos))
        # ----- Error cleanup
        if code.error_label in code.labels_used:
            code.put_goto(code.return_label)
            code.put_label(code.error_label)
            for cname, type in code.funcstate.all_managed_temps():
                code.put_xdecref(cname, type)
            code.putln('__Pyx_AddTraceback("%s");' % self.entry.qualified_name)
            # XXX: ^^^ is this enough?

        # ----- Non-error return cleanup
        code.put_label(code.return_label)
        code.put_xdecref(Naming.retval_cname, py_object_type)
        code.putln('%s->%s.resume_label = -1;' % (Naming.cur_scope_cname, Naming.obj_base_cname))
        code.put_finish_refcount_context()
        code.putln('return NULL;');
        code.putln("}")

        # ----- Go back and insert temp variable declarations
        tempvardecl_code.put_temp_declarations(code.funcstate)
        # ----- Generator resume code
        resume_code.putln("switch (%s->%s.resume_label) {" % (Naming.cur_scope_cname, Naming.obj_base_cname));
        resume_code.putln("case 0: goto %s;" % first_run_label)

        from ParseTreeTransforms import YieldNodeCollector
        collector = YieldNodeCollector()
        collector.visitchildren(self)
        for yield_expr in collector.yields:
            resume_code.putln("case %d: goto %s;" % (yield_expr.label_num, yield_expr.label_name));
        resume_code.putln("default: /* CPython raises the right error here */");
        resume_code.put_finish_refcount_context()
        resume_code.putln("return NULL;");
        resume_code.putln("}");

        code.exit_cfunc_scope()


class OverrideCheckNode(StatNode):
    # A Node for dispatching to the def method if it
    # is overriden.
    #
    #  py_func
    #
    #  args
    #  func_temp
    #  body

    child_attrs = ['body']

    body = None

    def analyse_expressions(self, env):
        self.args = env.arg_entries
        if self.py_func.is_module_scope:
            first_arg = 0
        else:
            first_arg = 1
        import ExprNodes
        self.func_node = ExprNodes.RawCNameExprNode(self.pos, py_object_type)
        call_tuple = ExprNodes.TupleNode(self.pos, args=[ExprNodes.NameNode(self.pos, name=arg.name) for arg in self.args[first_arg:]])
        call_node = ExprNodes.SimpleCallNode(self.pos,
                                             function=self.func_node,
                                             args=[ExprNodes.NameNode(self.pos, name=arg.name) for arg in self.args[first_arg:]])
        self.body = ReturnStatNode(self.pos, value=call_node)
        self.body.analyse_expressions(env)

    def generate_execution_code(self, code):
        interned_attr_cname = code.intern_identifier(self.py_func.entry.name)
        # Check to see if we are an extension type
        if self.py_func.is_module_scope:
            self_arg = "((PyObject *)%s)" % Naming.module_cname
        else:
            self_arg = "((PyObject *)%s)" % self.args[0].cname
        code.putln("/* Check if called by wrapper */")
        code.putln("if (unlikely(%s)) ;" % Naming.skip_dispatch_cname)
        code.putln("/* Check if overriden in Python */")
        if self.py_func.is_module_scope:
            code.putln("else {")
        else:
            code.putln("else if (unlikely(Py_TYPE(%s)->tp_dictoffset != 0)) {" % self_arg)
        func_node_temp = code.funcstate.allocate_temp(py_object_type, manage_ref=True)
        self.func_node.set_cname(func_node_temp)
        # need to get attribute manually--scope would return cdef method
        err = code.error_goto_if_null(func_node_temp, self.pos)
        code.putln("%s = PyObject_GetAttr(%s, %s); %s" % (
            func_node_temp, self_arg, interned_attr_cname, err))
        code.put_gotref(func_node_temp)
        is_builtin_function_or_method = "PyCFunction_Check(%s)" % func_node_temp
        is_overridden = "(PyCFunction_GET_FUNCTION(%s) != (void *)&%s)" % (
            func_node_temp, self.py_func.entry.func_cname)
        code.putln("if (!%s || %s) {" % (is_builtin_function_or_method, is_overridden))
        self.body.generate_execution_code(code)
        code.putln("}")
        code.put_decref_clear(func_node_temp, PyrexTypes.py_object_type)
        code.funcstate.release_temp(func_node_temp)
        code.putln("}")

class ClassDefNode(StatNode, BlockNode):
    pass

class PyClassDefNode(ClassDefNode):
    #  A Python class definition.
    #
    #  name     EncodedString   Name of the class
    #  doc      string or None
    #  body     StatNode        Attribute definition code
    #  entry    Symtab.Entry
    #  scope    PyClassScope
    #  decorators    [DecoratorNode]        list of decorators or None
    #
    #  The following subnodes are constructed internally:
    #
    #  dict     DictNode   Class dictionary or Py3 namespace
    #  classobj ClassNode  Class object
    #  target   NameNode   Variable to assign class object to

    child_attrs = ["body", "dict", "metaclass", "mkw", "bases", "classobj", "target"]
    decorators = None
    py3_style_class = False # Python3 style class (bases+kwargs)

    def __init__(self, pos, name, bases, doc, body, decorators = None,
                 keyword_args = None, starstar_arg = None):
        StatNode.__init__(self, pos)
        self.name = name
        self.doc = doc
        self.body = body
        self.decorators = decorators
        import ExprNodes
        if self.doc and Options.docstrings:
            doc = embed_position(self.pos, self.doc)
            doc_node = ExprNodes.StringNode(pos, value = doc)
        else:
            doc_node = None
        if keyword_args or starstar_arg:
            self.py3_style_class = True
            self.bases = bases
            self.metaclass = None
            if keyword_args and not starstar_arg:
                for i, item in list(enumerate(keyword_args.key_value_pairs))[::-1]:
                    if item.key.value == 'metaclass':
                        if self.metaclass is not None:
                            error(item.pos, "keyword argument 'metaclass' passed multiple times")
                        # special case: we already know the metaclass,
                        # so we don't need to do the "build kwargs,
                        # find metaclass" dance at runtime
                        self.metaclass = item.value
                        del keyword_args.key_value_pairs[i]
            if starstar_arg or (keyword_args and keyword_args.key_value_pairs):
                self.mkw = ExprNodes.KeywordArgsNode(
                    pos, keyword_args = keyword_args, starstar_arg = starstar_arg)
            else:
                self.mkw = ExprNodes.NullNode(pos)
            if self.metaclass is None:
                self.metaclass = ExprNodes.PyClassMetaclassNode(
                    pos, mkw = self.mkw, bases = self.bases)
            self.dict = ExprNodes.PyClassNamespaceNode(pos, name = name,
                        doc = doc_node, metaclass = self.metaclass, bases = self.bases,
                        mkw = self.mkw)
            self.classobj = ExprNodes.Py3ClassNode(pos, name = name,
                    bases = self.bases, dict = self.dict, doc = doc_node,
                    metaclass = self.metaclass, mkw = self.mkw)
        else:
            self.dict = ExprNodes.DictNode(pos, key_value_pairs = [])
            self.metaclass = None
            self.mkw = None
            self.bases = None
            self.classobj = ExprNodes.ClassNode(pos, name = name,
                    bases = bases, dict = self.dict, doc = doc_node)
        self.target = ExprNodes.NameNode(pos, name = name)

    def as_cclass(self):
        """
        Return this node as if it were declared as an extension class
        """
        if self.py3_style_class:
            error(self.classobj.pos, "Python3 style class could not be represented as C class")
            return
        bases = self.classobj.bases.args
        if len(bases) == 0:
            base_class_name = None
            base_class_module = None
        elif len(bases) == 1:
            base = bases[0]
            path = []
            from ExprNodes import AttributeNode, NameNode
            while isinstance(base, AttributeNode):
                path.insert(0, base.attribute)
                base = base.obj
            if isinstance(base, NameNode):
                path.insert(0, base.name)
                base_class_name = path[-1]
                if len(path) > 1:
                    base_class_module = u'.'.join(path[:-1])
                else:
                    base_class_module = None
            else:
                error(self.classobj.bases.args.pos, "Invalid base class")
        else:
            error(self.classobj.bases.args.pos, "C class may only have one base class")
            return None

        return CClassDefNode(self.pos,
                             visibility = 'private',
                             module_name = None,
                             class_name = self.name,
                             base_class_module = base_class_module,
                             base_class_name = base_class_name,
                             decorators = self.decorators,
                             body = self.body,
                             in_pxd = False,
                             doc = self.doc)

    def create_scope(self, env):
        genv = env
        while genv.is_py_class_scope or genv.is_c_class_scope:
            genv = genv.outer_scope
        cenv = self.scope = PyClassScope(name = self.name, outer_scope = genv)
        return cenv

    def analyse_declarations(self, env):
        self.target.analyse_target_declaration(env)
        cenv = self.create_scope(env)
        cenv.directives = env.directives
        cenv.class_obj_cname = self.target.entry.cname
        self.body.analyse_declarations(cenv)

    def analyse_expressions(self, env):
        if self.py3_style_class:
            self.bases.analyse_expressions(env)
            self.metaclass.analyse_expressions(env)
            self.mkw.analyse_expressions(env)
        self.dict.analyse_expressions(env)
        self.classobj.analyse_expressions(env)
        genv = env.global_scope()
        cenv = self.scope
        self.body.analyse_expressions(cenv)
        self.target.analyse_target_expression(env, self.classobj)

    def generate_function_definitions(self, env, code):
        self.generate_lambda_definitions(self.scope, code)
        self.body.generate_function_definitions(self.scope, code)

    def generate_execution_code(self, code):
        code.pyclass_stack.append(self)
        cenv = self.scope
        if self.py3_style_class:
            self.bases.generate_evaluation_code(code)
            self.mkw.generate_evaluation_code(code)
            self.metaclass.generate_evaluation_code(code)
        self.dict.generate_evaluation_code(code)
        cenv.namespace_cname = cenv.class_obj_cname = self.dict.result()
        self.body.generate_execution_code(code)
        self.classobj.generate_evaluation_code(code)
        cenv.namespace_cname = cenv.class_obj_cname = self.classobj.result()
        self.target.generate_assignment_code(self.classobj, code)
        self.dict.generate_disposal_code(code)
        self.dict.free_temps(code)
        if self.py3_style_class:
            self.mkw.generate_disposal_code(code)
            self.mkw.free_temps(code)
            self.metaclass.generate_disposal_code(code)
            self.metaclass.free_temps(code)
            self.bases.generate_disposal_code(code)
            self.bases.free_temps(code)
        code.pyclass_stack.pop()

class CClassDefNode(ClassDefNode):
    #  An extension type definition.
    #
    #  visibility         'private' or 'public' or 'extern'
    #  typedef_flag       boolean
    #  api                boolean
    #  module_name        string or None    For import of extern type objects
    #  class_name         string            Unqualified name of class
    #  as_name            string or None    Name to declare as in this scope
    #  base_class_module  string or None    Module containing the base class
    #  base_class_name    string or None    Name of the base class
    #  objstruct_name     string or None    Specified C name of object struct
    #  typeobj_name       string or None    Specified C name of type object
    #  in_pxd             boolean           Is in a .pxd file
    #  decorators         [DecoratorNode]   list of decorators or None
    #  doc                string or None
    #  body               StatNode or None
    #  entry              Symtab.Entry
    #  base_type          PyExtensionType or None
    #  buffer_defaults_node DictNode or None Declares defaults for a buffer
    #  buffer_defaults_pos

    child_attrs = ["body"]
    buffer_defaults_node = None
    buffer_defaults_pos = None
    typedef_flag = False
    api = False
    objstruct_name = None
    typeobj_name = None
    decorators = None

    def analyse_declarations(self, env):
        #print "CClassDefNode.analyse_declarations:", self.class_name
        #print "...visibility =", self.visibility
        #print "...module_name =", self.module_name

        import Buffer
        if self.buffer_defaults_node:
            buffer_defaults = Buffer.analyse_buffer_options(self.buffer_defaults_pos,
                                                            env, [], self.buffer_defaults_node,
                                                            need_complete=False)
        else:
            buffer_defaults = None

        if env.in_cinclude and not self.objstruct_name:
            error(self.pos, "Object struct name specification required for "
                "C class defined in 'extern from' block")
        self.base_type = None
        # Now that module imports are cached, we need to
        # import the modules for extern classes.
        if self.module_name:
            self.module = None
            for module in env.cimported_modules:
                if module.name == self.module_name:
                    self.module = module
            if self.module is None:
                self.module = ModuleScope(self.module_name, None, env.context)
                self.module.has_extern_class = 1
                env.add_imported_module(self.module)

        if self.base_class_name:
            if self.base_class_module:
                base_class_scope = env.find_module(self.base_class_module, self.pos)
            else:
                base_class_scope = env
            if self.base_class_name == 'object':
                # extension classes are special and don't need to inherit from object
                if base_class_scope is None or base_class_scope.lookup('object') is None:
                    self.base_class_name = None
                    self.base_class_module = None
                    base_class_scope = None
            if base_class_scope:
                base_class_entry = base_class_scope.find(self.base_class_name, self.pos)
                if base_class_entry:
                    if not base_class_entry.is_type:
                        error(self.pos, "'%s' is not a type name" % self.base_class_name)
                    elif not base_class_entry.type.is_extension_type and \
                             not (base_class_entry.type.is_builtin_type and \
                                  base_class_entry.type.objstruct_cname):
                        error(self.pos, "'%s' is not an extension type" % self.base_class_name)
                    elif not base_class_entry.type.is_complete():
                        error(self.pos, "Base class '%s' of type '%s' is incomplete" % (
                            self.base_class_name, self.class_name))
                    elif base_class_entry.type.scope and base_class_entry.type.scope.directives and \
                             base_class_entry.type.scope.directives['final']:
                        error(self.pos, "Base class '%s' of type '%s' is final" % (
                            self.base_class_name, self.class_name))
                    elif base_class_entry.type.is_builtin_type and \
                             base_class_entry.type.name in ('tuple', 'str', 'bytes'):
                        error(self.pos, "inheritance from PyVarObject types like '%s' is not currently supported"
                              % base_class_entry.type.name)
                    else:
                        self.base_type = base_class_entry.type
        has_body = self.body is not None
        if self.module_name and self.visibility != 'extern':
            module_path = self.module_name.split(".")
            home_scope = env.find_imported_module(module_path, self.pos)
            if not home_scope:
                return
        else:
            home_scope = env

        if self.visibility == 'extern':
            if (self.module_name == '__builtin__' and
                self.class_name in Builtin.builtin_types and
                env.qualified_name[:8] != 'cpython.'): # allow overloaded names for cimporting from cpython
                warning(self.pos, "%s already a builtin Cython type" % self.class_name, 1)

        self.entry = home_scope.declare_c_class(
            name = self.class_name,
            pos = self.pos,
            defining = has_body and self.in_pxd,
            implementing = has_body and not self.in_pxd,
            module_name = self.module_name,
            base_type = self.base_type,
            objstruct_cname = self.objstruct_name,
            typeobj_cname = self.typeobj_name,
            visibility = self.visibility,
            typedef_flag = self.typedef_flag,
            api = self.api,
            buffer_defaults = buffer_defaults)
        if home_scope is not env and self.visibility == 'extern':
            env.add_imported_entry(self.class_name, self.entry, self.pos)
        self.scope = scope = self.entry.type.scope
        if scope is not None:
            scope.directives = env.directives

        if self.doc and Options.docstrings:
            scope.doc = embed_position(self.pos, self.doc)

        if has_body:
            self.body.analyse_declarations(scope)
            if self.in_pxd:
                scope.defined = 1
            else:
                scope.implemented = 1
        env.allocate_vtable_names(self.entry)

    def analyse_expressions(self, env):
        if self.body:
            scope = self.entry.type.scope
            self.body.analyse_expressions(scope)

    def generate_function_definitions(self, env, code):
        if self.body:
            self.generate_lambda_definitions(self.scope, code)
            self.body.generate_function_definitions(self.scope, code)

    def generate_execution_code(self, code):
        # This is needed to generate evaluation code for
        # default values of method arguments.
        if self.body:
            self.body.generate_execution_code(code)

    def annotate(self, code):
        if self.body:
            self.body.annotate(code)


class PropertyNode(StatNode):
    #  Definition of a property in an extension type.
    #
    #  name   string
    #  doc    EncodedString or None    Doc string
    #  body   StatListNode

    child_attrs = ["body"]

    def analyse_declarations(self, env):
        entry = env.declare_property(self.name, self.doc, self.pos)
        if entry:
            entry.scope.directives = env.directives
            self.body.analyse_declarations(entry.scope)

    def analyse_expressions(self, env):
        self.body.analyse_expressions(env)

    def generate_function_definitions(self, env, code):
        self.body.generate_function_definitions(env, code)

    def generate_execution_code(self, code):
        pass

    def annotate(self, code):
        self.body.annotate(code)


class GlobalNode(StatNode):
    # Global variable declaration.
    #
    # names    [string]

    child_attrs = []

    def analyse_declarations(self, env):
        for name in self.names:
            env.declare_global(name, self.pos)

    def analyse_expressions(self, env):
        pass

    def generate_execution_code(self, code):
        pass


class NonlocalNode(StatNode):
    # Nonlocal variable declaration via the 'nonlocal' keyword.
    #
    # names    [string]

    child_attrs = []

    def analyse_declarations(self, env):
        for name in self.names:
            env.declare_nonlocal(name, self.pos)

    def analyse_expressions(self, env):
        pass

    def generate_execution_code(self, code):
        pass


class ExprStatNode(StatNode):
    #  Expression used as a statement.
    #
    #  expr   ExprNode

    child_attrs = ["expr"]

    def analyse_declarations(self, env):
        import ExprNodes
        if isinstance(self.expr, ExprNodes.GeneralCallNode):
            func = self.expr.function.as_cython_attribute()
            if func == u'declare':
                args, kwds = self.expr.explicit_args_kwds()
                if len(args):
                    error(self.expr.pos, "Variable names must be specified.")
                for var, type_node in kwds.key_value_pairs:
                    type = type_node.analyse_as_type(env)
                    if type is None:
                        error(type_node.pos, "Unknown type")
                    else:
                        env.declare_var(var.value, type, var.pos, is_cdef = True)
                self.__class__ = PassStatNode

    def analyse_expressions(self, env):
        self.expr.result_is_used = False # hint that .result() may safely be left empty
        self.expr.analyse_expressions(env)

    def nogil_check(self, env):
        if self.expr.type.is_pyobject and self.expr.is_temp:
            self.gil_error()

    gil_message = "Discarding owned Python object"

    def generate_execution_code(self, code):
        self.expr.generate_evaluation_code(code)
        if not self.expr.is_temp and self.expr.result():
            code.putln("%s;" % self.expr.result())
        self.expr.generate_disposal_code(code)
        self.expr.free_temps(code)

    def generate_function_definitions(self, env, code):
        self.expr.generate_function_definitions(env, code)

    def annotate(self, code):
        self.expr.annotate(code)


class AssignmentNode(StatNode):
    #  Abstract base class for assignment nodes.
    #
    #  The analyse_expressions and generate_execution_code
    #  phases of assignments are split into two sub-phases
    #  each, to enable all the right hand sides of a
    #  parallel assignment to be evaluated before assigning
    #  to any of the left hand sides.

    def analyse_expressions(self, env):
        self.analyse_types(env)

#       def analyse_expressions(self, env):
#           self.analyse_expressions_1(env)
#           self.analyse_expressions_2(env)

    def generate_execution_code(self, code):
        self.generate_rhs_evaluation_code(code)
        self.generate_assignment_code(code)


class SingleAssignmentNode(AssignmentNode):
    #  The simplest case:
    #
    #    a = b
    #
    #  lhs      ExprNode      Left hand side
    #  rhs      ExprNode      Right hand side
    #  first    bool          Is this guaranteed the first assignment to lhs?

    child_attrs = ["lhs", "rhs"]
    first = False
    declaration_only = False

    def analyse_declarations(self, env):
        import ExprNodes

        # handle declarations of the form x = cython.foo()
        if isinstance(self.rhs, ExprNodes.CallNode):
            func_name = self.rhs.function.as_cython_attribute()
            if func_name:
                args, kwds = self.rhs.explicit_args_kwds()

                if func_name in ['declare', 'typedef']:
                    if len(args) > 2 or kwds is not None:
                        error(self.rhs.pos, "Can only declare one type at a time.")
                        return
                    type = args[0].analyse_as_type(env)
                    if type is None:
                        error(args[0].pos, "Unknown type")
                        return
                    lhs = self.lhs
                    if func_name == 'declare':
                        if isinstance(lhs, ExprNodes.NameNode):
                            vars = [(lhs.name, lhs.pos)]
                        elif isinstance(lhs, ExprNodes.TupleNode):
                            vars = [(var.name, var.pos) for var in lhs.args]
                        else:
                            error(lhs.pos, "Invalid declaration")
                            return
                        for var, pos in vars:
                            env.declare_var(var, type, pos, is_cdef = True)
                        if len(args) == 2:
                            # we have a value
                            self.rhs = args[1]
                        else:
                            self.declaration_only = True
                    else:
                        self.declaration_only = True
                        if not isinstance(lhs, ExprNodes.NameNode):
                            error(lhs.pos, "Invalid declaration.")
                        env.declare_typedef(lhs.name, type, self.pos, visibility='private')

                elif func_name in ['struct', 'union']:
                    self.declaration_only = True
                    if len(args) > 0 or kwds is None:
                        error(self.rhs.pos, "Struct or union members must be given by name.")
                        return
                    members = []
                    for member, type_node in kwds.key_value_pairs:
                        type = type_node.analyse_as_type(env)
                        if type is None:
                            error(type_node.pos, "Unknown type")
                        else:
                            members.append((member.value, type, member.pos))
                    if len(members) < len(kwds.key_value_pairs):
                        return
                    if not isinstance(self.lhs, ExprNodes.NameNode):
                        error(self.lhs.pos, "Invalid declaration.")
                    name = self.lhs.name
                    scope = StructOrUnionScope(name)
                    env.declare_struct_or_union(name, func_name, scope, False, self.rhs.pos)
                    for member, type, pos in members:
                        scope.declare_var(member, type, pos)

        if self.declaration_only:
            return
        else:
            self.lhs.analyse_target_declaration(env)

    def analyse_types(self, env, use_temp = 0):
        self.rhs.analyse_types(env)
        self.lhs.analyse_target_types(env)
        self.lhs.gil_assignment_check(env)
        self.rhs = self.rhs.coerce_to(self.lhs.type, env)
        if use_temp:
            self.rhs = self.rhs.coerce_to_temp(env)

    def generate_rhs_evaluation_code(self, code):
        self.rhs.generate_evaluation_code(code)

    def generate_assignment_code(self, code):
        self.lhs.generate_assignment_code(self.rhs, code)

    def generate_function_definitions(self, env, code):
        self.rhs.generate_function_definitions(env, code)

    def annotate(self, code):
        self.lhs.annotate(code)
        self.rhs.annotate(code)


class CascadedAssignmentNode(AssignmentNode):
    #  An assignment with multiple left hand sides:
    #
    #    a = b = c
    #
    #  lhs_list   [ExprNode]   Left hand sides
    #  rhs        ExprNode     Right hand sides
    #
    #  Used internally:
    #
    #  coerced_rhs_list   [ExprNode]   RHS coerced to type of each LHS

    child_attrs = ["lhs_list", "rhs", "coerced_rhs_list"]
    coerced_rhs_list = None

    def analyse_declarations(self, env):
        for lhs in self.lhs_list:
            lhs.analyse_target_declaration(env)

    def analyse_types(self, env, use_temp = 0):
        self.rhs.analyse_types(env)
        if not self.rhs.is_simple():
            if use_temp:
                self.rhs = self.rhs.coerce_to_temp(env)
            else:
                self.rhs = self.rhs.coerce_to_simple(env)
        from ExprNodes import CloneNode
        self.coerced_rhs_list = []
        for lhs in self.lhs_list:
            lhs.analyse_target_types(env)
            lhs.gil_assignment_check(env)
            rhs = CloneNode(self.rhs)
            rhs = rhs.coerce_to(lhs.type, env)
            self.coerced_rhs_list.append(rhs)

    def generate_rhs_evaluation_code(self, code):
        self.rhs.generate_evaluation_code(code)

    def generate_assignment_code(self, code):
        for i in range(len(self.lhs_list)):
            lhs = self.lhs_list[i]
            rhs = self.coerced_rhs_list[i]
            rhs.generate_evaluation_code(code)
            lhs.generate_assignment_code(rhs, code)
            # Assignment has disposed of the cloned RHS
        self.rhs.generate_disposal_code(code)
        self.rhs.free_temps(code)

    def generate_function_definitions(self, env, code):
        self.rhs.generate_function_definitions(env, code)

    def annotate(self, code):
        for i in range(len(self.lhs_list)):
            lhs = self.lhs_list[i].annotate(code)
            rhs = self.coerced_rhs_list[i].annotate(code)
        self.rhs.annotate(code)


class ParallelAssignmentNode(AssignmentNode):
    #  A combined packing/unpacking assignment:
    #
    #    a, b, c =  d, e, f
    #
    #  This has been rearranged by the parser into
    #
    #    a = d ; b = e ; c = f
    #
    #  but we must evaluate all the right hand sides
    #  before assigning to any of the left hand sides.
    #
    #  stats     [AssignmentNode]   The constituent assignments

    child_attrs = ["stats"]

    def analyse_declarations(self, env):
        for stat in self.stats:
            stat.analyse_declarations(env)

    def analyse_expressions(self, env):
        for stat in self.stats:
            stat.analyse_types(env, use_temp = 1)

#    def analyse_expressions(self, env):
#        for stat in self.stats:
#            stat.analyse_expressions_1(env, use_temp = 1)
#        for stat in self.stats:
#            stat.analyse_expressions_2(env)

    def generate_execution_code(self, code):
        for stat in self.stats:
            stat.generate_rhs_evaluation_code(code)
        for stat in self.stats:
            stat.generate_assignment_code(code)

    def generate_function_definitions(self, env, code):
        for stat in self.stats:
            stat.generate_function_definitions(env, code)

    def annotate(self, code):
        for stat in self.stats:
            stat.annotate(code)


class InPlaceAssignmentNode(AssignmentNode):
    #  An in place arithmetic operand:
    #
    #    a += b
    #    a -= b
    #    ...
    #
    #  lhs      ExprNode      Left hand side
    #  rhs      ExprNode      Right hand side
    #  op       char          one of "+-*/%^&|"
    #  dup     (ExprNode)     copy of lhs used for operation (auto-generated)
    #
    #  This code is a bit tricky because in order to obey Python
    #  semantics the sub-expressions (e.g. indices) of the lhs must
    #  not be evaluated twice. So we must re-use the values calculated
    #  in evaluation phase for the assignment phase as well.
    #  Fortunately, the type of the lhs node is fairly constrained
    #  (it must be a NameNode, AttributeNode, or IndexNode).

    child_attrs = ["lhs", "rhs"]

    def analyse_declarations(self, env):
        self.lhs.analyse_target_declaration(env)

    def analyse_types(self, env):
        self.rhs.analyse_types(env)
        self.lhs.analyse_target_types(env)

    def generate_execution_code(self, code):
        import ExprNodes
        self.rhs.generate_evaluation_code(code)
        self.lhs.generate_subexpr_evaluation_code(code)
        c_op = self.operator
        if c_op == "//":
            c_op = "/"
        elif c_op == "**":
            error(self.pos, "No C inplace power operator")
        if isinstance(self.lhs, ExprNodes.IndexNode) and self.lhs.is_buffer_access:
            if self.lhs.type.is_pyobject:
                error(self.pos, "In-place operators not allowed on object buffers in this release.")
            if c_op in ('/', '%') and self.lhs.type.is_int and not code.directives['cdivision']:
                error(self.pos, "In-place non-c divide operators not allowed on int buffers.")
            self.lhs.generate_buffer_setitem_code(self.rhs, code, c_op)
        else:
            # C++
            # TODO: make sure overload is declared
            code.putln("%s %s= %s;" % (self.lhs.result(), c_op, self.rhs.result()))
        self.lhs.generate_subexpr_disposal_code(code)
        self.lhs.free_subexpr_temps(code)
        self.rhs.generate_disposal_code(code)
        self.rhs.free_temps(code)

    def annotate(self, code):
        self.lhs.annotate(code)
        self.rhs.annotate(code)

    def create_binop_node(self):
        import ExprNodes
        return ExprNodes.binop_node(self.pos, self.operator, self.lhs, self.rhs)


class PrintStatNode(StatNode):
    #  print statement
    #
    #  arg_tuple         TupleNode
    #  stream            ExprNode or None (stdout)
    #  append_newline    boolean

    child_attrs = ["arg_tuple", "stream"]

    def analyse_expressions(self, env):
        if self.stream:
            self.stream.analyse_expressions(env)
            self.stream = self.stream.coerce_to_pyobject(env)
        self.arg_tuple.analyse_expressions(env)
        self.arg_tuple = self.arg_tuple.coerce_to_pyobject(env)
        env.use_utility_code(printing_utility_code)
        if len(self.arg_tuple.args) == 1 and self.append_newline:
            env.use_utility_code(printing_one_utility_code)

    nogil_check = Node.gil_error
    gil_message = "Python print statement"

    def generate_execution_code(self, code):
        if self.stream:
            self.stream.generate_evaluation_code(code)
            stream_result = self.stream.py_result()
        else:
            stream_result = '0'
        if len(self.arg_tuple.args) == 1 and self.append_newline:
            arg = self.arg_tuple.args[0]
            arg.generate_evaluation_code(code)

            code.putln(
                "if (__Pyx_PrintOne(%s, %s) < 0) %s" % (
                    stream_result,
                    arg.py_result(),
                    code.error_goto(self.pos)))
            arg.generate_disposal_code(code)
            arg.free_temps(code)
        else:
            self.arg_tuple.generate_evaluation_code(code)
            code.putln(
                "if (__Pyx_Print(%s, %s, %d) < 0) %s" % (
                    stream_result,
                    self.arg_tuple.py_result(),
                    self.append_newline,
                    code.error_goto(self.pos)))
            self.arg_tuple.generate_disposal_code(code)
            self.arg_tuple.free_temps(code)

        if self.stream:
            self.stream.generate_disposal_code(code)
            self.stream.free_temps(code)

    def generate_function_definitions(self, env, code):
        if self.stream:
            self.stream.generate_function_definitions(env, code)
        self.arg_tuple.generate_function_definitions(env, code)

    def annotate(self, code):
        if self.stream:
            self.stream.annotate(code)
        self.arg_tuple.annotate(code)


class ExecStatNode(StatNode):
    #  exec statement
    #
    #  args     [ExprNode]

    child_attrs = ["args"]

    def analyse_expressions(self, env):
        for i, arg in enumerate(self.args):
            arg.analyse_expressions(env)
            arg = arg.coerce_to_pyobject(env)
            self.args[i] = arg
        env.use_utility_code(Builtin.pyexec_utility_code)

    nogil_check = Node.gil_error
    gil_message = "Python exec statement"

    def generate_execution_code(self, code):
        args = []
        for arg in self.args:
            arg.generate_evaluation_code(code)
            args.append( arg.py_result() )
        args = tuple(args + ['0', '0'][:3-len(args)])
        temp_result = code.funcstate.allocate_temp(PyrexTypes.py_object_type, manage_ref=True)
        code.putln("%s = __Pyx_PyRun(%s, %s, %s);" % (
                (temp_result,) + args))
        for arg in self.args:
            arg.generate_disposal_code(code)
            arg.free_temps(code)
        code.putln(
            code.error_goto_if_null(temp_result, self.pos))
        code.put_gotref(temp_result)
        code.put_decref_clear(temp_result, py_object_type)
        code.funcstate.release_temp(temp_result)

    def annotate(self, code):
        for arg in self.args:
            arg.annotate(code)


class DelStatNode(StatNode):
    #  del statement
    #
    #  args     [ExprNode]

    child_attrs = ["args"]

    def analyse_declarations(self, env):
        for arg in self.args:
            arg.analyse_target_declaration(env)

    def analyse_expressions(self, env):
        for arg in self.args:
            arg.analyse_target_expression(env, None)
            if arg.type.is_pyobject:
                pass
            elif arg.type.is_ptr and arg.type.base_type.is_cpp_class:
                self.cpp_check(env)
            elif arg.type.is_cpp_class:
                error(arg.pos, "Deletion of non-heap C++ object")
            else:
                error(arg.pos, "Deletion of non-Python, non-C++ object")
            #arg.release_target_temp(env)

    def nogil_check(self, env):
        for arg in self.args:
            if arg.type.is_pyobject:
                self.gil_error()

    gil_message = "Deleting Python object"

    def generate_execution_code(self, code):
        for arg in self.args:
            if arg.type.is_pyobject:
                arg.generate_deletion_code(code)
            elif arg.type.is_ptr and arg.type.base_type.is_cpp_class:
                arg.generate_result_code(code)
                code.putln("delete %s;" % arg.result())
            # else error reported earlier

    def annotate(self, code):
        for arg in self.args:
            arg.annotate(code)


class PassStatNode(StatNode):
    #  pass statement

    child_attrs = []

    def analyse_expressions(self, env):
        pass

    def generate_execution_code(self, code):
        pass


class BreakStatNode(StatNode):

    child_attrs = []

    def analyse_expressions(self, env):
        pass

    def generate_execution_code(self, code):
        if not code.break_label:
            error(self.pos, "break statement not inside loop")
        else:
            code.put_goto(code.break_label)


class ContinueStatNode(StatNode):

    child_attrs = []

    def analyse_expressions(self, env):
        pass

    def generate_execution_code(self, code):
        if code.funcstate.in_try_finally:
            error(self.pos, "continue statement inside try of try...finally")
        elif not code.continue_label:
            error(self.pos, "continue statement not inside loop")
        else:
            code.put_goto(code.continue_label)


class ReturnStatNode(StatNode):
    #  return statement
    #
    #  value         ExprNode or None
    #  return_type   PyrexType

    child_attrs = ["value"]

    def analyse_expressions(self, env):
        return_type = env.return_type
        self.return_type = return_type
        if not return_type:
            error(self.pos, "Return not inside a function body")
            return
        if self.value:
            self.value.analyse_types(env)
            if return_type.is_void or return_type.is_returncode:
                error(self.value.pos,
                    "Return with value in void function")
            else:
                self.value = self.value.coerce_to(env.return_type, env)
        else:
            if (not return_type.is_void
                and not return_type.is_pyobject
                and not return_type.is_returncode):
                    error(self.pos, "Return value required")

    def nogil_check(self, env):
        if self.return_type.is_pyobject:
            self.gil_error()

    gil_message = "Returning Python object"

    def generate_execution_code(self, code):
        code.mark_pos(self.pos)
        if not self.return_type:
            # error reported earlier
            return
        if self.return_type.is_pyobject:
            code.put_xdecref(Naming.retval_cname,
                             self.return_type)
        if self.value:
            self.value.generate_evaluation_code(code)
            self.value.make_owned_reference(code)
            code.putln(
                "%s = %s;" % (
                    Naming.retval_cname,
                    self.value.result_as(self.return_type)))
            self.value.generate_post_assignment_code(code)
            self.value.free_temps(code)
        else:
            if self.return_type.is_pyobject:
                code.put_init_to_py_none(Naming.retval_cname, self.return_type)
            elif self.return_type.is_returncode:
                code.putln(
                    "%s = %s;" % (
                        Naming.retval_cname,
                        self.return_type.default_value))
        for cname, type in code.funcstate.temps_holding_reference():
            code.put_decref_clear(cname, type)
        code.put_goto(code.return_label)

    def generate_function_definitions(self, env, code):
        if self.value is not None:
            self.value.generate_function_definitions(env, code)

    def annotate(self, code):
        if self.value:
            self.value.annotate(code)


class RaiseStatNode(StatNode):
    #  raise statement
    #
    #  exc_type    ExprNode or None
    #  exc_value   ExprNode or None
    #  exc_tb      ExprNode or None

    child_attrs = ["exc_type", "exc_value", "exc_tb"]

    def analyse_expressions(self, env):
        if self.exc_type:
            self.exc_type.analyse_types(env)
            self.exc_type = self.exc_type.coerce_to_pyobject(env)
        if self.exc_value:
            self.exc_value.analyse_types(env)
            self.exc_value = self.exc_value.coerce_to_pyobject(env)
        if self.exc_tb:
            self.exc_tb.analyse_types(env)
            self.exc_tb = self.exc_tb.coerce_to_pyobject(env)
        # special cases for builtin exceptions
        self.builtin_exc_name = None
        if self.exc_type and not self.exc_value and not self.exc_tb:
            exc = self.exc_type
            import ExprNodes
            if isinstance(exc, ExprNodes.SimpleCallNode) and not exc.args:
                exc = exc.function # extract the exception type
            if exc.is_name and exc.entry.is_builtin:
                self.builtin_exc_name = exc.name
                if self.builtin_exc_name == 'MemoryError':
                    self.exc_type = None # has a separate implementation

    nogil_check = Node.gil_error
    gil_message = "Raising exception"

    def generate_execution_code(self, code):
        if self.builtin_exc_name == 'MemoryError':
            code.putln('PyErr_NoMemory(); %s' % code.error_goto(self.pos))
            return

        if self.exc_type:
            self.exc_type.generate_evaluation_code(code)
            type_code = self.exc_type.py_result()
        else:
            type_code = "0"
        if self.exc_value:
            self.exc_value.generate_evaluation_code(code)
            value_code = self.exc_value.py_result()
        else:
            value_code = "0"
        if self.exc_tb:
            self.exc_tb.generate_evaluation_code(code)
            tb_code = self.exc_tb.py_result()
        else:
            tb_code = "0"
        code.globalstate.use_utility_code(raise_utility_code)
        code.putln(
            "__Pyx_Raise(%s, %s, %s);" % (
                type_code,
                value_code,
                tb_code))
        for obj in (self.exc_type, self.exc_value, self.exc_tb):
            if obj:
                obj.generate_disposal_code(code)
                obj.free_temps(code)
        code.putln(
            code.error_goto(self.pos))

    def generate_function_definitions(self, env, code):
        if self.exc_type is not None:
            self.exc_type.generate_function_definitions(env, code)
        if self.exc_value is not None:
            self.exc_value.generate_function_definitions(env, code)
        if self.exc_tb is not None:
            self.exc_tb.generate_function_definitions(env, code)

    def annotate(self, code):
        if self.exc_type:
            self.exc_type.annotate(code)
        if self.exc_value:
            self.exc_value.annotate(code)
        if self.exc_tb:
            self.exc_tb.annotate(code)


class ReraiseStatNode(StatNode):

    child_attrs = []

    def analyse_expressions(self, env):
        env.use_utility_code(restore_exception_utility_code)

    nogil_check = Node.gil_error
    gil_message = "Raising exception"

    def generate_execution_code(self, code):
        vars = code.funcstate.exc_vars
        if vars:
            for varname in vars:
                code.put_giveref(varname)
            code.putln("__Pyx_ErrRestore(%s, %s, %s);" % tuple(vars))
            for varname in vars:
                code.put("%s = 0; " % varname)
            code.putln()
            code.putln(code.error_goto(self.pos))
        else:
            error(self.pos, "Reraise not inside except clause")


class AssertStatNode(StatNode):
    #  assert statement
    #
    #  cond    ExprNode
    #  value   ExprNode or None

    child_attrs = ["cond", "value"]

    def analyse_expressions(self, env):
        self.cond = self.cond.analyse_boolean_expression(env)
        if self.value:
            self.value.analyse_types(env)
            self.value = self.value.coerce_to_pyobject(env)

    nogil_check = Node.gil_error
    gil_message = "Raising exception"

    def generate_execution_code(self, code):
        code.putln("#ifndef CYTHON_WITHOUT_ASSERTIONS")
        self.cond.generate_evaluation_code(code)
        code.putln(
            "if (unlikely(!%s)) {" %
                self.cond.result())
        if self.value:
            self.value.generate_evaluation_code(code)
            code.putln(
                "PyErr_SetObject(PyExc_AssertionError, %s);" %
                    self.value.py_result())
            self.value.generate_disposal_code(code)
            self.value.free_temps(code)
        else:
            code.putln(
                "PyErr_SetNone(PyExc_AssertionError);")
        code.putln(
                code.error_goto(self.pos))
        code.putln(
            "}")
        self.cond.generate_disposal_code(code)
        self.cond.free_temps(code)
        code.putln("#endif")

    def generate_function_definitions(self, env, code):
        self.cond.generate_function_definitions(env, code)
        if self.value is not None:
            self.value.generate_function_definitions(env, code)

    def annotate(self, code):
        self.cond.annotate(code)
        if self.value:
            self.value.annotate(code)


class IfStatNode(StatNode):
    #  if statement
    #
    #  if_clauses   [IfClauseNode]
    #  else_clause  StatNode or None

    child_attrs = ["if_clauses", "else_clause"]

    def analyse_control_flow(self, env):
        env.start_branching(self.pos)
        for if_clause in self.if_clauses:
            if_clause.analyse_control_flow(env)
            env.next_branch(if_clause.end_pos())
        if self.else_clause:
            self.else_clause.analyse_control_flow(env)
        env.finish_branching(self.end_pos())

    def analyse_declarations(self, env):
        for if_clause in self.if_clauses:
            if_clause.analyse_declarations(env)
        if self.else_clause:
            self.else_clause.analyse_declarations(env)

    def analyse_expressions(self, env):
        for if_clause in self.if_clauses:
            if_clause.analyse_expressions(env)
        if self.else_clause:
            self.else_clause.analyse_expressions(env)

    def generate_execution_code(self, code):
        code.mark_pos(self.pos)
        end_label = code.new_label()
        for if_clause in self.if_clauses:
            if_clause.generate_execution_code(code, end_label)
        if self.else_clause:
            code.putln("/*else*/ {")
            self.else_clause.generate_execution_code(code)
            code.putln("}")
        code.put_label(end_label)

    def generate_function_definitions(self, env, code):
        for clause in self.if_clauses:
            clause.generate_function_definitions(env, code)
        if self.else_clause is not None:
            self.else_clause.generate_function_definitions(env, code)

    def annotate(self, code):
        for if_clause in self.if_clauses:
            if_clause.annotate(code)
        if self.else_clause:
            self.else_clause.annotate(code)


class IfClauseNode(Node):
    #  if or elif clause in an if statement
    #
    #  condition   ExprNode
    #  body        StatNode

    child_attrs = ["condition", "body"]

    def analyse_control_flow(self, env):
        self.body.analyse_control_flow(env)

    def analyse_declarations(self, env):
        self.body.analyse_declarations(env)

    def analyse_expressions(self, env):
        self.condition = \
            self.condition.analyse_temp_boolean_expression(env)
        self.body.analyse_expressions(env)

    def get_constant_condition_result(self):
        if self.condition.has_constant_result():
            return bool(self.condition.constant_result)
        else:
            return None

    def generate_execution_code(self, code, end_label):
        self.condition.generate_evaluation_code(code)
        code.putln(
            "if (%s) {" %
                self.condition.result())
        self.condition.generate_disposal_code(code)
        self.condition.free_temps(code)
        self.body.generate_execution_code(code)
        code.put_goto(end_label)
        code.putln("}")

    def generate_function_definitions(self, env, code):
        self.condition.generate_function_definitions(env, code)
        self.body.generate_function_definitions(env, code)

    def annotate(self, code):
        self.condition.annotate(code)
        self.body.annotate(code)


class SwitchCaseNode(StatNode):
    # Generated in the optimization of an if-elif-else node
    #
    # conditions    [ExprNode]
    # body          StatNode

    child_attrs = ['conditions', 'body']

    def generate_execution_code(self, code):
        for cond in self.conditions:
            code.mark_pos(cond.pos)
            cond.generate_evaluation_code(code)
            code.putln("case %s:" % cond.result())
        self.body.generate_execution_code(code)
        code.putln("break;")

    def generate_function_definitions(self, env, code):
        for cond in self.conditions:
            cond.generate_function_definitions(env, code)
        self.body.generate_function_definitions(env, code)

    def annotate(self, code):
        for cond in self.conditions:
            cond.annotate(code)
        self.body.annotate(code)

class SwitchStatNode(StatNode):
    # Generated in the optimization of an if-elif-else node
    #
    # test          ExprNode
    # cases         [SwitchCaseNode]
    # else_clause   StatNode or None

    child_attrs = ['test', 'cases', 'else_clause']

    def generate_execution_code(self, code):
        self.test.generate_evaluation_code(code)
        code.putln("switch (%s) {" % self.test.result())
        for case in self.cases:
            case.generate_execution_code(code)
        if self.else_clause is not None:
            code.putln("default:")
            self.else_clause.generate_execution_code(code)
            code.putln("break;")
        code.putln("}")

    def generate_function_definitions(self, env, code):
        self.test.generate_function_definitions(env, code)
        for case in self.cases:
            case.generate_function_definitions(env, code)
        if self.else_clause is not None:
            self.else_clause.generate_function_definitions(env, code)

    def annotate(self, code):
        self.test.annotate(code)
        for case in self.cases:
            case.annotate(code)
        if self.else_clause is not None:
            self.else_clause.annotate(code)

class LoopNode(object):

    def analyse_control_flow(self, env):
        env.start_branching(self.pos)
        self.body.analyse_control_flow(env)
        env.next_branch(self.body.end_pos())
        if self.else_clause:
            self.else_clause.analyse_control_flow(env)
        env.finish_branching(self.end_pos())


class WhileStatNode(LoopNode, StatNode):
    #  while statement
    #
    #  condition    ExprNode
    #  body         StatNode
    #  else_clause  StatNode

    child_attrs = ["condition", "body", "else_clause"]

    def analyse_declarations(self, env):
        self.body.analyse_declarations(env)
        if self.else_clause:
            self.else_clause.analyse_declarations(env)

    def analyse_expressions(self, env):
        self.condition = \
            self.condition.analyse_temp_boolean_expression(env)
        self.body.analyse_expressions(env)
        if self.else_clause:
            self.else_clause.analyse_expressions(env)

    def generate_execution_code(self, code):
        old_loop_labels = code.new_loop_labels()
        code.putln(
            "while (1) {")
        self.condition.generate_evaluation_code(code)
        self.condition.generate_disposal_code(code)
        code.putln(
            "if (!%s) break;" %
                self.condition.result())
        self.condition.free_temps(code)
        self.body.generate_execution_code(code)
        code.put_label(code.continue_label)
        code.putln("}")
        break_label = code.break_label
        code.set_loop_labels(old_loop_labels)
        if self.else_clause:
            code.putln("/*else*/ {")
            self.else_clause.generate_execution_code(code)
            code.putln("}")
        code.put_label(break_label)

    def generate_function_definitions(self, env, code):
        self.condition.generate_function_definitions(env, code)
        self.body.generate_function_definitions(env, code)
        if self.else_clause is not None:
            self.else_clause.generate_function_definitions(env, code)

    def annotate(self, code):
        self.condition.annotate(code)
        self.body.annotate(code)
        if self.else_clause:
            self.else_clause.annotate(code)


def ForStatNode(pos, **kw):
    if 'iterator' in kw:
        return ForInStatNode(pos, **kw)
    else:
        return ForFromStatNode(pos, **kw)

class ForInStatNode(LoopNode, StatNode):
    #  for statement
    #
    #  target        ExprNode
    #  iterator      IteratorNode
    #  body          StatNode
    #  else_clause   StatNode
    #  item          NextNode       used internally

    child_attrs = ["target", "iterator", "body", "else_clause"]
    item = None

    def analyse_declarations(self, env):
        self.target.analyse_target_declaration(env)
        self.body.analyse_declarations(env)
        if self.else_clause:
            self.else_clause.analyse_declarations(env)

    def analyse_expressions(self, env):
        import ExprNodes
        self.target.analyse_target_types(env)
        self.iterator.analyse_expressions(env)
        self.item = ExprNodes.NextNode(self.iterator, env)
        self.item = self.item.coerce_to(self.target.type, env)
        self.body.analyse_expressions(env)
        if self.else_clause:
            self.else_clause.analyse_expressions(env)

    def generate_execution_code(self, code):
        old_loop_labels = code.new_loop_labels()
        self.iterator.allocate_counter_temp(code)
        self.iterator.generate_evaluation_code(code)
        code.putln(
            "for (;;) {")
        self.item.generate_evaluation_code(code)
        self.target.generate_assignment_code(self.item, code)
        self.body.generate_execution_code(code)
        code.put_label(code.continue_label)
        code.putln(
            "}")
        break_label = code.break_label
        code.set_loop_labels(old_loop_labels)

        if self.else_clause:
            # in nested loops, the 'else' block can contain a
            # 'continue' statement for the outer loop, but we may need
            # to generate cleanup code before taking that path, so we
            # intercept it here
            orig_continue_label = code.continue_label
            code.continue_label = code.new_label('outer_continue')

            code.putln("/*else*/ {")
            self.else_clause.generate_execution_code(code)
            code.putln("}")

            if code.label_used(code.continue_label):
                code.put_goto(break_label)
                code.put_label(code.continue_label)
                self.iterator.generate_disposal_code(code)
                code.put_goto(orig_continue_label)
            code.set_loop_labels(old_loop_labels)

        if code.label_used(break_label):
            code.put_label(break_label)
        self.iterator.release_counter_temp(code)
        self.iterator.generate_disposal_code(code)
        self.iterator.free_temps(code)

    def generate_function_definitions(self, env, code):
        self.target.generate_function_definitions(env, code)
        self.iterator.generate_function_definitions(env, code)
        self.body.generate_function_definitions(env, code)
        if self.else_clause is not None:
            self.else_clause.generate_function_definitions(env, code)

    def annotate(self, code):
        self.target.annotate(code)
        self.iterator.annotate(code)
        self.body.annotate(code)
        if self.else_clause:
            self.else_clause.annotate(code)
        self.item.annotate(code)


class ForFromStatNode(LoopNode, StatNode):
    #  for name from expr rel name rel expr
    #
    #  target        NameNode
    #  bound1        ExprNode
    #  relation1     string
    #  relation2     string
    #  bound2        ExprNode
    #  step          ExprNode or None
    #  body          StatNode
    #  else_clause   StatNode or None
    #
    #  Used internally:
    #
    #  from_range         bool
    #  is_py_target       bool
    #  loopvar_node       ExprNode (usually a NameNode or temp node)
    #  py_loopvar_node    PyTempNode or None
    child_attrs = ["target", "bound1", "bound2", "step", "body", "else_clause"]

    is_py_target = False
    loopvar_node = None
    py_loopvar_node = None
    from_range = False

    gil_message = "For-loop using object bounds or target"

    def nogil_check(self, env):
        for x in (self.target, self.bound1, self.bound2):
            if x.type.is_pyobject:
                self.gil_error()

    def analyse_declarations(self, env):
        self.target.analyse_target_declaration(env)
        self.body.analyse_declarations(env)
        if self.else_clause:
            self.else_clause.analyse_declarations(env)

    def analyse_expressions(self, env):
        import ExprNodes
        self.target.analyse_target_types(env)
        self.bound1.analyse_types(env)
        self.bound2.analyse_types(env)
        if self.step is not None:
            if isinstance(self.step, ExprNodes.UnaryMinusNode):
                warning(self.step.pos, "Probable infinite loop in for-from-by statment. Consider switching the directions of the relations.", 2)
            self.step.analyse_types(env)

        target_type = self.target.type
        if self.target.type.is_numeric:
            loop_type = self.target.type
        else:
            loop_type = PyrexTypes.c_int_type
            if not self.bound1.type.is_pyobject:
                loop_type = PyrexTypes.widest_numeric_type(loop_type, self.bound1.type)
            if not self.bound2.type.is_pyobject:
                loop_type = PyrexTypes.widest_numeric_type(loop_type, self.bound2.type)
            if self.step is not None and not self.step.type.is_pyobject:
                loop_type = PyrexTypes.widest_numeric_type(loop_type, self.step.type)
        self.bound1 = self.bound1.coerce_to(loop_type, env)
        self.bound2 = self.bound2.coerce_to(loop_type, env)
        if not self.bound2.is_literal:
            self.bound2 = self.bound2.coerce_to_temp(env)
        if self.step is not None:
            self.step = self.step.coerce_to(loop_type, env)
            if not self.step.is_literal:
                self.step = self.step.coerce_to_temp(env)

        target_type = self.target.type
        if not (target_type.is_pyobject or target_type.is_numeric):
            error(self.target.pos,
                "for-from loop variable must be c numeric type or Python object")
        if target_type.is_numeric:
            self.is_py_target = False
            if isinstance(self.target, ExprNodes.IndexNode) and self.target.is_buffer_access:
                raise error(self.pos, "Buffer indexing not allowed as for loop target.")
            self.loopvar_node = self.target
            self.py_loopvar_node = None
        else:
            self.is_py_target = True
            c_loopvar_node = ExprNodes.TempNode(self.pos, loop_type, env)
            self.loopvar_node = c_loopvar_node
            self.py_loopvar_node = \
                ExprNodes.CloneNode(c_loopvar_node).coerce_to_pyobject(env)
        self.body.analyse_expressions(env)
        if self.else_clause:
            self.else_clause.analyse_expressions(env)

    def generate_execution_code(self, code):
        old_loop_labels = code.new_loop_labels()
        from_range = self.from_range
        self.bound1.generate_evaluation_code(code)
        self.bound2.generate_evaluation_code(code)
        offset, incop = self.relation_table[self.relation1]
        if self.step is not None:
            self.step.generate_evaluation_code(code)
            step = self.step.result()
            incop = "%s=%s" % (incop[0], step)
        import ExprNodes
        if isinstance(self.loopvar_node, ExprNodes.TempNode):
            self.loopvar_node.allocate(code)
        if isinstance(self.py_loopvar_node, ExprNodes.TempNode):
            self.py_loopvar_node.allocate(code)
        if from_range:
            loopvar_name = code.funcstate.allocate_temp(self.target.type, False)
        else:
            loopvar_name = self.loopvar_node.result()
        code.putln(
            "for (%s = %s%s; %s %s %s; %s%s) {" % (
                loopvar_name,
                self.bound1.result(), offset,
                loopvar_name, self.relation2, self.bound2.result(),
                loopvar_name, incop))
        if self.py_loopvar_node:
            self.py_loopvar_node.generate_evaluation_code(code)
            self.target.generate_assignment_code(self.py_loopvar_node, code)
        elif from_range:
            code.putln("%s = %s;" % (
                            self.target.result(), loopvar_name))
        self.body.generate_execution_code(code)
        code.put_label(code.continue_label)
        if self.py_loopvar_node:
            # This mess is to make for..from loops with python targets behave
            # exactly like those with C targets with regards to re-assignment
            # of the loop variable.
            import ExprNodes
            if self.target.entry.is_pyglobal:
                # We know target is a NameNode, this is the only ugly case.
                target_node = ExprNodes.PyTempNode(self.target.pos, None)
                target_node.allocate(code)
                interned_cname = code.intern_identifier(self.target.entry.name)
                code.globalstate.use_utility_code(ExprNodes.get_name_interned_utility_code)
                code.putln("%s = __Pyx_GetName(%s, %s); %s" % (
                                target_node.result(),
                                Naming.module_cname,
                                interned_cname,
                                code.error_goto_if_null(target_node.result(), self.target.pos)))
                code.put_gotref(target_node.result())
            else:
                target_node = self.target
            from_py_node = ExprNodes.CoerceFromPyTypeNode(self.loopvar_node.type, target_node, None)
            from_py_node.temp_code = loopvar_name
            from_py_node.generate_result_code(code)
            if self.target.entry.is_pyglobal:
                code.put_decref(target_node.result(), target_node.type)
                target_node.release(code)
        code.putln("}")
        if self.py_loopvar_node:
            # This is potentially wasteful, but we don't want the semantics to
            # depend on whether or not the loop is a python type.
            self.py_loopvar_node.generate_evaluation_code(code)
            self.target.generate_assignment_code(self.py_loopvar_node, code)
        if from_range:
            code.funcstate.release_temp(loopvar_name)
        break_label = code.break_label
        code.set_loop_labels(old_loop_labels)
        if self.else_clause:
            code.putln("/*else*/ {")
            self.else_clause.generate_execution_code(code)
            code.putln("}")
        code.put_label(break_label)
        self.bound1.generate_disposal_code(code)
        self.bound1.free_temps(code)
        self.bound2.generate_disposal_code(code)
        self.bound2.free_temps(code)
        if isinstance(self.loopvar_node, ExprNodes.TempNode):
            self.loopvar_node.release(code)
        if isinstance(self.py_loopvar_node, ExprNodes.TempNode):
            self.py_loopvar_node.release(code)
        if self.step is not None:
            self.step.generate_disposal_code(code)
            self.step.free_temps(code)

    relation_table = {
        # {relop : (initial offset, increment op)}
        '<=': ("",   "++"),
        '<' : ("+1", "++"),
        '>=': ("",   "--"),
        '>' : ("-1", "--")
    }

    def generate_function_definitions(self, env, code):
        self.target.generate_function_definitions(env, code)
        self.bound1.generate_function_definitions(env, code)
        self.bound2.generate_function_definitions(env, code)
        if self.step is not None:
            self.step.generate_function_definitions(env, code)
        self.body.generate_function_definitions(env, code)
        if self.else_clause is not None:
            self.else_clause.generate_function_definitions(env, code)

    def annotate(self, code):
        self.target.annotate(code)
        self.bound1.annotate(code)
        self.bound2.annotate(code)
        if self.step:
            self.step.annotate(code)
        self.body.annotate(code)
        if self.else_clause:
            self.else_clause.annotate(code)


class WithStatNode(StatNode):
    """
    Represents a Python with statement.

    This is only used at parse tree level; and is not present in
    analysis or generation phases.
    """
    #  manager          The with statement manager object
    #  target            Node (lhs expression)
    #  body             StatNode
    child_attrs = ["manager", "target", "body"]

class TryExceptStatNode(StatNode):
    #  try .. except statement
    #
    #  body             StatNode
    #  except_clauses   [ExceptClauseNode]
    #  else_clause      StatNode or None

    child_attrs = ["body", "except_clauses", "else_clause"]

    def analyse_control_flow(self, env):
        env.start_branching(self.pos)
        self.body.analyse_control_flow(env)
        successful_try = env.control_flow # grab this for later
        env.next_branch(self.body.end_pos())
        env.finish_branching(self.body.end_pos())

        env.start_branching(self.except_clauses[0].pos)
        for except_clause in self.except_clauses:
            except_clause.analyse_control_flow(env)
            env.next_branch(except_clause.end_pos())

        # the else cause it executed only when the try clause finishes
        env.control_flow.incoming = successful_try
        if self.else_clause:
            self.else_clause.analyse_control_flow(env)
        env.finish_branching(self.end_pos())

    def analyse_declarations(self, env):
        self.body.analyse_declarations(env)
        for except_clause in self.except_clauses:
            except_clause.analyse_declarations(env)
        if self.else_clause:
            self.else_clause.analyse_declarations(env)
        env.use_utility_code(reset_exception_utility_code)

    def analyse_expressions(self, env):
        self.body.analyse_expressions(env)
        default_clause_seen = 0
        for except_clause in self.except_clauses:
            except_clause.analyse_expressions(env)
            if default_clause_seen:
                error(except_clause.pos, "default 'except:' must be last")
            if not except_clause.pattern:
                default_clause_seen = 1
        self.has_default_clause = default_clause_seen
        if self.else_clause:
            self.else_clause.analyse_expressions(env)

    nogil_check = Node.gil_error
    gil_message = "Try-except statement"

    def generate_execution_code(self, code):
        old_return_label = code.return_label
        old_break_label = code.break_label
        old_continue_label = code.continue_label
        old_error_label = code.new_error_label()
        our_error_label = code.error_label
        except_end_label = code.new_label('exception_handled')
        except_error_label = code.new_label('except_error')
        except_return_label = code.new_label('except_return')
        try_return_label = code.new_label('try_return')
        try_break_label = code.new_label('try_break')
        try_continue_label = code.new_label('try_continue')
        try_end_label = code.new_label('try_end')

        exc_save_vars = [code.funcstate.allocate_temp(py_object_type, False)
                         for i in xrange(3)]
        code.putln("{")
        code.putln("__Pyx_ExceptionSave(%s);" %
                   ', '.join(['&%s' % var for var in exc_save_vars]))
        for var in exc_save_vars:
            code.put_xgotref(var)
        code.putln(
            "/*try:*/ {")
        code.return_label = try_return_label
        code.break_label = try_break_label
        code.continue_label = try_continue_label
        self.body.generate_execution_code(code)
        code.putln(
            "}")
        temps_to_clean_up = code.funcstate.all_free_managed_temps()
        code.error_label = except_error_label
        code.return_label = except_return_label
        if self.else_clause:
            code.putln(
                "/*else:*/ {")
            self.else_clause.generate_execution_code(code)
            code.putln(
                "}")
        for var in exc_save_vars:
            code.put_xdecref_clear(var, py_object_type)
        code.put_goto(try_end_label)
        if code.label_used(try_return_label):
            code.put_label(try_return_label)
            for var in exc_save_vars: code.put_xgiveref(var)
            code.putln("__Pyx_ExceptionReset(%s);" %
                       ', '.join(exc_save_vars))
            code.put_goto(old_return_label)
        code.put_label(our_error_label)
        for temp_name, type in temps_to_clean_up:
            code.put_xdecref_clear(temp_name, type)
        for except_clause in self.except_clauses:
            except_clause.generate_handling_code(code, except_end_label)

        error_label_used = code.label_used(except_error_label)
        if error_label_used or not self.has_default_clause:
            if error_label_used:
                code.put_label(except_error_label)
            for var in exc_save_vars: code.put_xgiveref(var)
            code.putln("__Pyx_ExceptionReset(%s);" %
                       ', '.join(exc_save_vars))
            code.put_goto(old_error_label)

        for exit_label, old_label in zip(
            [try_break_label, try_continue_label, except_return_label],
            [old_break_label, old_continue_label, old_return_label]):

            if code.label_used(exit_label):
                code.put_label(exit_label)
                for var in exc_save_vars: code.put_xgiveref(var)
                code.putln("__Pyx_ExceptionReset(%s);" %
                           ', '.join(exc_save_vars))
                code.put_goto(old_label)

        if code.label_used(except_end_label):
            code.put_label(except_end_label)
            for var in exc_save_vars: code.put_xgiveref(var)
            code.putln("__Pyx_ExceptionReset(%s);" %
                       ', '.join(exc_save_vars))
        code.put_label(try_end_label)
        code.putln("}")

        for cname in exc_save_vars:
            code.funcstate.release_temp(cname)

        code.return_label = old_return_label
        code.break_label = old_break_label
        code.continue_label = old_continue_label
        code.error_label = old_error_label

    def generate_function_definitions(self, env, code):
        self.body.generate_function_definitions(env, code)
        for except_clause in self.except_clauses:
            except_clause.generate_function_definitions(env, code)
        if self.else_clause is not None:
            self.else_clause.generate_function_definitions(env, code)

    def annotate(self, code):
        self.body.annotate(code)
        for except_node in self.except_clauses:
            except_node.annotate(code)
        if self.else_clause:
            self.else_clause.annotate(code)


class ExceptClauseNode(Node):
    #  Part of try ... except statement.
    #
    #  pattern        [ExprNode]
    #  target         ExprNode or None
    #  body           StatNode
    #  excinfo_target NameNode or None   optional target for exception info
    #  match_flag     string             result of exception match
    #  exc_value      ExcValueNode       used internally
    #  function_name  string             qualified name of enclosing function
    #  exc_vars       (string * 3)       local exception variables

    # excinfo_target is never set by the parser, but can be set by a transform
    # in order to extract more extensive information about the exception as a
    # sys.exc_info()-style tuple into a target variable

    child_attrs = ["pattern", "target", "body", "exc_value", "excinfo_target"]

    exc_value = None
    excinfo_target = None

    def analyse_declarations(self, env):
        if self.target:
            self.target.analyse_target_declaration(env)
        if self.excinfo_target is not None:
            self.excinfo_target.analyse_target_declaration(env)
        self.body.analyse_declarations(env)

    def analyse_expressions(self, env):
        import ExprNodes
        genv = env.global_scope()
        self.function_name = env.qualified_name
        if self.pattern:
            # normalise/unpack self.pattern into a list
            for i, pattern in enumerate(self.pattern):
                pattern.analyse_expressions(env)
                self.pattern[i] = pattern.coerce_to_pyobject(env)

        if self.target:
            self.exc_value = ExprNodes.ExcValueNode(self.pos, env)
            self.target.analyse_target_expression(env, self.exc_value)
        if self.excinfo_target is not None:
            import ExprNodes
            self.excinfo_tuple = ExprNodes.TupleNode(pos=self.pos, args=[
                ExprNodes.ExcValueNode(pos=self.pos, env=env) for x in range(3)])
            self.excinfo_tuple.analyse_expressions(env)
            self.excinfo_target.analyse_target_expression(env, self.excinfo_tuple)

        self.body.analyse_expressions(env)

    def generate_handling_code(self, code, end_label):
        code.mark_pos(self.pos)
        if self.pattern:
            exc_tests = []
            for pattern in self.pattern:
                pattern.generate_evaluation_code(code)
                exc_tests.append("PyErr_ExceptionMatches(%s)" % pattern.py_result())

            match_flag = code.funcstate.allocate_temp(PyrexTypes.c_int_type, False)
            code.putln(
                "%s = %s;" % (match_flag, ' || '.join(exc_tests)))
            for pattern in self.pattern:
                pattern.generate_disposal_code(code)
                pattern.free_temps(code)
            code.putln(
                "if (%s) {" %
                    match_flag)
            code.funcstate.release_temp(match_flag)
        else:
            code.putln("/*except:*/ {")

        if not getattr(self.body, 'stats', True) and \
                self.excinfo_target is None and self.target is None:
            # most simple case: no exception variable, empty body (pass)
            # => reset the exception state, done
            code.putln("PyErr_Restore(0,0,0);")
            code.put_goto(end_label)
            code.putln("}")
            return

        exc_vars = [code.funcstate.allocate_temp(py_object_type,
                                                 manage_ref=True)
                    for i in xrange(3)]
        code.putln('__Pyx_AddTraceback("%s");' % self.function_name)
        # We always have to fetch the exception value even if
        # there is no target, because this also normalises the
        # exception and stores it in the thread state.
        code.globalstate.use_utility_code(get_exception_utility_code)
        exc_args = "&%s, &%s, &%s" % tuple(exc_vars)
        code.putln("if (__Pyx_GetException(%s) < 0) %s" % (exc_args,
            code.error_goto(self.pos)))
        for x in exc_vars:
            code.put_gotref(x)
        if self.target:
            self.exc_value.set_var(exc_vars[1])
            self.exc_value.generate_evaluation_code(code)
            self.target.generate_assignment_code(self.exc_value, code)
        if self.excinfo_target is not None:
            for tempvar, node in zip(exc_vars, self.excinfo_tuple.args):
                node.set_var(tempvar)
            self.excinfo_tuple.generate_evaluation_code(code)
            self.excinfo_target.generate_assignment_code(self.excinfo_tuple, code)

        old_break_label, old_continue_label = code.break_label, code.continue_label
        code.break_label = code.new_label('except_break')
        code.continue_label = code.new_label('except_continue')

        old_exc_vars = code.funcstate.exc_vars
        code.funcstate.exc_vars = exc_vars
        self.body.generate_execution_code(code)
        code.funcstate.exc_vars = old_exc_vars
        for var in exc_vars:
            code.putln("__Pyx_DECREF(%s); %s = 0;" % (var, var))
        code.put_goto(end_label)

        if code.label_used(code.break_label):
            code.put_label(code.break_label)
            for var in exc_vars:
                code.putln("__Pyx_DECREF(%s); %s = 0;" % (var, var))
            code.put_goto(old_break_label)
        code.break_label = old_break_label

        if code.label_used(code.continue_label):
            code.put_label(code.continue_label)
            for var in exc_vars:
                code.putln("__Pyx_DECREF(%s); %s = 0;" % (var, var))
            code.put_goto(old_continue_label)
        code.continue_label = old_continue_label

        for temp in exc_vars:
            code.funcstate.release_temp(temp)

        code.putln(
            "}")

    def generate_function_definitions(self, env, code):
        if self.target is not None:
            self.target.generate_function_definitions(env, code)
        self.body.generate_function_definitions(env, code)

    def annotate(self, code):
        if self.pattern:
            for pattern in self.pattern:
                pattern.annotate(code)
        if self.target:
            self.target.annotate(code)
        self.body.annotate(code)


class TryFinallyStatNode(StatNode):
    #  try ... finally statement
    #
    #  body             StatNode
    #  finally_clause   StatNode
    #
    #  The plan is that we funnel all continue, break
    #  return and error gotos into the beginning of the
    #  finally block, setting a variable to remember which
    #  one we're doing. At the end of the finally block, we
    #  switch on the variable to figure out where to go.
    #  In addition, if we're doing an error, we save the
    #  exception on entry to the finally block and restore
    #  it on exit.

    child_attrs = ["body", "finally_clause"]

    preserve_exception = 1

    disallow_continue_in_try_finally = 0
    # There doesn't seem to be any point in disallowing
    # continue in the try block, since we have no problem
    # handling it.

    def create_analysed(pos, env, body, finally_clause):
        node = TryFinallyStatNode(pos, body=body, finally_clause=finally_clause)
        return node
    create_analysed = staticmethod(create_analysed)

    def analyse_control_flow(self, env):
        env.start_branching(self.pos)
        self.body.analyse_control_flow(env)
        env.next_branch(self.body.end_pos())
        env.finish_branching(self.body.end_pos())
        self.finally_clause.analyse_control_flow(env)

    def analyse_declarations(self, env):
        self.body.analyse_declarations(env)
        self.finally_clause.analyse_declarations(env)

    def analyse_expressions(self, env):
        self.body.analyse_expressions(env)
        self.finally_clause.analyse_expressions(env)

    nogil_check = Node.gil_error
    gil_message = "Try-finally statement"

    def generate_execution_code(self, code):
        old_error_label = code.error_label
        old_labels = code.all_new_labels()
        new_labels = code.get_all_labels()
        new_error_label = code.error_label
        catch_label = code.new_label()
        code.putln(
            "/*try:*/ {")
        if self.disallow_continue_in_try_finally:
            was_in_try_finally = code.funcstate.in_try_finally
            code.funcstate.in_try_finally = 1
        self.body.generate_execution_code(code)
        if self.disallow_continue_in_try_finally:
            code.funcstate.in_try_finally = was_in_try_finally
        code.putln(
            "}")
        temps_to_clean_up = code.funcstate.all_free_managed_temps()
        code.mark_pos(self.finally_clause.pos)
        code.putln(
            "/*finally:*/ {")
        cases_used = []
        error_label_used = 0
        for i, new_label in enumerate(new_labels):
            if new_label in code.labels_used:
                cases_used.append(i)
                if new_label == new_error_label:
                    error_label_used = 1
                    error_label_case = i
        if cases_used:
            code.putln(
                    "int __pyx_why;")
            if error_label_used and self.preserve_exception:
                code.putln(
                    "PyObject *%s, *%s, *%s;" % Naming.exc_vars)
                code.putln(
                    "int %s;" % Naming.exc_lineno_name)
                exc_var_init_zero = ''.join(["%s = 0; " % var for var in Naming.exc_vars])
                exc_var_init_zero += '%s = 0;' % Naming.exc_lineno_name
                code.putln(exc_var_init_zero)
            else:
                exc_var_init_zero = None
            code.use_label(catch_label)
            code.putln(
                    "__pyx_why = 0; goto %s;" % catch_label)
            for i in cases_used:
                new_label = new_labels[i]
                #if new_label and new_label != "<try>":
                if new_label == new_error_label and self.preserve_exception:
                    self.put_error_catcher(code,
                        new_error_label, i+1, catch_label, temps_to_clean_up)
                else:
                    code.put('%s: ' % new_label)
                    if exc_var_init_zero:
                        code.putln(exc_var_init_zero)
                    code.putln("__pyx_why = %s; goto %s;" % (
                            i+1,
                            catch_label))
            code.put_label(catch_label)
        code.set_all_labels(old_labels)
        if error_label_used:
            code.new_error_label()
            finally_error_label = code.error_label
        self.finally_clause.generate_execution_code(code)
        if error_label_used:
            if finally_error_label in code.labels_used and self.preserve_exception:
                over_label = code.new_label()
                code.put_goto(over_label);
                code.put_label(finally_error_label)
                code.putln("if (__pyx_why == %d) {" % (error_label_case + 1))
                for var in Naming.exc_vars:
                    code.putln("Py_XDECREF(%s);" % var)
                code.putln("}")
                code.put_goto(old_error_label)
                code.put_label(over_label)
            code.error_label = old_error_label
        if cases_used:
            code.putln(
                "switch (__pyx_why) {")
            for i in cases_used:
                old_label = old_labels[i]
                if old_label == old_error_label and self.preserve_exception:
                    self.put_error_uncatcher(code, i+1, old_error_label)
                else:
                    code.use_label(old_label)
                    code.putln(
                        "case %s: goto %s;" % (
                            i+1,
                            old_label))
            code.putln(
                "}")
        code.putln(
            "}")

    def generate_function_definitions(self, env, code):
        self.body.generate_function_definitions(env, code)
        self.finally_clause.generate_function_definitions(env, code)

    def put_error_catcher(self, code, error_label, i, catch_label, temps_to_clean_up):
        code.globalstate.use_utility_code(restore_exception_utility_code)
        code.putln(
            "%s: {" %
                error_label)
        code.putln(
                "__pyx_why = %s;" %
                    i)
        for temp_name, type in temps_to_clean_up:
            code.put_xdecref_clear(temp_name, type)
        code.putln(
                "__Pyx_ErrFetch(&%s, &%s, &%s);" %
                    Naming.exc_vars)
        code.putln(
                "%s = %s;" % (
                    Naming.exc_lineno_name, Naming.lineno_cname))
        code.put_goto(catch_label)
        code.putln("}")

    def put_error_uncatcher(self, code, i, error_label):
        code.globalstate.use_utility_code(restore_exception_utility_code)
        code.putln(
            "case %s: {" %
                i)
        code.putln(
                "__Pyx_ErrRestore(%s, %s, %s);" %
                    Naming.exc_vars)
        code.putln(
                "%s = %s;" % (
                    Naming.lineno_cname, Naming.exc_lineno_name))
        for var in Naming.exc_vars:
            code.putln(
                "%s = 0;" %
                    var)
        code.put_goto(error_label)
        code.putln(
            "}")

    def annotate(self, code):
        self.body.annotate(code)
        self.finally_clause.annotate(code)


class GILStatNode(TryFinallyStatNode):
    #  'with gil' or 'with nogil' statement
    #
    #   state   string   'gil' or 'nogil'

#    child_attrs = []

    preserve_exception = 0

    def __init__(self, pos, state, body):
        self.state = state
        TryFinallyStatNode.__init__(self, pos,
            body = body,
            finally_clause = GILExitNode(pos, state = state))

    def analyse_expressions(self, env):
        env.use_utility_code(force_init_threads_utility_code)
        was_nogil = env.nogil
        env.nogil = 1
        TryFinallyStatNode.analyse_expressions(self, env)
        env.nogil = was_nogil

    nogil_check = None

    def generate_execution_code(self, code):
        code.mark_pos(self.pos)
        code.putln("{")
        if self.state == 'gil':
            code.putln("#ifdef WITH_THREAD")
            code.putln("PyGILState_STATE _save = PyGILState_Ensure();")
            code.putln("#endif")
        else:
            code.putln("#ifdef WITH_THREAD")
            code.putln("PyThreadState *_save;")
            code.putln("#endif")
            code.putln("Py_UNBLOCK_THREADS")
        TryFinallyStatNode.generate_execution_code(self, code)
        code.putln("}")


class GILExitNode(StatNode):
    #  Used as the 'finally' block in a GILStatNode
    #
    #  state   string   'gil' or 'nogil'

    child_attrs = []

    def analyse_expressions(self, env):
        pass

    def generate_execution_code(self, code):
        if self.state == 'gil':
            code.putln("#ifdef WITH_THREAD")
            code.putln("PyGILState_Release(_save);")
            code.putln("#endif")
        else:
            code.putln("Py_BLOCK_THREADS")


class CImportStatNode(StatNode):
    #  cimport statement
    #
    #  module_name   string           Qualified name of module being imported
    #  as_name       string or None   Name specified in "as" clause, if any

    child_attrs = []

    def analyse_declarations(self, env):
        if not env.is_module_scope:
            error(self.pos, "cimport only allowed at module level")
            return
        module_scope = env.find_module(self.module_name, self.pos)
        if "." in self.module_name:
            names = [EncodedString(name) for name in self.module_name.split(".")]
            top_name = names[0]
            top_module_scope = env.context.find_submodule(top_name)
            module_scope = top_module_scope
            for name in names[1:]:
                submodule_scope = module_scope.find_submodule(name)
                module_scope.declare_module(name, submodule_scope, self.pos)
                module_scope = submodule_scope
            if self.as_name:
                env.declare_module(self.as_name, module_scope, self.pos)
            else:
                env.declare_module(top_name, top_module_scope, self.pos)
        else:
            name = self.as_name or self.module_name
            env.declare_module(name, module_scope, self.pos)

    def analyse_expressions(self, env):
        pass

    def generate_execution_code(self, code):
        pass


class FromCImportStatNode(StatNode):
    #  from ... cimport statement
    #
    #  module_name     string                        Qualified name of module
    #  imported_names  [(pos, name, as_name, kind)]  Names to be imported

    child_attrs = []

    def analyse_declarations(self, env):
        if not env.is_module_scope:
            error(self.pos, "cimport only allowed at module level")
            return
        module_scope = env.find_module(self.module_name, self.pos)
        env.add_imported_module(module_scope)
        for pos, name, as_name, kind in self.imported_names:
            if name == "*":
                for local_name, entry in module_scope.entries.items():
                    env.add_imported_entry(local_name, entry, pos)
            else:
                entry = module_scope.lookup(name)
                if entry:
                    if kind and not self.declaration_matches(entry, kind):
                        entry.redeclared(pos)
                else:
                    if kind == 'struct' or kind == 'union':
                        entry = module_scope.declare_struct_or_union(name,
                            kind = kind, scope = None, typedef_flag = 0, pos = pos)
                    elif kind == 'class':
                        entry = module_scope.declare_c_class(name, pos = pos,
                            module_name = self.module_name)
                    else:
                        submodule_scope = env.context.find_module(name, relative_to = module_scope, pos = self.pos)
                        if submodule_scope.parent_module is module_scope:
                            env.declare_module(as_name or name, submodule_scope, self.pos)
                        else:
                            error(pos, "Name '%s' not declared in module '%s'"
                                % (name, self.module_name))

                if entry:
                    local_name = as_name or name
                    env.add_imported_entry(local_name, entry, pos)

    def declaration_matches(self, entry, kind):
        if not entry.is_type:
            return 0
        type = entry.type
        if kind == 'class':
            if not type.is_extension_type:
                return 0
        else:
            if not type.is_struct_or_union:
                return 0
            if kind != type.kind:
                return 0
        return 1

    def analyse_expressions(self, env):
        pass

    def generate_execution_code(self, code):
        pass


class FromImportStatNode(StatNode):
    #  from ... import statement
    #
    #  module           ImportNode
    #  items            [(string, NameNode)]
    #  interned_items   [(string, NameNode, ExprNode)]
    #  item             PyTempNode            used internally
    #  import_star      boolean               used internally

    child_attrs = ["module"]
    import_star = 0

    def analyse_declarations(self, env):
        for name, target in self.items:
            if name == "*":
                if not env.is_module_scope:
                    error(self.pos, "import * only allowed at module level")
                    return
                env.has_import_star = 1
                self.import_star = 1
            else:
                target.analyse_target_declaration(env)

    def analyse_expressions(self, env):
        import ExprNodes
        self.module.analyse_expressions(env)
        self.item = ExprNodes.RawCNameExprNode(self.pos, py_object_type)
        self.interned_items = []
        for name, target in self.items:
            if name == '*':
                for _, entry in env.entries.items():
                    if not entry.is_type and entry.type.is_extension_type:
                        env.use_utility_code(ExprNodes.type_test_utility_code)
                        break
            else:
                entry =  env.lookup(target.name)
                # check whether or not entry is already cimported
                if (entry.is_type and entry.type.name == name
                    and hasattr(entry.type, 'module_name')):
                    if entry.type.module_name == self.module.module_name.value:
                        # cimported with absolute name
                        continue
                    try:
                        # cimported with relative name
                        module = env.find_module(self.module.module_name.value,
                                                 pos=None)
                        if entry.type.module_name == module.qualified_name:
                            continue
                    except AttributeError:
                        pass
                target.analyse_target_expression(env, None)
                if target.type is py_object_type:
                    coerced_item = None
                else:
                    coerced_item = self.item.coerce_to(target.type, env)
                self.interned_items.append((name, target, coerced_item))

    def generate_execution_code(self, code):
        self.module.generate_evaluation_code(code)
        if self.import_star:
            code.putln(
                'if (%s(%s) < 0) %s;' % (
                    Naming.import_star,
                    self.module.py_result(),
                    code.error_goto(self.pos)))
        item_temp = code.funcstate.allocate_temp(py_object_type, manage_ref=True)
        self.item.set_cname(item_temp)
        for name, target, coerced_item in self.interned_items:
            cname = code.intern_identifier(name)
            code.putln(
                '%s = PyObject_GetAttr(%s, %s); %s' % (
                    item_temp,
                    self.module.py_result(),
                    cname,
                    code.error_goto_if_null(item_temp, self.pos)))
            code.put_gotref(item_temp)
            if coerced_item is None:
                target.generate_assignment_code(self.item, code)
            else:
                coerced_item.allocate_temp_result(code)
                coerced_item.generate_result_code(code)
                target.generate_assignment_code(coerced_item, code)
            code.put_decref_clear(item_temp, py_object_type)
        code.funcstate.release_temp(item_temp)
        self.module.generate_disposal_code(code)
        self.module.free_temps(code)



#------------------------------------------------------------------------------------
#
#  Runtime support code
#
#------------------------------------------------------------------------------------

utility_function_predeclarations = \
"""
/* inline attribute */
#ifndef CYTHON_INLINE
  #if defined(__GNUC__)
    #define CYTHON_INLINE __inline__
  #elif defined(_MSC_VER)
    #define CYTHON_INLINE __inline
  #elif defined (__STDC_VERSION__) && __STDC_VERSION__ >= 199901L
    #define CYTHON_INLINE inline
  #else
    #define CYTHON_INLINE
  #endif
#endif

/* unused attribute */
#ifndef CYTHON_UNUSED
# if defined(__GNUC__)
#   if !(defined(__cplusplus)) || (__GNUC__ > 3 || (__GNUC__ == 3 && __GNUC_MINOR__ >= 4))
#     define CYTHON_UNUSED __attribute__ ((__unused__))
#   else
#     define CYTHON_UNUSED
#   endif
# elif defined(__ICC) || defined(__INTEL_COMPILER)
#   define CYTHON_UNUSED __attribute__ ((__unused__))
# else
#   define CYTHON_UNUSED
# endif
#endif

typedef struct {PyObject **p; char *s; const long n; const char* encoding; const char is_unicode; const char is_str; const char intern; } __Pyx_StringTabEntry; /*proto*/

"""

if Options.gcc_branch_hints:
    branch_prediction_macros = \
    """
#ifdef __GNUC__
/* Test for GCC > 2.95 */
#if __GNUC__ > 2 || (__GNUC__ == 2 && (__GNUC_MINOR__ > 95))
#define likely(x)   __builtin_expect(!!(x), 1)
#define unlikely(x) __builtin_expect(!!(x), 0)
#else /* __GNUC__ > 2 ... */
#define likely(x)   (x)
#define unlikely(x) (x)
#endif /* __GNUC__ > 2 ... */
#else /* __GNUC__ */
#define likely(x)   (x)
#define unlikely(x) (x)
#endif /* __GNUC__ */
    """
else:
    branch_prediction_macros = \
    """
#define likely(x)   (x)
#define unlikely(x) (x)
    """

#get_name_predeclaration = \
#"static PyObject *__Pyx_GetName(PyObject *dict, char *name); /*proto*/"

#get_name_interned_predeclaration = \
#"static PyObject *__Pyx_GetName(PyObject *dict, PyObject *name); /*proto*/"

#------------------------------------------------------------------------------------

printing_utility_code = UtilityCode(
proto = """
static int __Pyx_Print(PyObject*, PyObject *, int); /*proto*/
#if PY_MAJOR_VERSION >= 3
static PyObject* %s = 0;
static PyObject* %s = 0;
#endif
""" % (Naming.print_function, Naming.print_function_kwargs),
cleanup = """
#if PY_MAJOR_VERSION >= 3
Py_CLEAR(%s);
Py_CLEAR(%s);
#endif
""" % (Naming.print_function, Naming.print_function_kwargs),
impl = r"""
#if PY_MAJOR_VERSION < 3
static PyObject *__Pyx_GetStdout(void) {
    PyObject *f = PySys_GetObject((char *)"stdout");
    if (!f) {
        PyErr_SetString(PyExc_RuntimeError, "lost sys.stdout");
    }
    return f;
}

static int __Pyx_Print(PyObject* f, PyObject *arg_tuple, int newline) {
    PyObject* v;
    int i;

    if (!f) {
        if (!(f = __Pyx_GetStdout()))
            return -1;
    }
    for (i=0; i < PyTuple_GET_SIZE(arg_tuple); i++) {
        if (PyFile_SoftSpace(f, 1)) {
            if (PyFile_WriteString(" ", f) < 0)
                return -1;
        }
        v = PyTuple_GET_ITEM(arg_tuple, i);
        if (PyFile_WriteObject(v, f, Py_PRINT_RAW) < 0)
            return -1;
        if (PyString_Check(v)) {
            char *s = PyString_AsString(v);
            Py_ssize_t len = PyString_Size(v);
            if (len > 0 &&
                isspace(Py_CHARMASK(s[len-1])) &&
                s[len-1] != ' ')
                    PyFile_SoftSpace(f, 0);
        }
    }
    if (newline) {
        if (PyFile_WriteString("\n", f) < 0)
            return -1;
        PyFile_SoftSpace(f, 0);
    }
    return 0;
}

#else /* Python 3 has a print function */

static int __Pyx_Print(PyObject* stream, PyObject *arg_tuple, int newline) {
    PyObject* kwargs = 0;
    PyObject* result = 0;
    PyObject* end_string;
    if (unlikely(!%(PRINT_FUNCTION)s)) {
        %(PRINT_FUNCTION)s = __Pyx_GetAttrString(%(BUILTINS)s, "print");
        if (!%(PRINT_FUNCTION)s)
            return -1;
    }
    if (stream) {
        kwargs = PyDict_New();
        if (unlikely(!kwargs))
            return -1;
        if (unlikely(PyDict_SetItemString(kwargs, "file", stream) < 0))
            goto bad;
        if (!newline) {
            end_string = PyUnicode_FromStringAndSize(" ", 1);
            if (unlikely(!end_string))
                goto bad;
            if (PyDict_SetItemString(kwargs, "end", end_string) < 0) {
                Py_DECREF(end_string);
                goto bad;
            }
            Py_DECREF(end_string);
        }
    } else if (!newline) {
        if (unlikely(!%(PRINT_KWARGS)s)) {
            %(PRINT_KWARGS)s = PyDict_New();
            if (unlikely(!%(PRINT_KWARGS)s))
                return -1;
            end_string = PyUnicode_FromStringAndSize(" ", 1);
            if (unlikely(!end_string))
                return -1;
            if (PyDict_SetItemString(%(PRINT_KWARGS)s, "end", end_string) < 0) {
                Py_DECREF(end_string);
                return -1;
            }
            Py_DECREF(end_string);
        }
        kwargs = %(PRINT_KWARGS)s;
    }
    result = PyObject_Call(%(PRINT_FUNCTION)s, arg_tuple, kwargs);
    if (unlikely(kwargs) && (kwargs != %(PRINT_KWARGS)s))
        Py_DECREF(kwargs);
    if (!result)
        return -1;
    Py_DECREF(result);
    return 0;
bad:
    if (kwargs != %(PRINT_KWARGS)s)
        Py_XDECREF(kwargs);
    return -1;
}

#endif
""" % {'BUILTINS'       : Naming.builtins_cname,
       'PRINT_FUNCTION' : Naming.print_function,
       'PRINT_KWARGS'   : Naming.print_function_kwargs}
)


printing_one_utility_code = UtilityCode(
proto = """
static int __Pyx_PrintOne(PyObject* stream, PyObject *o); /*proto*/
""",
impl = r"""
#if PY_MAJOR_VERSION < 3

static int __Pyx_PrintOne(PyObject* f, PyObject *o) {
    if (!f) {
        if (!(f = __Pyx_GetStdout()))
            return -1;
    }
    if (PyFile_SoftSpace(f, 0)) {
        if (PyFile_WriteString(" ", f) < 0)
            return -1;
    }
    if (PyFile_WriteObject(o, f, Py_PRINT_RAW) < 0)
        return -1;
    if (PyFile_WriteString("\n", f) < 0)
        return -1;
    return 0;
    /* the line below is just to avoid compiler
     * compiler warnings about unused functions */
    return __Pyx_Print(f, NULL, 0);
}

#else /* Python 3 has a print function */

static int __Pyx_PrintOne(PyObject* stream, PyObject *o) {
    int res;
    PyObject* arg_tuple = PyTuple_New(1);
    if (unlikely(!arg_tuple))
        return -1;
    Py_INCREF(o);
    PyTuple_SET_ITEM(arg_tuple, 0, o);
    res = __Pyx_Print(stream, arg_tuple, 1);
    Py_DECREF(arg_tuple);
    return res;
}

#endif
""",
requires=[printing_utility_code])



#------------------------------------------------------------------------------------

# Exception raising code
#
# Exceptions are raised by __Pyx_Raise() and stored as plain
# type/value/tb in PyThreadState->curexc_*.  When being caught by an
# 'except' statement, curexc_* is moved over to exc_* by
# __Pyx_GetException()

restore_exception_utility_code = UtilityCode(
proto = """
static CYTHON_INLINE void __Pyx_ErrRestore(PyObject *type, PyObject *value, PyObject *tb); /*proto*/
static CYTHON_INLINE void __Pyx_ErrFetch(PyObject **type, PyObject **value, PyObject **tb); /*proto*/
""",
impl = """
static CYTHON_INLINE void __Pyx_ErrRestore(PyObject *type, PyObject *value, PyObject *tb) {
    PyObject *tmp_type, *tmp_value, *tmp_tb;
    PyThreadState *tstate = PyThreadState_GET();

    tmp_type = tstate->curexc_type;
    tmp_value = tstate->curexc_value;
    tmp_tb = tstate->curexc_traceback;
    tstate->curexc_type = type;
    tstate->curexc_value = value;
    tstate->curexc_traceback = tb;
    Py_XDECREF(tmp_type);
    Py_XDECREF(tmp_value);
    Py_XDECREF(tmp_tb);
}

static CYTHON_INLINE void __Pyx_ErrFetch(PyObject **type, PyObject **value, PyObject **tb) {
    PyThreadState *tstate = PyThreadState_GET();
    *type = tstate->curexc_type;
    *value = tstate->curexc_value;
    *tb = tstate->curexc_traceback;

    tstate->curexc_type = 0;
    tstate->curexc_value = 0;
    tstate->curexc_traceback = 0;
}

""")

# The following function is based on do_raise() from ceval.c. There
# are separate versions for Python2 and Python3 as exception handling
# has changed quite a lot between the two versions.

raise_utility_code = UtilityCode(
proto = """
static void __Pyx_Raise(PyObject *type, PyObject *value, PyObject *tb); /*proto*/
""",
impl = """
#if PY_MAJOR_VERSION < 3
static void __Pyx_Raise(PyObject *type, PyObject *value, PyObject *tb) {
    Py_XINCREF(type);
    Py_XINCREF(value);
    Py_XINCREF(tb);
    /* First, check the traceback argument, replacing None with NULL. */
    if (tb == Py_None) {
        Py_DECREF(tb);
        tb = 0;
    }
    else if (tb != NULL && !PyTraceBack_Check(tb)) {
        PyErr_SetString(PyExc_TypeError,
            "raise: arg 3 must be a traceback or None");
        goto raise_error;
    }
    /* Next, replace a missing value with None */
    if (value == NULL) {
        value = Py_None;
        Py_INCREF(value);
    }
    #if PY_VERSION_HEX < 0x02050000
    if (!PyClass_Check(type))
    #else
    if (!PyType_Check(type))
    #endif
    {
        /* Raising an instance.  The value should be a dummy. */
        if (value != Py_None) {
            PyErr_SetString(PyExc_TypeError,
                "instance exception may not have a separate value");
            goto raise_error;
        }
        /* Normalize to raise <class>, <instance> */
        Py_DECREF(value);
        value = type;
        #if PY_VERSION_HEX < 0x02050000
            if (PyInstance_Check(type)) {
                type = (PyObject*) ((PyInstanceObject*)type)->in_class;
                Py_INCREF(type);
            }
            else {
                type = 0;
                PyErr_SetString(PyExc_TypeError,
                    "raise: exception must be an old-style class or instance");
                goto raise_error;
            }
        #else
            type = (PyObject*) Py_TYPE(type);
            Py_INCREF(type);
            if (!PyType_IsSubtype((PyTypeObject *)type, (PyTypeObject *)PyExc_BaseException)) {
                PyErr_SetString(PyExc_TypeError,
                    "raise: exception class must be a subclass of BaseException");
                goto raise_error;
            }
        #endif
    }

    __Pyx_ErrRestore(type, value, tb);
    return;
raise_error:
    Py_XDECREF(value);
    Py_XDECREF(type);
    Py_XDECREF(tb);
    return;
}

#else /* Python 3+ */

static void __Pyx_Raise(PyObject *type, PyObject *value, PyObject *tb) {
    if (tb == Py_None) {
        tb = 0;
    } else if (tb && !PyTraceBack_Check(tb)) {
        PyErr_SetString(PyExc_TypeError,
            "raise: arg 3 must be a traceback or None");
        goto bad;
    }
    if (value == Py_None)
        value = 0;

    if (PyExceptionInstance_Check(type)) {
        if (value) {
            PyErr_SetString(PyExc_TypeError,
                "instance exception may not have a separate value");
            goto bad;
        }
        value = type;
        type = (PyObject*) Py_TYPE(value);
    } else if (!PyExceptionClass_Check(type)) {
        PyErr_SetString(PyExc_TypeError,
            "raise: exception class must be a subclass of BaseException");
        goto bad;
    }

    PyErr_SetObject(type, value);

    if (tb) {
        PyThreadState *tstate = PyThreadState_GET();
        PyObject* tmp_tb = tstate->curexc_traceback;
        if (tb != tmp_tb) {
            Py_INCREF(tb);
            tstate->curexc_traceback = tb;
            Py_XDECREF(tmp_tb);
        }
    }

bad:
    return;
}
#endif
""",
requires=[restore_exception_utility_code])

#------------------------------------------------------------------------------------

get_exception_utility_code = UtilityCode(
proto = """
static int __Pyx_GetException(PyObject **type, PyObject **value, PyObject **tb); /*proto*/
""",
impl = """
static int __Pyx_GetException(PyObject **type, PyObject **value, PyObject **tb) {
    PyObject *local_type, *local_value, *local_tb;
    PyObject *tmp_type, *tmp_value, *tmp_tb;
    PyThreadState *tstate = PyThreadState_GET();
    local_type = tstate->curexc_type;
    local_value = tstate->curexc_value;
    local_tb = tstate->curexc_traceback;
    tstate->curexc_type = 0;
    tstate->curexc_value = 0;
    tstate->curexc_traceback = 0;
    PyErr_NormalizeException(&local_type, &local_value, &local_tb);
    if (unlikely(tstate->curexc_type))
        goto bad;
    #if PY_MAJOR_VERSION >= 3
    if (unlikely(PyException_SetTraceback(local_value, local_tb) < 0))
        goto bad;
    #endif
    *type = local_type;
    *value = local_value;
    *tb = local_tb;
    Py_INCREF(local_type);
    Py_INCREF(local_value);
    Py_INCREF(local_tb);
    tmp_type = tstate->exc_type;
    tmp_value = tstate->exc_value;
    tmp_tb = tstate->exc_traceback;
    tstate->exc_type = local_type;
    tstate->exc_value = local_value;
    tstate->exc_traceback = local_tb;
    /* Make sure tstate is in a consistent state when we XDECREF
       these objects (XDECREF may run arbitrary code). */
    Py_XDECREF(tmp_type);
    Py_XDECREF(tmp_value);
    Py_XDECREF(tmp_tb);
    return 0;
bad:
    *type = 0;
    *value = 0;
    *tb = 0;
    Py_XDECREF(local_type);
    Py_XDECREF(local_value);
    Py_XDECREF(local_tb);
    return -1;
}

""")

#------------------------------------------------------------------------------------

get_exception_tuple_utility_code = UtilityCode(proto="""
static PyObject *__Pyx_GetExceptionTuple(void); /*proto*/
""",
# I doubt that calling __Pyx_GetException() here is correct as it moves
# the exception from tstate->curexc_* to tstate->exc_*, which prevents
# exception handlers later on from receiving it.
impl = """
static PyObject *__Pyx_GetExceptionTuple(void) {
    PyObject *type = NULL, *value = NULL, *tb = NULL;
    if (__Pyx_GetException(&type, &value, &tb) == 0) {
        PyObject* exc_info = PyTuple_New(3);
        if (exc_info) {
            Py_INCREF(type);
            Py_INCREF(value);
            Py_INCREF(tb);
            PyTuple_SET_ITEM(exc_info, 0, type);
            PyTuple_SET_ITEM(exc_info, 1, value);
            PyTuple_SET_ITEM(exc_info, 2, tb);
            return exc_info;
        }
    }
    return NULL;
}
""",
requires=[get_exception_utility_code])

#------------------------------------------------------------------------------------

reset_exception_utility_code = UtilityCode(
proto = """
static CYTHON_INLINE void __Pyx_ExceptionSave(PyObject **type, PyObject **value, PyObject **tb); /*proto*/
static void __Pyx_ExceptionReset(PyObject *type, PyObject *value, PyObject *tb); /*proto*/
""",
impl = """
static CYTHON_INLINE void __Pyx_ExceptionSave(PyObject **type, PyObject **value, PyObject **tb) {
    PyThreadState *tstate = PyThreadState_GET();
    *type = tstate->exc_type;
    *value = tstate->exc_value;
    *tb = tstate->exc_traceback;
    Py_XINCREF(*type);
    Py_XINCREF(*value);
    Py_XINCREF(*tb);
}

static void __Pyx_ExceptionReset(PyObject *type, PyObject *value, PyObject *tb) {
    PyObject *tmp_type, *tmp_value, *tmp_tb;
    PyThreadState *tstate = PyThreadState_GET();
    tmp_type = tstate->exc_type;
    tmp_value = tstate->exc_value;
    tmp_tb = tstate->exc_traceback;
    tstate->exc_type = type;
    tstate->exc_value = value;
    tstate->exc_traceback = tb;
    Py_XDECREF(tmp_type);
    Py_XDECREF(tmp_value);
    Py_XDECREF(tmp_tb);
}
""")

#------------------------------------------------------------------------------------

arg_type_test_utility_code = UtilityCode(
proto = """
static int __Pyx_ArgTypeTest(PyObject *obj, PyTypeObject *type, int none_allowed,
    const char *name, int exact); /*proto*/
""",
impl = """
static int __Pyx_ArgTypeTest(PyObject *obj, PyTypeObject *type, int none_allowed,
    const char *name, int exact)
{
    if (!type) {
        PyErr_Format(PyExc_SystemError, "Missing type object");
        return 0;
    }
    if (none_allowed && obj == Py_None) return 1;
    else if (exact) {
        if (Py_TYPE(obj) == type) return 1;
    }
    else {
        if (PyObject_TypeCheck(obj, type)) return 1;
    }
    PyErr_Format(PyExc_TypeError,
        "Argument '%s' has incorrect type (expected %s, got %s)",
        name, type->tp_name, Py_TYPE(obj)->tp_name);
    return 0;
}
""")

#------------------------------------------------------------------------------------
#
#  __Pyx_RaiseArgtupleInvalid raises the correct exception when too
#  many or too few positional arguments were found.  This handles
#  Py_ssize_t formatting correctly.

raise_argtuple_invalid_utility_code = UtilityCode(
proto = """
static void __Pyx_RaiseArgtupleInvalid(const char* func_name, int exact,
    Py_ssize_t num_min, Py_ssize_t num_max, Py_ssize_t num_found); /*proto*/
""",
impl = """
static void __Pyx_RaiseArgtupleInvalid(
    const char* func_name,
    int exact,
    Py_ssize_t num_min,
    Py_ssize_t num_max,
    Py_ssize_t num_found)
{
    Py_ssize_t num_expected;
    const char *number, *more_or_less;

    if (num_found < num_min) {
        num_expected = num_min;
        more_or_less = "at least";
    } else {
        num_expected = num_max;
        more_or_less = "at most";
    }
    if (exact) {
        more_or_less = "exactly";
    }
    number = (num_expected == 1) ? "" : "s";
    PyErr_Format(PyExc_TypeError,
        #if PY_VERSION_HEX < 0x02050000
            "%s() takes %s %d positional argument%s (%d given)",
        #else
            "%s() takes %s %zd positional argument%s (%zd given)",
        #endif
        func_name, more_or_less, num_expected, number, num_found);
}
""")

raise_keyword_required_utility_code = UtilityCode(
proto = """
static CYTHON_INLINE void __Pyx_RaiseKeywordRequired(const char* func_name, PyObject* kw_name); /*proto*/
""",
impl = """
static CYTHON_INLINE void __Pyx_RaiseKeywordRequired(
    const char* func_name,
    PyObject* kw_name)
{
    PyErr_Format(PyExc_TypeError,
        #if PY_MAJOR_VERSION >= 3
        "%s() needs keyword-only argument %U", func_name, kw_name);
        #else
        "%s() needs keyword-only argument %s", func_name,
        PyString_AS_STRING(kw_name));
        #endif
}
""")

raise_double_keywords_utility_code = UtilityCode(
proto = """
static void __Pyx_RaiseDoubleKeywordsError(
    const char* func_name, PyObject* kw_name); /*proto*/
""",
impl = """
static void __Pyx_RaiseDoubleKeywordsError(
    const char* func_name,
    PyObject* kw_name)
{
    PyErr_Format(PyExc_TypeError,
        #if PY_MAJOR_VERSION >= 3
        "%s() got multiple values for keyword argument '%U'", func_name, kw_name);
        #else
        "%s() got multiple values for keyword argument '%s'", func_name,
        PyString_AS_STRING(kw_name));
        #endif
}
""")

#------------------------------------------------------------------------------------
#
#  __Pyx_CheckKeywordStrings raises an error if non-string keywords
#  were passed to a function, or if any keywords were passed to a
#  function that does not accept them.

keyword_string_check_utility_code = UtilityCode(
proto = """
static CYTHON_INLINE int __Pyx_CheckKeywordStrings(PyObject *kwdict,
    const char* function_name, int kw_allowed); /*proto*/
""",
impl = """
static CYTHON_INLINE int __Pyx_CheckKeywordStrings(
    PyObject *kwdict,
    const char* function_name,
    int kw_allowed)
{
    PyObject* key = 0;
    Py_ssize_t pos = 0;
    while (PyDict_Next(kwdict, &pos, &key, 0)) {
        #if PY_MAJOR_VERSION < 3
        if (unlikely(!PyString_CheckExact(key)) && unlikely(!PyString_Check(key)))
        #else
        if (unlikely(!PyUnicode_CheckExact(key)) && unlikely(!PyUnicode_Check(key)))
        #endif
            goto invalid_keyword_type;
    }
    if ((!kw_allowed) && unlikely(key))
        goto invalid_keyword;
    return 1;
invalid_keyword_type:
    PyErr_Format(PyExc_TypeError,
        "%s() keywords must be strings", function_name);
    return 0;
invalid_keyword:
    PyErr_Format(PyExc_TypeError,
    #if PY_MAJOR_VERSION < 3
        "%s() got an unexpected keyword argument '%s'",
        function_name, PyString_AsString(key));
    #else
        "%s() got an unexpected keyword argument '%U'",
        function_name, key);
    #endif
    return 0;
}
""")

#------------------------------------------------------------------------------------
#
#  __Pyx_ParseOptionalKeywords copies the optional/unknown keyword
#  arguments from the kwds dict into kwds2.  If kwds2 is NULL, unknown
#  keywords will raise an invalid keyword error.
#
#  Three kinds of errors are checked: 1) non-string keywords, 2)
#  unexpected keywords and 3) overlap with positional arguments.
#
#  If num_posargs is greater 0, it denotes the number of positional
#  arguments that were passed and that must therefore not appear
#  amongst the keywords as well.
#
#  This method does not check for required keyword arguments.
#

parse_keywords_utility_code = UtilityCode(
proto = """
static int __Pyx_ParseOptionalKeywords(PyObject *kwds, PyObject **argnames[], \
    PyObject *kwds2, PyObject *values[], Py_ssize_t num_pos_args, \
    const char* function_name); /*proto*/
""",
impl = """
static int __Pyx_ParseOptionalKeywords(
    PyObject *kwds,
    PyObject **argnames[],
    PyObject *kwds2,
    PyObject *values[],
    Py_ssize_t num_pos_args,
    const char* function_name)
{
    PyObject *key = 0, *value = 0;
    Py_ssize_t pos = 0;
    PyObject*** name;
    PyObject*** first_kw_arg = argnames + num_pos_args;

    while (PyDict_Next(kwds, &pos, &key, &value)) {
        name = first_kw_arg;
        while (*name && (**name != key)) name++;
        if (*name) {
            values[name-argnames] = value;
        } else {
            #if PY_MAJOR_VERSION < 3
            if (unlikely(!PyString_CheckExact(key)) && unlikely(!PyString_Check(key))) {
            #else
            if (unlikely(!PyUnicode_CheckExact(key)) && unlikely(!PyUnicode_Check(key))) {
            #endif
                goto invalid_keyword_type;
            } else {
                for (name = first_kw_arg; *name; name++) {
                    #if PY_MAJOR_VERSION >= 3
                    if (PyUnicode_GET_SIZE(**name) == PyUnicode_GET_SIZE(key) &&
                        PyUnicode_Compare(**name, key) == 0) break;
                    #else
                    if (PyString_GET_SIZE(**name) == PyString_GET_SIZE(key) &&
                        _PyString_Eq(**name, key)) break;
                    #endif
                }
                if (*name) {
                    values[name-argnames] = value;
                } else {
                    /* unexpected keyword found */
                    for (name=argnames; name != first_kw_arg; name++) {
                        if (**name == key) goto arg_passed_twice;
                        #if PY_MAJOR_VERSION >= 3
                        if (PyUnicode_GET_SIZE(**name) == PyUnicode_GET_SIZE(key) &&
                            PyUnicode_Compare(**name, key) == 0) goto arg_passed_twice;
                        #else
                        if (PyString_GET_SIZE(**name) == PyString_GET_SIZE(key) &&
                            _PyString_Eq(**name, key)) goto arg_passed_twice;
                        #endif
                    }
                    if (kwds2) {
                        if (unlikely(PyDict_SetItem(kwds2, key, value))) goto bad;
                    } else {
                        goto invalid_keyword;
                    }
                }
            }
        }
    }
    return 0;
arg_passed_twice:
    __Pyx_RaiseDoubleKeywordsError(function_name, **name);
    goto bad;
invalid_keyword_type:
    PyErr_Format(PyExc_TypeError,
        "%s() keywords must be strings", function_name);
    goto bad;
invalid_keyword:
    PyErr_Format(PyExc_TypeError,
    #if PY_MAJOR_VERSION < 3
        "%s() got an unexpected keyword argument '%s'",
        function_name, PyString_AsString(key));
    #else
        "%s() got an unexpected keyword argument '%U'",
        function_name, key);
    #endif
bad:
    return -1;
}
""",
requires=[raise_double_keywords_utility_code])

#------------------------------------------------------------------------------------

traceback_utility_code = UtilityCode(
proto = """
static void __Pyx_AddTraceback(const char *funcname); /*proto*/
""",
impl = """
#include "compile.h"
#include "frameobject.h"
#include "traceback.h"

static void __Pyx_AddTraceback(const char *funcname) {
    PyObject *py_srcfile = 0;
    PyObject *py_funcname = 0;
    PyObject *py_globals = 0;
    PyCodeObject *py_code = 0;
    PyFrameObject *py_frame = 0;

    #if PY_MAJOR_VERSION < 3
    py_srcfile = PyString_FromString(%(FILENAME)s);
    #else
    py_srcfile = PyUnicode_FromString(%(FILENAME)s);
    #endif
    if (!py_srcfile) goto bad;
    if (%(CLINENO)s) {
        #if PY_MAJOR_VERSION < 3
        py_funcname = PyString_FromFormat( "%%s (%%s:%%d)", funcname, %(CFILENAME)s, %(CLINENO)s);
        #else
        py_funcname = PyUnicode_FromFormat( "%%s (%%s:%%d)", funcname, %(CFILENAME)s, %(CLINENO)s);
        #endif
    }
    else {
        #if PY_MAJOR_VERSION < 3
        py_funcname = PyString_FromString(funcname);
        #else
        py_funcname = PyUnicode_FromString(funcname);
        #endif
    }
    if (!py_funcname) goto bad;
    py_globals = PyModule_GetDict(%(GLOBALS)s);
    if (!py_globals) goto bad;
    py_code = PyCode_New(
        0,            /*int argcount,*/
        #if PY_MAJOR_VERSION >= 3
        0,            /*int kwonlyargcount,*/
        #endif
        0,            /*int nlocals,*/
        0,            /*int stacksize,*/
        0,            /*int flags,*/
        %(EMPTY_BYTES)s, /*PyObject *code,*/
        %(EMPTY_TUPLE)s,  /*PyObject *consts,*/
        %(EMPTY_TUPLE)s,  /*PyObject *names,*/
        %(EMPTY_TUPLE)s,  /*PyObject *varnames,*/
        %(EMPTY_TUPLE)s,  /*PyObject *freevars,*/
        %(EMPTY_TUPLE)s,  /*PyObject *cellvars,*/
        py_srcfile,   /*PyObject *filename,*/
        py_funcname,  /*PyObject *name,*/
        %(LINENO)s,   /*int firstlineno,*/
        %(EMPTY_BYTES)s  /*PyObject *lnotab*/
    );
    if (!py_code) goto bad;
    py_frame = PyFrame_New(
        PyThreadState_GET(), /*PyThreadState *tstate,*/
        py_code,             /*PyCodeObject *code,*/
        py_globals,          /*PyObject *globals,*/
        0                    /*PyObject *locals*/
    );
    if (!py_frame) goto bad;
    py_frame->f_lineno = %(LINENO)s;
    PyTraceBack_Here(py_frame);
bad:
    Py_XDECREF(py_srcfile);
    Py_XDECREF(py_funcname);
    Py_XDECREF(py_code);
    Py_XDECREF(py_frame);
}
""" % {
    'FILENAME': Naming.filename_cname,
    'LINENO':  Naming.lineno_cname,
    'CFILENAME': Naming.cfilenm_cname,
    'CLINENO':  Naming.clineno_cname,
    'GLOBALS': Naming.module_cname,
    'EMPTY_TUPLE' : Naming.empty_tuple,
    'EMPTY_BYTES' : Naming.empty_bytes,
})

#------------------------------------------------------------------------------------

unraisable_exception_utility_code = UtilityCode(
proto = """
static void __Pyx_WriteUnraisable(const char *name); /*proto*/
""",
impl = """
static void __Pyx_WriteUnraisable(const char *name) {
    PyObject *old_exc, *old_val, *old_tb;
    PyObject *ctx;
    __Pyx_ErrFetch(&old_exc, &old_val, &old_tb);
    #if PY_MAJOR_VERSION < 3
    ctx = PyString_FromString(name);
    #else
    ctx = PyUnicode_FromString(name);
    #endif
    __Pyx_ErrRestore(old_exc, old_val, old_tb);
    if (!ctx) {
        PyErr_WriteUnraisable(Py_None);
    } else {
        PyErr_WriteUnraisable(ctx);
        Py_DECREF(ctx);
    }
}
""",
requires=[restore_exception_utility_code])

#------------------------------------------------------------------------------------

set_vtable_utility_code = UtilityCode(
proto = """
static int __Pyx_SetVtable(PyObject *dict, void *vtable); /*proto*/
""",
impl = """
static int __Pyx_SetVtable(PyObject *dict, void *vtable) {
#if PY_VERSION_HEX >= 0x02070000 && !(PY_MAJOR_VERSION==3&&PY_MINOR_VERSION==0)
    PyObject *ob = PyCapsule_New(vtable, 0, 0);
#else
    PyObject *ob = PyCObject_FromVoidPtr(vtable, 0);
#endif
    if (!ob)
        goto bad;
    if (PyDict_SetItemString(dict, "__pyx_vtable__", ob) < 0)
        goto bad;
    Py_DECREF(ob);
    return 0;
bad:
    Py_XDECREF(ob);
    return -1;
}
""")

#------------------------------------------------------------------------------------

get_vtable_utility_code = UtilityCode(
proto = """
static void* __Pyx_GetVtable(PyObject *dict); /*proto*/
""",
impl = r"""
static void* __Pyx_GetVtable(PyObject *dict) {
    void* ptr;
    PyObject *ob = PyMapping_GetItemString(dict, (char *)"__pyx_vtable__");
    if (!ob)
        goto bad;
#if PY_VERSION_HEX >= 0x02070000 && !(PY_MAJOR_VERSION==3&&PY_MINOR_VERSION==0)
    ptr = PyCapsule_GetPointer(ob, 0);
#else
    ptr = PyCObject_AsVoidPtr(ob);
#endif
    if (!ptr && !PyErr_Occurred())
        PyErr_SetString(PyExc_RuntimeError, "invalid vtable found for imported type");
    Py_DECREF(ob);
    return ptr;
bad:
    Py_XDECREF(ob);
    return NULL;
}
""")

#------------------------------------------------------------------------------------

init_string_tab_utility_code = UtilityCode(
proto = """
static int __Pyx_InitStrings(__Pyx_StringTabEntry *t); /*proto*/
""",
impl = """
static int __Pyx_InitStrings(__Pyx_StringTabEntry *t) {
    while (t->p) {
        #if PY_MAJOR_VERSION < 3
        if (t->is_unicode) {
            *t->p = PyUnicode_DecodeUTF8(t->s, t->n - 1, NULL);
        } else if (t->intern) {
            *t->p = PyString_InternFromString(t->s);
        } else {
            *t->p = PyString_FromStringAndSize(t->s, t->n - 1);
        }
        #else  /* Python 3+ has unicode identifiers */
        if (t->is_unicode | t->is_str) {
            if (t->intern) {
                *t->p = PyUnicode_InternFromString(t->s);
            } else if (t->encoding) {
                *t->p = PyUnicode_Decode(t->s, t->n - 1, t->encoding, NULL);
            } else {
                *t->p = PyUnicode_FromStringAndSize(t->s, t->n - 1);
            }
        } else {
            *t->p = PyBytes_FromStringAndSize(t->s, t->n - 1);
        }
        #endif
        if (!*t->p)
            return -1;
        ++t;
    }
    return 0;
}
""")

#------------------------------------------------------------------------------------

force_init_threads_utility_code = UtilityCode(
proto="""
#ifndef __PYX_FORCE_INIT_THREADS
  #if PY_VERSION_HEX < 0x02040200
    #define __PYX_FORCE_INIT_THREADS 1
  #else
    #define __PYX_FORCE_INIT_THREADS 0
  #endif
#endif
""")

#------------------------------------------------------------------------------------

# Note that cPython ignores PyTrace_EXCEPTION,
# but maybe some other profilers don't.

profile_utility_code = UtilityCode(proto="""
#ifndef CYTHON_PROFILE
  #define CYTHON_PROFILE 1
#endif

#ifndef CYTHON_PROFILE_REUSE_FRAME
  #define CYTHON_PROFILE_REUSE_FRAME 0
#endif

#if CYTHON_PROFILE

  #include "compile.h"
  #include "frameobject.h"
  #include "traceback.h"

  #if CYTHON_PROFILE_REUSE_FRAME
    #define CYTHON_FRAME_MODIFIER static
    #define CYTHON_FRAME_DEL
  #else
    #define CYTHON_FRAME_MODIFIER
    #define CYTHON_FRAME_DEL Py_DECREF(%(FRAME)s)
  #endif

  #define __Pyx_TraceDeclarations                                  \\
  static PyCodeObject *%(FRAME_CODE)s = NULL;                      \\
  CYTHON_FRAME_MODIFIER PyFrameObject *%(FRAME)s = NULL;           \\
  int __Pyx_use_tracing = 0;

  #define __Pyx_TraceCall(funcname, srcfile, firstlineno)                            \\
  if (unlikely(PyThreadState_GET()->use_tracing && PyThreadState_GET()->c_profilefunc)) {      \\
      __Pyx_use_tracing = __Pyx_TraceSetupAndCall(&%(FRAME_CODE)s, &%(FRAME)s, funcname, srcfile, firstlineno);  \\
  }

  #define __Pyx_TraceException()                                                           \\
  if (unlikely(__Pyx_use_tracing( && PyThreadState_GET()->use_tracing && PyThreadState_GET()->c_profilefunc) {  \\
      PyObject *exc_info = __Pyx_GetExceptionTuple();                                      \\
      if (exc_info) {                                                                      \\
          PyThreadState_GET()->c_profilefunc(                                              \\
              PyThreadState_GET()->c_profileobj, %(FRAME)s, PyTrace_EXCEPTION, exc_info);  \\
          Py_DECREF(exc_info);                                                             \\
      }                                                                                    \\
  }

  #define __Pyx_TraceReturn(result)                                                  \\
  if (unlikely(__Pyx_use_tracing) && PyThreadState_GET()->use_tracing && PyThreadState_GET()->c_profilefunc) {  \\
      PyThreadState_GET()->c_profilefunc(                                            \\
          PyThreadState_GET()->c_profileobj, %(FRAME)s, PyTrace_RETURN, (PyObject*)result);     \\
      CYTHON_FRAME_DEL;                                                               \\
  }

  static PyCodeObject *__Pyx_createFrameCodeObject(const char *funcname, const char *srcfile, int firstlineno); /*proto*/
  static int __Pyx_TraceSetupAndCall(PyCodeObject** code, PyFrameObject** frame, const char *funcname, const char *srcfile, int firstlineno); /*proto*/

#else

  #define __Pyx_TraceDeclarations
  #define __Pyx_TraceCall(funcname, srcfile, firstlineno)
  #define __Pyx_TraceException()
  #define __Pyx_TraceReturn(result)

#endif /* CYTHON_PROFILE */
"""
% {
    "FRAME": Naming.frame_cname,
    "FRAME_CODE": Naming.frame_code_cname,
},
impl = """

#if CYTHON_PROFILE

static int __Pyx_TraceSetupAndCall(PyCodeObject** code,
                                   PyFrameObject** frame,
                                   const char *funcname,
                                   const char *srcfile,
                                   int firstlineno) {
    if (*frame == NULL || !CYTHON_PROFILE_REUSE_FRAME) {
        if (*code == NULL) {
            *code = __Pyx_createFrameCodeObject(funcname, srcfile, firstlineno);
            if (*code == NULL) return 0;
        }
        *frame = PyFrame_New(
            PyThreadState_GET(),            /*PyThreadState *tstate*/
            *code,                          /*PyCodeObject *code*/
            PyModule_GetDict(%(MODULE)s),      /*PyObject *globals*/
            0                               /*PyObject *locals*/
        );
        if (*frame == NULL) return 0;
    }
    else {
        (*frame)->f_tstate = PyThreadState_GET();
    }
    return PyThreadState_GET()->c_profilefunc(PyThreadState_GET()->c_profileobj, *frame, PyTrace_CALL, NULL) == 0;
}

static PyCodeObject *__Pyx_createFrameCodeObject(const char *funcname, const char *srcfile, int firstlineno) {
    PyObject *py_srcfile = 0;
    PyObject *py_funcname = 0;
    PyCodeObject *py_code = 0;

    #if PY_MAJOR_VERSION < 3
    py_funcname = PyString_FromString(funcname);
    py_srcfile = PyString_FromString(srcfile);
    #else
    py_funcname = PyUnicode_FromString(funcname);
    py_srcfile = PyUnicode_FromString(srcfile);
    #endif
    if (!py_funcname | !py_srcfile) goto bad;

    py_code = PyCode_New(
        0,                /*int argcount,*/
        #if PY_MAJOR_VERSION >= 3
        0,                /*int kwonlyargcount,*/
        #endif
        0,                /*int nlocals,*/
        0,                /*int stacksize,*/
        0,                /*int flags,*/
        %(EMPTY_BYTES)s,  /*PyObject *code,*/
        %(EMPTY_TUPLE)s,  /*PyObject *consts,*/
        %(EMPTY_TUPLE)s,  /*PyObject *names,*/
        %(EMPTY_TUPLE)s,  /*PyObject *varnames,*/
        %(EMPTY_TUPLE)s,  /*PyObject *freevars,*/
        %(EMPTY_TUPLE)s,  /*PyObject *cellvars,*/
        py_srcfile,       /*PyObject *filename,*/
        py_funcname,      /*PyObject *name,*/
        firstlineno,      /*int firstlineno,*/
        %(EMPTY_BYTES)s   /*PyObject *lnotab*/
    );

bad:
    Py_XDECREF(py_srcfile);
    Py_XDECREF(py_funcname);

    return py_code;
}

#endif /* CYTHON_PROFILE */
""" % {
    'EMPTY_TUPLE' : Naming.empty_tuple,
    'EMPTY_BYTES' : Naming.empty_bytes,
    "MODULE": Naming.module_cname,
})<|MERGE_RESOLUTION|>--- conflicted
+++ resolved
@@ -2983,11 +2983,6 @@
 
         # Generate closure function definitions
         self.body.generate_function_definitions(lenv, code)
-<<<<<<< HEAD
-        # generate lambda function definitions
-        self.generate_lambda_definitions(lenv, code)
-=======
->>>>>>> 3f34de4e
 
         # Generate C code for header and body of function
         code.enter_cfunc_scope()
