--- conflicted
+++ resolved
@@ -16,11 +16,7 @@
 import Naming
 import PyrexTypes
 import TypeSlots
-<<<<<<< HEAD
-from PyrexTypes import py_object_type, error_type, CFuncType
-=======
 from PyrexTypes import py_object_type, error_type, CTypedefType, CFuncType, cython_memoryview_ptr_type
->>>>>>> e43b0ae0
 from Symtab import ModuleScope, LocalScope, GeneratorLocalScope, \
     StructOrUnionScope, PyClassScope, CClassScope
 from Cython.Utils import open_new_file, replace_suffix
