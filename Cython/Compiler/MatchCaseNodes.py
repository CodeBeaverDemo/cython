--- conflicted
+++ resolved
@@ -228,13 +228,8 @@
 
 class MatchValuePatternNode(PatternNode):
     """
-<<<<<<< HEAD
     value   ExprNode
-    is_check   bool     Picks "is" or equality check
-=======
-    value   ExprNode        # todo be more specific
     is_is_check   bool     Picks "is" or equality check
->>>>>>> fddb1822
     """
 
     child_attrs = PatternNode.child_attrs + ["value"]
