--- conflicted
+++ resolved
@@ -2,12 +2,8 @@
 #
 # In a separate file because they're unlikely to be useful for much else.
 
-<<<<<<< HEAD
-from .Nodes import Node, StatNode
+from .Nodes import Node, StatNode, ErrorNode
 from . import Nodes
-=======
-from .Nodes import Node, StatNode, ErrorNode
->>>>>>> 82f7e9bf
 from .Errors import error
 from . import ExprNodes
 
