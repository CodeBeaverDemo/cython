# Nodes for structural pattern matching.
#
# In a separate file because they're unlikely to be useful for much else.

from .Nodes import Node, StatNode, ErrorNode
from .Errors import error, local_errors, report_error
from . import Nodes, ExprNodes, PyrexTypes, Builtin
from .Code import UtilityCode, TempitaUtilityCode
from .Options import copy_inherited_directives
from contextlib import contextmanager


class MatchNode(StatNode):
    """
    subject  ExprNode    The expression to be matched
    cases    [MatchCaseBaseNode]  list of cases

    sequence_mapping_temp  None or AssignableTempNode  an int temp to store result of sequence/mapping tests
    """

    child_attrs = ["subject", "cases"]

    subject_clonenode = None  # set to a value if we require a temp
    sequence_mapping_temp = None

    def validate_irrefutable(self):
        found_irrefutable_case = None
        for case in self.cases:
            if isinstance(case, ErrorNode):
                # This validation happens before error nodes have been
                # transformed into actual errors, so we need to ignore them
                continue
            if found_irrefutable_case:
                error(
                    found_irrefutable_case.pos,
                    (
                        "%s makes remaining patterns unreachable"
                        % found_irrefutable_case.pattern.irrefutable_message()
                    ),
                )
                break
            if case.is_irrefutable():
                found_irrefutable_case = case
            case.validate_irrefutable()

    def refactor_cases(self):
        # An early transform - changes cases that can be represented as
        # a simple if/else statement into them (giving them maximum chance
        # to be optimized by the existing mechanisms). Leaves other cases
        # unchanged
        from .ExprNodes import CloneNode, ProxyNode, NameNode

        self.subject = ProxyNode(self.subject)
        subject = self.subject_clonenode = CloneNode(self.subject)
        current_if_statement = None
        for n, c in enumerate(self.cases + [None]):  # The None is dummy at the end
            if c is not None and c.is_simple_value_comparison():
                body = SubstitutedIfStatListNode(
                    c.body.pos, stats=c.body.stats, match_node=self
                )
                if_clause = Nodes.IfClauseNode(
                    c.pos,
                    condition=c.pattern.get_simple_comparison_node(subject),
                    body=body,
                )
                assignments = c.pattern.generate_target_assignments(subject, None)
                if assignments:
                    if_clause.body.stats.insert(0, assignments)
                if not current_if_statement:
                    current_if_statement = Nodes.IfStatNode(
                        c.pos, if_clauses=[], else_clause=None
                    )
                current_if_statement.if_clauses.append(if_clause)
                self.cases[n] = None  # remove case
            elif current_if_statement:
                # this cannot be simplified, but previous case(s) were
                self.cases[n - 1] = SubstitutedMatchCaseNode(
                    current_if_statement.pos, body=current_if_statement
                )
                current_if_statement = None
        # eliminate optimized cases
        self.cases = [c for c in self.cases if c is not None]

    def analyse_declarations(self, env):
        self.subject.analyse_declarations(env)
        for c in self.cases:
            c.analyse_case_declarations(self.subject_clonenode, env)

    def analyse_expressions(self, env):
        sequence_mapping_count = 0
        for c in self.cases:
            if c.is_sequence_or_mapping():
                sequence_mapping_count += 1
        if sequence_mapping_count >= 2:
            self.sequence_mapping_temp = AssignableTempNode(
                self.pos, PyrexTypes.c_uint_type
            )
            self.sequence_mapping_temp.is_addressable = lambda: True

        self.subject = self.subject.analyse_expressions(env)
        assert isinstance(self.subject, ExprNodes.ProxyNode)
        if not self.subject.arg.is_literal:
            self.subject.arg = self.subject.arg.coerce_to_temp(env)
        subject = self.subject_clonenode.analyse_expressions(env)
        self.cases = [
            c.analyse_case_expressions(subject, env, self.sequence_mapping_temp)
            for c in self.cases
        ]
        self.cases = [c for c in self.cases if c is not None]
        return self

    def generate_execution_code(self, code):
        if self.sequence_mapping_temp:
            self.sequence_mapping_temp.allocate(code)
            code.putln(
                "%s = 0; /* sequence/mapping test temp */"
                % self.sequence_mapping_temp.result()
            )
            # For things that are a sequence at compile-time it's difficult
            # to avoid generating the sequence mapping temp. Therefore, silence
            # an "unused error"
            code.putln("(void)%s;" % self.sequence_mapping_temp.result())
        end_label = self.end_label = code.new_label()
        if self.subject_clonenode:
            self.subject.generate_evaluation_code(code)
        for c in self.cases:
            c.generate_execution_code(code, end_label)
        if self.sequence_mapping_temp:
            self.sequence_mapping_temp.release(code)
        if code.label_used(end_label):
            code.put_label(end_label)
        if self.subject_clonenode:
            self.subject.generate_disposal_code(code)
            self.subject.free_temps(code)


class MatchCaseBaseNode(Node):
    """
    Common base for a MatchCaseNode and a
    substituted node
    """

    pass


class MatchCaseNode(Node):
    """
    pattern    PatternNode
    body       StatListNode
    guard      ExprNode or None

    generated:
    target_assignments  [ SingleAssignmentNodes ]
    comp_node  ExprNode that evaluates to bool
    """

    target_assignments = None
    comp_node = None
    child_attrs = ["pattern", "target_assignments", "comp_node", "guard", "body"]

    def is_irrefutable(self):
        if isinstance(self.pattern, ErrorNode):
            return True  # value doesn't really matter
        return self.pattern.is_irrefutable() and not self.guard

    def is_simple_value_comparison(self):
        if self.guard:
            return False
        return self.pattern.is_simple_value_comparison()

    def validate_targets(self):
        if isinstance(self.pattern, ErrorNode):
            return
        self.pattern.get_targets()

    def validate_irrefutable(self):
        if isinstance(self.pattern, ErrorNode):
            return
        self.pattern.validate_irrefutable()

    def is_sequence_or_mapping(self):
        return isinstance(
            self.pattern, (MatchSequencePatternNode, MatchMappingPatternNode)
        )

    def analyse_case_declarations(self, subject_node, env):
        self.pattern.analyse_declarations(env)
        self.target_assignments = self.pattern.generate_target_assignments(
            subject_node, env
        )
        if self.target_assignments:
            self.target_assignments.analyse_declarations(env)
        if self.guard:
            self.guard.analyse_declarations(env)
        self.body.analyse_declarations(env)

    def analyse_case_expressions(self, subject_node, env, sequence_mapping_temp):
        with local_errors(True) as errors:
            self.pattern = self.pattern.analyse_pattern_expressions(env, sequence_mapping_temp)
            self.comp_node = self.pattern.get_comparison_node(subject_node, sequence_mapping_temp)
            self.comp_node = self.comp_node.analyse_types(env)

        if self.comp_node and self.comp_node.is_literal:
            self.comp_node.calculate_constant_result()
            if not self.comp_node.constant_result:
                # we know this pattern can't succeed. Ignore any errors and return None
                return None
        for error in errors:
            report_error(error)

        self.comp_node = self.comp_node.coerce_to_boolean(env).coerce_to_simple(env)
        
        if self.target_assignments:
            self.target_assignments = self.target_assignments.analyse_expressions(env)
        if self.guard:
            self.guard = self.guard.analyse_temp_boolean_expression(env)
        self.body = self.body.analyse_expressions(env)
        return self

    def generate_execution_code(self, code, end_label):
        self.pattern.allocate_subject_temps(code)
        self.comp_node.generate_evaluation_code(code)

        end_of_case_label = code.new_label()

        code.putln("if (!%s) { /* !pattern */" % self.comp_node.result())
        self.pattern.dispose_of_subject_temps(code)  # failed, don't need the subjects
        code.put_goto(end_of_case_label)

        code.putln("} else { /* pattern */")
        self.comp_node.generate_disposal_code(code)
        self.comp_node.free_temps(code)
        if self.target_assignments:
            self.target_assignments.generate_execution_code(code)
        self.pattern.dispose_of_subject_temps(code)
        self.pattern.release_subject_temps(code)  # we're done with the subjects here
        if self.guard:
            self.guard.generate_evaluation_code(code)
            code.putln("if (%s) { /* guard */" % self.guard.result())
            self.guard.generate_disposal_code(code)
            self.guard.free_temps(code)
        # body_insertion_point = code.insertion_point()
        self.body.generate_execution_code(code)
        if not self.body.is_terminator:
            code.put_goto(end_label)
        if self.guard:
            code.putln("} /* guard */")
        code.putln("} /* pattern */")
        code.put_label(end_of_case_label)


class SubstitutedMatchCaseNode(MatchCaseBaseNode):
    # body  - Node -  The (probably) if statement that it's replaced with
    child_attrs = ["body"]

    def is_sequence_or_mapping(self):
        return False

    def analyse_case_declarations(self, subject_node, env):
        self.analyse_declarations(env)

    def analyse_declarations(self, env):
        self.body.analyse_declarations(env)

    def analyse_case_expressions(self, subject_node, env, sequence_mapping_temp):
        self.body = self.body.analyse_expressions(env)
        return self

    def generate_execution_code(self, code, end_label):
        self.body.generate_execution_code(code)


class PatternNode(Node):
    """
    PatternNode is not an expression because
    it does several things (evalutating a boolean expression,
    assignment of targets), and they need to be done at different
    times.

    as_targets   [NameNode]    any target assign by "as"

    Generated in analysis:
    comp_node   ExprNode     node to evaluate for the pattern

    ----------------------------------------
    How these nodes are processed:
    1. During "analyse_declarations" PatternNode.generate_target_assignments
       is called on the main PatternNode of the case. This calls its
       sub-patterns generate_target_assignments recursively.
       This creates a StatListNode that is held by the
       MatchCaseNode.
    2. In the "analyse_expressions" phases, the MatchCaseNode calls
       PatternNode.analyse_pattern_expressions, which calls its
       sub-pattern recursively.
    3. At the end of the "analyse_expressions" stage the MatchCaseNode
       class PatternNode.get_comparison_node (which calls 
       PatternNode.get_comparison_node for its sub-patterns). This
       returns an ExprNode which can be evaluated to determine if the
       pattern has matched.
       While generating the comparison we try quite hard not to
       analyse it until right at the end, because otherwise it'll lead
       to a lot of repeated work for deeply nested patterns.
    4. In the code generation stage, PatternNodes hardly generate any
       code themselves. However, they do set up whatever temps they
       need (mainly for sub-pattern subjects), with "allocate_subject_temps",
       "release_subject_temps", and "dispose_of_subject_temps" (which
       they also call recursively on their sub-patterns)
    """

    # useful for type tests
    is_match_value_pattern = False
    is_match_and_assign_pattern = False

    child_attrs = ["as_targets"]

    def __init__(self, pos, **kwds):
        if "as_targets" not in kwds:
            kwds["as_targets"] = []
        super(PatternNode, self).__init__(pos, **kwds)

    def is_irrefutable(self):
        return False

    def get_targets(self):
        targets = self.get_main_pattern_targets()
        for target in self.as_targets:
            self.add_target_to_targets(targets, target.name)
        return targets

    def update_targets_with_targets(self, targets, other_targets):
        for name in targets.intersection(other_targets):
            error(self.pos, "multiple assignments to name '%s' in pattern" % name)
        targets.update(other_targets)

    def add_target_to_targets(self, targets, target):
        if target in targets:
            error(self.pos, "multiple assignments to name '%s in pattern" % target)
        targets.add(target)

    def get_main_pattern_targets(self):
        # exclude "as" target
        raise NotImplementedError

    def is_simple_value_comparison(self):
        # Can this be converted to an "if ... elif: ..." statement?
        # Only worth doing to take advantage of things like SwitchTransform
        # so there's little benefit on doing it too widely
        return False

    def get_simple_comparison_node(self):
        """
        Returns an ExprNode that can be used as the case in an if-statement

        Should only be called if is_simple_value_comparison() is True
        """
        raise NotImplementedError

    def get_comparison_node(self, subject_node, sequence_mapping_temp=None):
        error(self.pos, "This type of pattern is not currently supported %s" % self)
        raise NotImplementedError

    def validate_irrefutable(self):
        for attr in self.child_attrs:
            child = getattr(self, attr)
            if child is not None and isinstance(child, PatternNode):
                child.validate_irrefutable()

    def analyse_pattern_expressions(self, env, sequence_mapping_temp):
        error(self.pos, "This type of pattern is not currently supported %s" % self)
        raise NotImplementedError

    def generate_result_code(self, code):
        pass

    def generate_target_assignments(self, subject_node, env):
        # Generates the assignment code needed to initialize all the targets.
        # Returns either a StatListNode or None
        assignments = []
        for target in self.as_targets:
            if self.is_match_value_pattern and self.value and self.value.is_simple():
                # in this case we can optimize slightly and just take the value
                subject_node = self.value.clone_node()
            assignments.append(
                Nodes.SingleAssignmentNode(
                    target.pos, lhs=target.clone_node(), rhs=subject_node
                )
            )
        assignments.extend(
            self.generate_main_pattern_assignment_list(subject_node, env)
        )
        if assignments:
            return Nodes.StatListNode(self.pos, stats=assignments)
        else:
            return None

    def generate_main_pattern_assignment_list(self, subject_node, env):
        # generates assignments for everything except the "as_target".
        # Override in subclasses.
        # Returns a list of Nodes
        return []

    def allocate_subject_temps(self, code):
        pass  # Implement in nodes that need it

    def release_subject_temps(self, code):
        pass  # Implement in nodes that need it

    def dispose_of_subject_temps(self, code):
        pass  # Implement in nodes that need it


class MatchValuePatternNode(PatternNode):
    """
    value   ExprNode
    is_is_check   bool     Picks "is" or equality check
    """

    is_match_value_pattern = True

    child_attrs = PatternNode.child_attrs + ["value"]

    is_is_check = False

    def get_main_pattern_targets(self):
        return set()

    def is_simple_value_comparison(self):
        return True

    def get_comparison_node(self, subject_node, sequence_mapping_temp=None):
        # for this node the comparison and "simple" comparison are the same
        return LazyCoerceToBool(self.pos,
            arg=self.get_simple_comparison_node(subject_node)
        )

    def get_simple_comparison_node(self, subject_node):
        op = "is" if self.is_is_check else "=="
        return ExprNodes.PrimaryCmpNode(
            self.pos, operator=op, operand1=subject_node, operand2=self.value
        )

    def analyse_declarations(self, env):
        super(MatchValuePatternNode, self).analyse_declarations(env)
        if self.value:
            self.value.analyse_declarations(env)

    def analyse_pattern_expressions(self, env, sequence_mapping_temp):
        if self.value:
            self.value = self.value.analyse_expressions(env)
        return self


class MatchAndAssignPatternNode(PatternNode):
    """
    target   NameNode or None  the target to assign to (None = wildcard)
    is_star  bool
    """

    target = None
    is_star = False
    is_match_and_assign_pattern = True

    child_attrs = PatternNode.child_attrs + ["target"]

    def is_irrefutable(self):
        return True

    def irrefutable_message(self):
        if self.target:
            return "name capture '%s'" % self.target.name
        else:
            return "wildcard"

    def get_main_pattern_targets(self):
        if self.target:
            return {self.target.name}
        else:
            return set()

    def is_simple_value_comparison(self):
        return self.is_irrefutable()  # the comparison is to "True"

    def get_simple_comparison_node(self, subject_node):
        assert self.is_simple_value_comparison()
        return self.get_comparison_node(subject_node, None)

    def get_comparison_node(self, subject_node, sequence_mapping_temp=None):
        return ExprNodes.BoolNode(self.pos, value=True)

    def generate_main_pattern_assignment_list(self, subject_node, env):
        if self.target:
            return [
                Nodes.SingleAssignmentNode(
                    self.pos, lhs=self.target.clone_node(), rhs=subject_node
                )
            ]
        else:
            return []

    def analyse_pattern_expressions(self, env, sequence_mapping_temp):
        return self  # nothing to analyse


class OrPatternNode(PatternNode):
    """
    alternatives   list of PatternNodes
    """

    child_attrs = PatternNode.child_attrs + ["alternatives"]

    def get_first_irrefutable(self):
        for alternative in self.alternatives:
            if alternative.is_irrefutable():
                return alternative
        return None

    def is_irrefutable(self):
        return self.get_first_irrefutable() is not None

    def irrefutable_message(self):
        return self.get_first_irrefutable().irrefutable_message()

    def get_main_pattern_targets(self):
        child_targets = None
        for alternative in self.alternatives:
            alternative_targets = alternative.get_targets()
            if child_targets is not None and child_targets != alternative_targets:
                error(self.pos, "alternative patterns bind different names")
            child_targets = alternative_targets
        return child_targets

    def validate_irrefutable(self):
        super(OrPatternNode, self).validate_irrefutable()
        found_irrefutable_case = None
        for alternative in self.alternatives:
            if found_irrefutable_case:
                error(
                    found_irrefutable_case.pos,
                    (
                        "%s makes remaining patterns unreachable"
                        % found_irrefutable_case.irrefutable_message()
                    ),
                )
                break
            if alternative.is_irrefutable():
                found_irrefutable_case = alternative
            alternative.validate_irrefutable()

    def is_simple_value_comparison(self):
        return all(
            # it turns out to be hard to generate correct assignment code
            # for or patterns with targets
            a.is_simple_value_comparison() and not a.get_targets()
            for a in self.alternatives
        )

    def get_simple_comparison_node(self, subject_node):
        assert self.is_simple_value_comparison()
        assert len(self.alternatives) >= 2, self.alternatives
        binop = ExprNodes.BoolBinopNode(
            self.pos,
            operator="or",
            operand1=self.alternatives[0].get_simple_comparison_node(subject_node),
            operand2=self.alternatives[1].get_simple_comparison_node(subject_node),
        )
        for a in self.alternatives[2:]:
            binop = ExprNodes.BoolBinopNode(
                self.pos,
                operator="or",
                operand1=binop,
                operand2=a.get_simple_comparison_node(subject_node),
            )
        return binop

    def get_comparison_node(self, subject_node, sequence_mapping_temp=None):
        error(self.pos, "'or' cases aren't fully implemented yet")
        return ExprNodes.BoolNode(self.pos, value=False)

    def analyse_declarations(self, env):
        super(OrPatternNode, self).analyse_declarations(env)
        for a in self.alternatives:
            a.analyse_declarations(env)

    def analyse_pattern_expressions(self, env, sequence_mapping_temp):
        self.alternatives = [
            a.analyse_pattern_expressions(env, sequence_mapping_temp)
            for a in self.alternatives
        ]
        return self

    def generate_main_pattern_assignment_list(self, subject_node, env):
        assignments = []
        for a in self.alternatives:
            a_assignment = a.generate_target_assignments(subject_node, env)
            if a_assignment:
                # Switch code paths depending on which node gets assigned
                error(self.pos, "Need to handle assignments in or nodes correctly")
                assignments.append(a_assignment)
        return assignments


class MatchSequencePatternNode(PatternNode):
    """
    patterns   list of PatternNodes

    generated:
    subjects    [TrackTypeTempNode]  individual subsubjects can be assigned to these
    """

    subjects = None
    needs_length_temp = False

    child_attrs = PatternNode.child_attrs + ["patterns"]

    Pyx_sequence_check_type = PyrexTypes.CFuncType(
        PyrexTypes.c_bint_type,
        [
            PyrexTypes.CFuncTypeArg("o", PyrexTypes.py_object_type, None),
            PyrexTypes.CFuncTypeArg(
                "sequence_mapping_temp",
                PyrexTypes.c_ptr_type(PyrexTypes.c_uint_type),
                None,
            ),
        ],
        exception_value="-1",
    )

    def __init__(self, pos, **kwds):
        super(MatchSequencePatternNode, self).__init__(pos, **kwds)
        self.length_temp = AssignableTempNode(self.pos, PyrexTypes.c_py_ssize_t_type)

    def get_main_pattern_targets(self):
        targets = set()
        star_count = 0
<<<<<<< HEAD
        for p in self.patterns:
            if p.is_match_and_assign_pattern and p.is_star:
=======
        for pattern in self.patterns:
            if isinstance(pattern, MatchAndAssignPatternNode) and pattern.is_star:
>>>>>>> 9fe6b1d6
                star_count += 1
            self.update_targets_with_targets(targets, pattern.get_targets())
        if star_count > 1:
            error(self.pos, "multiple starred names in sequence pattern")
        return targets

    def get_comparison_node(self, subject_node, sequence_mapping_temp=None):
        from .UtilNodes import TempResultFromStatNode, ResultRefNode

        test = None
        assert getattr(self, "subject_temps", None) is not None

        seq_test = self.make_sequence_check(subject_node, sequence_mapping_temp)
        if isinstance(seq_test, ExprNodes.BoolNode) and not seq_test.value:
            return seq_test  # no point in proceeding further!

        has_star = False
        all_tests = [seq_test]
        pattern_tests = []
        for n, pattern in enumerate(self.patterns):
            if isinstance(pattern, MatchAndAssignPatternNode) and pattern.is_star:
                has_star = True
                self.needs_length_temp = True

            if self.subject_temps[n] is None:
                # The subject has been identified as unneeded, so don't evaluate it
                continue
            p_test = pattern.get_comparison_node(self.subject_temps[n])

            result_ref = ResultRefNode(pos=self.pos, type=PyrexTypes.c_bint_type)
            subject_assignment = Nodes.SingleAssignmentNode(
                self.pos,
                lhs=self.subject_temps[n],  # the temp node
                rhs=self.subjects[n],  # the regular node
            )
            test_assignment = Nodes.SingleAssignmentNode(
                self.pos, lhs=result_ref, rhs=p_test
            )
            stats = Nodes.StatListNode(
                self.pos, stats=[subject_assignment, test_assignment]
            )
            pattern_tests.append(TempResultFromStatNode(result_ref, stats))

        min_length = len(self.patterns)
        if has_star:
            min_length -= 1
        # check whether we need a length call...
        if not (self.patterns and len(self.patterns) == 1 and has_star):
            length_call = self.make_length_call_node(subject_node)

            if length_call.is_literal and (
                (has_star and min_length < length_call.constant_result)
                or (not has_star and min_length != length_call.constant_result)
            ):
                # definitely failed!
                return ExprNodes.BoolNode(self.pos, value=False)
            seq_len_test = ExprNodes.PrimaryCmpNode(
                self.pos,
                operator=">=" if has_star else "==",
                operand1=length_call,
                operand2=ExprNodes.IntNode(self.pos, value=str(min_length)),
            )
            all_tests.append(seq_len_test)
        else:
            self.needs_length_temp = False
        all_tests.extend(pattern_tests)
        test = generate_binop_tree_from_list(self.pos, "and", all_tests)
        return LazyCoerceToBool(test.pos, arg=test)

    def generate_subjects(self, subject_node, env):
        assert self.subjects is None  # not called twice

        star_idx = None
        for n, pattern in enumerate(self.patterns):
            if pattern.is_match_and_assign_pattern and pattern.is_star:
                star_idx = n
        if star_idx is None:
            idxs = list(range(len(self.patterns)))
        else:
            fwd_idxs = list(range(star_idx))
            backward_idxs = list(range(star_idx - len(self.patterns) + 1, 0))
            star_idx = (
                fwd_idxs[-1] + 1 if fwd_idxs else None,
                backward_idxs[0] if backward_idxs else None,
            )
            idxs = fwd_idxs + [star_idx] + backward_idxs

        subjects = []
        for pattern, idx in zip(self.patterns, idxs):
            indexer = self.make_indexing_node(pattern, subject_node, idx, env)
            subjects.append(ExprNodes.ProxyNode(indexer) if indexer else None)
        self.subjects = subjects
        self.subject_temps = [
            None if p.is_irrefutable() else TrackTypeTempNode(self.pos, s)
            for s, p in zip(self.subjects, self.patterns)
        ]

    def generate_main_pattern_assignment_list(self, subject_node, env):
        assignments = []
        self.generate_subjects(subject_node, env)
        for subject_temp, subject, pattern in zip(
            self.subject_temps, self.subjects, self.patterns
        ):
            needs_result_ref = False
            if subject_temp is not None:
                subject = subject_temp
            else:
                if subject is None:
                    assert not pattern.get_targets()
                    continue
                elif not subject.is_literal or subject.is_temp:
                    from .UtilNodes import ResultRefNode, LetNode

                    subject = ResultRefNode(subject)
                    needs_result_ref = True
            p_assignments = pattern.generate_target_assignments(subject, env)
            if needs_result_ref:
                p_assignments = LetNode(subject, p_assignments)
            else:
                p_assignments = p_assignments
            if p_assignments:
                assignments.append(p_assignments)
        return assignments

    def make_sequence_check(self, subject_node, sequence_mapping_temp):
        # Note: the sequence check code is very quick on Python 3.10+
        # but potentially quite slow on lower versions (although should
        # be medium quick for common types). It'd be nice to cache the
        # results of it where it's been called on the same object
        # multiple times.
        # DW has decided that that's too complicated to implement
        # for now.
        utility_code = UtilityCode.load_cached("IsSequence", "MatchCase.c")
        if sequence_mapping_temp is not None:
            sequence_mapping_temp = ExprNodes.AmpersandNode(
                self.pos, operand=sequence_mapping_temp
            )
        else:
            sequence_mapping_temp = ExprNodes.NullNode(self.pos)
        call = ExprNodes.PythonCapiCallNode(
            self.pos,
            "__Pyx_MatchCase_IsSequence",
            self.Pyx_sequence_check_type,
            utility_code=utility_code,
            args=[subject_node, sequence_mapping_temp],
        )

        def type_check(type):
            # type-check need not be perfect, it's an optimization
            if type in [Builtin.list_type, Builtin.tuple_type]:
                return True
            if type.is_memoryviewslice or type.is_ctuple:
                return True
            if type in [
                Builtin.str_type,
                Builtin.bytes_type,
                Builtin.unicode_type,
                Builtin.bytearray_type,
                Builtin.dict_type,
                Builtin.set_type,
            ]:
                # non-exhaustive list at this stage, but returning "False" is
                # an optimization so it's allowed to be non-exchaustive
                return False
            if type.is_numeric or type.is_struct or type.is_enum:
                # again, not exhaustive
                return False
            return None

        return StaticTypeCheckNode(
            self.pos, arg=subject_node, fallback=call, check=type_check
        )

    def make_length_call_node(self, subject_node):
        len_entry = Builtin.builtin_scope.lookup("len")
        if subject_node.type.is_memoryviewslice:
            len_call = ExprNodes.IndexNode(
                self.pos,
                base=ExprNodes.AttributeNode(
                    self.pos, obj=subject_node, attribute="shape"
                ),
                index=ExprNodes.IntNode(self.pos, value="0"),
            )
        elif subject_node.type.is_ctuple:
            len_call = ExprNodes.IntNode(
                self.pos, value=str(len(subject_node.type.components))
            )
        else:
            len_call = ExprNodes.SimpleCallNode(
                self.pos,
                function=ExprNodes.NameNode(self.pos, name="len", entry=len_entry),
                args=[subject_node],
            )
        if self.needs_length_temp:
            return ExprNodes.AssignmentExpressionNode(
                self.pos, lhs=self.length_temp, rhs=len_call
            )
        else:
            return len_call

    def make_indexing_node(self, pattern, subject_node, idx, env):
        if pattern.is_irrefutable() and not pattern.get_targets():
            # Nothing to do - index isn't used
            return None

        def get_index_from_int(i):
            if i is None:
                return None
            else:
                int_node = ExprNodes.IntNode(pattern.pos, value=str(i))
                if i >= 0:
                    return int_node
                else:
                    self.needs_length_temp = True
                    return ExprNodes.binop_node(
                        pattern.pos,
                        operator="+",
                        operand1=self.length_temp,
                        operand2=int_node,
                    )

        if isinstance(idx, tuple):
            start = get_index_from_int(idx[0])
            stop = get_index_from_int(idx[1])
            indexer = SliceToListNode(
                pattern.pos,
                base=subject_node,
                start=start,
                stop=stop,
                length_node=self.length_temp if self.needs_length_temp else None,
            )
        else:
            indexer = CompilerDirectivesExprNode(
                arg=ExprNodes.IndexNode(
                    pattern.pos, base=subject_node, index=get_index_from_int(idx)
                ),
                directives=copy_inherited_directives(
                    env.directives, boundscheck=False, wraparound=False
                ),
            )
        return indexer

    def analyse_declarations(self, env):
        for p in self.patterns:
            p.analyse_declarations(env)
        return super(MatchSequencePatternNode, self).analyse_declarations(env)

    def analyse_pattern_expressions(self, env, sequence_mapping_temp):
        for n in range(len(self.subjects)):
            if self.subjects[n]:
                self.subjects[n] = self.subjects[n].analyse_types(env)
        for n in range(len(self.patterns)):
            self.patterns[n] = self.patterns[n].analyse_pattern_expressions(env, None)
        return self

    def allocate_subject_temps(self, code):
        if self.needs_length_temp:
            self.length_temp.allocate(code)
        for temp in self.subject_temps:
            if temp is not None:
                temp.allocate(code)
        for pattern in self.patterns:
            pattern.allocate_subject_temps(code)

    def release_subject_temps(self, code):
        if self.needs_length_temp:
            self.length_temp.release(code)
        for temp in self.subject_temps:
            if temp is not None:
                temp.release(code)
        for pattern in self.patterns:
            pattern.release_subject_temps(code)

    def dispose_of_subject_temps(self, code):
        if self.needs_length_temp:
            code.put_xdecref_clear(self.length_temp.result(), self.length_temp.type)
        for temp in self.subject_temps:
            if temp is not None:
                code.put_xdecref_clear(temp.result(), temp.type)
        for pattern in self.patterns:
            pattern.dispose_of_subject_temps(code)


class MatchMappingPatternNode(PatternNode):
    """
    keys   list of Literals or AttributeNodes
    value_patterns  list of PatternNodes of equal length to keys
    double_star_capture_target  NameNode or None

    needs_runtime_keycheck  - bool  - are there any keys which can only be resolved at runtime
    subjects    [temp nodes or None]  individual subsubjects can be assigned to these
    """

    keys = []
    value_patterns = []
    double_star_capture_target = None
    subject_temps = None
    double_star_temp = None

    needs_runtime_keycheck = False

    child_attrs = PatternNode.child_attrs + [
        "keys",
        "value_patterns",
        "double_star_capture_target",
    ]

    Pyx_mapping_check_type = PyrexTypes.CFuncType(
        PyrexTypes.c_bint_type,
        [
            PyrexTypes.CFuncTypeArg("o", PyrexTypes.py_object_type, None),
            PyrexTypes.CFuncTypeArg(
                "sequence_mapping_temp",
                PyrexTypes.c_ptr_type(PyrexTypes.c_uint_type),
                None,
            ),
        ],
        exception_value="-1",
    )
    # lie about the types of keys for simplicity
    Pyx_mapping_check_duplicates_type = PyrexTypes.CFuncType(
        PyrexTypes.c_int_type,
        [
            PyrexTypes.CFuncTypeArg("keys", PyrexTypes.c_void_ptr_type, None),
            PyrexTypes.CFuncTypeArg("nKeys", PyrexTypes.c_py_ssize_t_type, None),
        ],
        exception_value="-1",
    )
    # lie about the types of keys and subjects for simplicity
    Pyx_mapping_extract_subjects_type = PyrexTypes.CFuncType(
        PyrexTypes.c_bint_type,
        [
            PyrexTypes.CFuncTypeArg("mapping", PyrexTypes.py_object_type, None),
            PyrexTypes.CFuncTypeArg("keys", PyrexTypes.c_void_ptr_type, None),
            PyrexTypes.CFuncTypeArg("nKeys", PyrexTypes.c_py_ssize_t_type, None),
            PyrexTypes.CFuncTypeArg("subjects", PyrexTypes.c_void_ptr_ptr_type, None),
        ],
        exception_value="-1",
    )
    Pyx_mapping_doublestar_type = PyrexTypes.CFuncType(
        Builtin.dict_type,
        [
            PyrexTypes.CFuncTypeArg("mapping", PyrexTypes.py_object_type, None),
            PyrexTypes.CFuncTypeArg("keys", PyrexTypes.c_void_ptr_type, None),
            PyrexTypes.CFuncTypeArg("nKeys", PyrexTypes.c_py_ssize_t_type, None),
        ],
    )

    def get_main_pattern_targets(self):
        targets = set()
        for pattern in self.value_patterns:
            self.update_targets_with_targets(targets, pattern.get_targets())
        if self.double_star_capture_target:
            self.add_target_to_targets(targets, self.double_star_capture_target.name)
        return targets

    def validate_keys(self):
        # called after constant folding
        seen_keys = set()
        for k in self.keys:
            if k.has_constant_result():
                value = k.constant_result
                if k.is_string_literal:
                    value = repr(value)
                if value in seen_keys:
                    error(k.pos, "mapping pattern checks duplicate key (%s)" % value)
                seen_keys.add(value)
            else:
                self.needs_runtime_keycheck = True

        if self.keys:
            # it's very useful to sort keys early so the literal keys
            # come first
            sorted_keys = sorted(
                zip(self.keys, self.value_patterns),
                key=lambda kvp: (not kvp[0].is_literal),
            )
            self.keys, self.value_patterns = [list(l) for l in zip(*sorted_keys)]

    def analyse_declarations(self, env):
        super(MatchMappingPatternNode, self).analyse_declarations(env)
        self.validate_keys()
        for k in self.keys:
            k.analyse_declarations(env)
        for vp in self.value_patterns:
            vp.analyse_declarations(env)
        if self.double_star_capture_target:
            self.double_star_capture_target.analyse_declarations(env)

    def generate_subjects(self, subject_node, env):
        assert self.subject_temps is None  # already calculated
        subject_temps = []
        for pattern in self.value_patterns:
            if pattern.is_match_and_assign_pattern and not pattern.target:
                subject_temps.append(None)
            else:
                subject_temps.append(
                    AssignableTempNode(pattern.pos, PyrexTypes.py_object_type)
                )
        self.subject_temps = subject_temps

    def generate_main_pattern_assignment_list(self, subject_node, env):
        self.generate_subjects(subject_node, env)
        assignments = []
        for subject, pattern in zip(self.subject_temps, self.value_patterns):
            p_assignments = pattern.generate_target_assignments(subject, env)
            if p_assignments:
                assignments.extend(p_assignments.stats)
        if self.double_star_capture_target:
            self.double_star_temp = AssignableTempNode(self.pos, Builtin.dict_type)
            assignments.append(
                Nodes.SingleAssignmentNode(
                    self.double_star_temp.pos,
                    lhs=self.double_star_capture_target,
                    rhs=self.double_star_temp,
                )
            )
        return assignments

    def is_dict_type_check(self, type):
        # Returns true if it's an exact dict, False if it's definitely not
        # an exact dict, None if it might be
        # type-check need not be perfect, it's an optimization
        if type is Builtin.dict_type:
            return True
        if type in Builtin.builtin_types:
            # all other builtin types aren't mappings (except DictProxyType, but
            # Cython doesn't know about that)
            return False
        if not type.is_pyobject:
            # for now any non-pyobject type is False
            return False
        return None

    def make_mapping_check(self, subject_node, sequence_mapping_temp):
        # Note: the mapping check code is very quick on Python 3.10+
        # but potentially quite slow on lower versions (although should
        # be medium quick for common types). It'd be nice to cache the
        # results of it where it's been called on the same object
        # multiple times.
        # DW has decided that that's too complicated to implement
        # for now.
        utility_code = UtilityCode.load_cached("IsMapping", "MatchCase.c")
        if sequence_mapping_temp is not None:
            sequence_mapping_temp = ExprNodes.AmpersandNode(
                self.pos, operand=sequence_mapping_temp
            )
        else:
            sequence_mapping_temp = ExprNodes.NullNode(self.pos)
        call = ExprNodes.PythonCapiCallNode(
            self.pos,
            "__Pyx_MatchCase_IsMapping",
            self.Pyx_mapping_check_type,
            utility_code=utility_code,
            args=[subject_node, sequence_mapping_temp],
        )

        return StaticTypeCheckNode(
            self.pos, arg=subject_node, fallback=call, check=self.is_dict_type_check
        )

    def make_duplicate_keys_check(self, n_fixed_keys):
        utility_code = UtilityCode.load_cached("MappingKeyCheck", "MatchCase.c")
        if n_fixed_keys == len(self.keys):
            return None  # nothing to check

        return Nodes.ExprStatNode(
            self.pos,
            expr=ExprNodes.PythonCapiCallNode(
                self.pos,
                "__Pyx_MatchCase_CheckDuplicateKeys",
                self.Pyx_mapping_check_duplicates_type,
                utility_code=utility_code,
                args=[
                    MappingComparisonNode.make_keys_node(self.pos),
                    ExprNodes.IntNode(self.pos, value=str(n_fixed_keys)),
                    ExprNodes.IntNode(self.pos, value=str(len(self.keys)))
                ],
            ),
        )

    def check_all_keys(self, subject_node):
        # It's debatable here whether to go for individual unpacking or a function.
        # Current implementation is a function that's loosely copied from CPython.
        # For small numbers of keys it might be better to generate the code instead.
        # There's three versions depending on if we know that the type is exactly
        # a dict, definitely not or dict, or unknown.
        # The advantages of generating a function are:
        # * more compact code
        # * easier to check the type once then branch the implementation
        # * faster in the cases that are more likely to fail due to wrong keys being
        # present than due to the values not matching the patterns
        if not self.keys:
            return ExprNodes.BoolNode(self.pos, value=True)

        is_dict = self.is_dict_type_check(subject_node.type)
        if is_dict:
            util_code = UtilityCode.load_cached("ExtractExactDict", "MatchCase.c")
            func_name = "__Pyx_MatchCase_Mapping_ExtractDict"
        elif is_dict is False:  # exact False... None indicates "might be dict"
            # For any other non-generic PyObject type
            util_code = UtilityCode.load_cached("ExtractNonDict", "MatchCase.c")
            func_name = "__Pyx_MatchCase_Mapping_ExtractNonDict"
        else:
            util_code = UtilityCode.load_cached("ExtractGeneric", "MatchCase.c")
            func_name = "__Pyx_MatchCase_Mapping_Extract"

        return ExprNodes.PythonCapiCallNode(
            self.pos,
            func_name,
            self.Pyx_mapping_extract_subjects_type,
            utility_code=util_code,
            args=[
                subject_node,
                MappingComparisonNode.make_keys_node(self.pos),
                ExprNodes.IntNode(
                    self.pos,
                    value=str(len(self.keys))
                ),
                MappingComparisonNode.make_subjects_node(self.pos),
            ],
        )

    def make_double_star_capture(self, subject_node, test_result):
        # test_result being the variable that holds "case check passed until now"
        is_dict = self.is_dict_type_check(subject_node.type)
        if is_dict:
            tag = "ExactDict"
        elif is_dict is False:
            tag = "NotDict"
        else:
            tag = ""
        utility_code = TempitaUtilityCode.load_cached(
            "DoubleStarCapture", "MatchCase.c", context={"tag": tag}
        )
        func = ExprNodes.PythonCapiCallNode(
            self.double_star_capture_target.pos,
            "__Pyx_MatchCase_DoubleStarCapture" + tag,
            self.Pyx_mapping_doublestar_type,
            utility_code=utility_code,
            args=[
                subject_node,
                MappingComparisonNode.make_keys_node(self.pos),
                ExprNodes.IntNode(self.pos, value=str(len(self.keys)))
            ],
        )
        assignment = Nodes.SingleAssignmentNode(
            self.double_star_capture_target.pos, lhs=self.double_star_temp, rhs=func
        )
        if_clause = Nodes.IfClauseNode(
            self.double_star_capture_target.pos, condition=test_result, body=assignment
        )
        return Nodes.IfStatNode(
            self.double_star_capture_target.pos,
            if_clauses=[if_clause],
            else_clause=None,
        )

    def get_comparison_node(self, subject_node, sequence_mapping_temp=None):
        from . import UtilNodes

        var_keys = []
        n_literal_keys = 0
        for k in self.keys:
            if not k.is_literal:
                var_keys.append(k)
            else:
                n_literal_keys += 1

        all_tests = []
        all_tests.append(self.make_mapping_check(subject_node, sequence_mapping_temp))
        all_tests.append(self.check_all_keys(subject_node))

        if any(isinstance(test, ExprNodes.BoolNode) and not test.value for test in all_tests):
            # identify automatic-failure
            return ExprNodes.BoolNode(self.pos, value=False)

        for pattern, subject in zip(self.value_patterns, self.subject_temps):
            if pattern.is_irrefutable():
                continue
            assert subject
            all_tests.append(pattern.get_comparison_node(subject))

        all_tests = generate_binop_tree_from_list(self.pos, "and", all_tests)

        test_result = UtilNodes.ResultRefNode(pos=self.pos, type=PyrexTypes.c_bint_type)
        duplicate_check = self.make_duplicate_keys_check(n_literal_keys)
        body = Nodes.StatListNode(
            self.pos,
            stats=([duplicate_check] if duplicate_check else []) + [
                Nodes.SingleAssignmentNode(self.pos, lhs=test_result, rhs=all_tests),
            ],
        )
        if self.double_star_capture_target:
            assert self.double_star_temp
            body.stats.append(
                # make_double_star_capture wraps itself in an if
                self.make_double_star_capture(subject_node, test_result)
            )

        if duplicate_check or self.double_star_capture_target:
            body = UtilNodes.TempResultFromStatNode(test_result, body)
        else:
            body = all_tests
        if self.keys or self.double_star_capture_target:
            body = MappingComparisonNode(
                body.pos,
                arg=LazyCoerceToBool(body.pos, arg=body),
                keys_array=self.keys,
                subjects_array=self.subject_temps
            )
        return LazyCoerceToBool(body.pos, arg=body)

    def analyse_pattern_expressions(self, env, sequence_mapping_temp):
        def to_temp_or_literal(node):
            if node.is_literal:
                return node
            else:
                return node.coerce_to_temp(env)

        self.keys = [
            to_temp_or_literal(k.analyse_expressions(env))
            for k in self.keys
        ]

        self.value_patterns = [ p.analyse_pattern_expressions(env, None) for p in self.value_patterns ]
        return self

    def allocate_subject_temps(self, code):
        for temp in self.subject_temps:
            if temp is not None:
                temp.allocate(code)
        for pattern in self.value_patterns:
            pattern.allocate_subject_temps(code)
        if self.double_star_temp:
            self.double_star_temp.allocate(code)

    def release_subject_temps(self, code):
        for temp in self.subject_temps:
            if temp is not None:
                temp.release(code)
        for pattern in self.value_patterns:
            pattern.release_subject_temps(code)
        if self.double_star_temp:
            self.double_star_temp.release(code)

    def dispose_of_subject_temps(self, code):
        for temp in self.subject_temps:
            if temp is not None:
                code.put_xdecref_clear(temp.result(), temp.type)
        for pattern in self.value_patterns:
            pattern.dispose_of_subject_temps(code)
        if self.double_star_temp:
            code.put_xdecref_clear(
                self.double_star_temp.result(), self.double_star_temp.type
            )


class ClassPatternNode(PatternNode):
    """
    class_  NameNode or AttributeNode
    positional_patterns  list of PatternNodes
    keyword_pattern_names    list of NameNodes
    keyword_pattern_patterns    list of PatternNodes
                                (same length as keyword_pattern_names)
    """

    class_ = None
    positional_patterns = []
    keyword_pattern_names = []
    keyword_pattern_patterns = []

    child_attrs = PatternNode.child_attrs + [
        "class_",
        "positional_patterns",
        "keyword_pattern_names",
        "keyword_pattern_patterns",
    ]

    def get_main_pattern_targets(self):
        targets = set()
        for pattern in self.positional_patterns + self.keyword_pattern_patterns:
            self.update_targets_with_targets(targets, pattern.get_targets())
        return targets


class SubstitutedIfStatListNode(Nodes.StatListNode):
    """
    Like StatListNode but with a "goto end of match" at the
    end of it

    match_node   - the enclosing match statement
    """

    def generate_execution_code(self, code):
        super(SubstitutedIfStatListNode, self).generate_execution_code(code)
        if not self.is_terminator:
            code.put_goto(self.match_node.end_label)


class StaticTypeCheckNode(ExprNodes.ExprNode):
    """
    Useful for structural pattern matching, where we
    can skip the "is_seqeunce/is_mapping" checks if
    we know the type in advantage (or reduce it to a
    None check).

    This should optimize itself out at the analyse_expressions
    stage

    arg        ExprNode
    fallback   ExprNode   Function to be called if the static
                            typecheck isn't optimized out
    check      callable   Returns True, False, or None (for "can't tell")
    """

    child_attrs = ["fallback"]  # arg in not included since it's in "fallback"

    def analyse_types(self, env):
        check = self.check(self.arg.type)
        if check:
            if self.arg.may_be_none():
                return ExprNodes.PrimaryCmpNode(
                    self.pos,
                    operand1=self.arg,
                    operand2=ExprNodes.NoneNode(self.pos),
                    operator="is_not",
                ).analyse_expressions(env)
            else:
                return ExprNodes.BoolNode(pos=self.pos, value=True).analyse_expressions(
                    env
                )
        elif check is None:
            return self.fallback.analyse_expressions(env)
        else:
            return ExprNodes.BoolNode(pos=self.pos, value=False).analyse_expressions(
                env
            )


class AssignableTempNode(ExprNodes.TempNode):
    lhs_of_first_assignment = True  # assume it can be assigned to once
    _assigned_twice = False

    def infer_type(self, env):
        return self.type

    def generate_assignment_code(self, rhs, code, overloaded_assignment=False):
        assert (
            not self._assigned_twice
        )  # if this happens it's not a disaster but it needs a refactor
        self._assigned_twice = True
        if self.type.is_pyobject:
            rhs.make_owned_reference(code)
            if not self.lhs_of_first_assignment:
                code.put_decref(self.result(), self.ctype())
        code.putln(
            "%s = %s;"
            % (
                self.result(),
                rhs.result() if overloaded_assignment else rhs.result_as(self.ctype()),
            )
        )
        rhs.generate_post_assignment_code(code)
        rhs.free_temps(code)

    def generate_post_assignment_code(self, code):
        code.put_incref(self.result(), self.type)

    def generate_disposal_code(self, code):
        pass  # handled elsewhere - we expect to use this temp multiple times

    def clone_node(self):
        return self  # temps break if you make a copy!


class TrackTypeTempNode(AssignableTempNode):
    #  Like a temp node, but type is set from arg

    lhs_of_first_assignment = True  # assume it can be assigned to once
    _assigned_twice = False

    @property
    def type(self):
        return getattr(self.arg, "type", None)

    def __init__(self, pos, arg):
        ExprNodes.ExprNode.__init__(self, pos)  # skip a level
        self.arg = arg

    def infer_type(self, env):
        return self.arg.infer_type(env)


class SliceToListNode(ExprNodes.ExprNode):
    """
    Used as a brief temporary node to optimize
    case [..., *_, ...].
    Always reduces to something else after analyse_types
    """

    subexprs = ["base", "start", "stop", "length_node"]

    type = Builtin.list_type

    Pyx_iterable_to_list_type = PyrexTypes.CFuncType(
        Builtin.list_type,
        [
            PyrexTypes.CFuncTypeArg("iterable", PyrexTypes.py_object_type, None),
            PyrexTypes.CFuncTypeArg("start", PyrexTypes.c_py_ssize_t_type, None),
            PyrexTypes.CFuncTypeArg("stop", PyrexTypes.c_py_ssize_t_type, None),
        ],
    )

    def generate_via_slicing(self, env):
        # for any more complicated type that doesn't have a specialized path
        # we can simply slice it and copy it to list
        res = CompilerDirectivesExprNode(
            arg=ExprNodes.SliceIndexNode(
                self.pos, base=self.base, start=self.start, stop=self.stop
            ),
            directives=copy_inherited_directives(
                env.directives, boundcheck=False, wraparound=False
            ),
        )
        res = ExprNodes.SimpleCallNode(
            self.pos,
            function=ExprNodes.NameNode(
                self.pos,
                name="list",
                entry=Builtin.builtin_scope.lookup("list"),
            ),
            args=[res],
        )
        return res

    def get_stop(self):
        if not self.stop:
            if self.length_node:
                return self.length_node
            else:
                return ExprNodes.SimpleCallNode(
                    self.pos,
                    function=ExprNodes.NameNode(
                        self.pos, name="len", entry=Builtin.builtin_scope.lookup("len")
                    ),
                    args=[self.base],
                )
        else:
            return self.stop

    def generate_for_memoryview(self, env):
        # Requires Cython code generation...
        # A list comprehension with indexing turns out to be a good option
        from .UtilityCode import CythonUtilityCode

        suffix = self.base.type.specialization_suffix()
        util_code = CythonUtilityCode.load(
            "MemoryviewSliceToList",
            "MatchCase_Cy.pyx",
            context={
                "decl_code": self.base.type.empty_declaration_code(pyrex=True),
                "suffix": suffix,
            },
        )
        func_type = PyrexTypes.CFuncType(
            Builtin.list_type,
            [
                PyrexTypes.CFuncTypeArg("x", self.base.type, None),
                PyrexTypes.CFuncTypeArg("start", PyrexTypes.c_py_ssize_t_type, None),
                PyrexTypes.CFuncTypeArg("stop", PyrexTypes.c_py_ssize_t_type, None),
            ],
        )
        env.use_utility_code(
            util_code
        )  # attaching it to the call node doesn't seem enough
        return ExprNodes.PythonCapiCallNode(
            self.pos,
            "__Pyx_MatchCase_SliceMemoryview_%s" % suffix,
            func_type,
            utility_code=util_code,
            args=[
                self.base,
                self.start if self.start else ExprNodes.IntNode(self.pos, value="0"),
                self.get_stop(),
            ],
        )

    def generate_for_pyobject(self):
        util_code_name = None
        func_name = None
        if self.base.type is Builtin.tuple_type:
            util_code_name = "TupleSliceToList"
        elif self.base.type is Builtin.list_type:
            func_name = "PyList_GetSlice"
        elif (
            self.base.type.is_pyobject
            and not self.base.type is PyrexTypes.py_object_type
        ):
            # some specialized type that almost certainly isn't a list. Just go straight
            # to the "other" version of it
            util_code_name = "OtherSequenceSliceToList"
        else:
            util_code_name = "UnknownTypeSliceToList"
        if not func_name:
            func_name = "__Pyx_MatchCase_%s" % util_code_name
        if util_code_name:
            util_code = UtilityCode.load_cached(
                util_code_name,
                "MatchCase.c"
            )
        else:
            util_code = None
        start = self.start if self.start else ExprNodes.IntNode(self.pos, value="0")
        stop = self.get_stop()
        return ExprNodes.PythonCapiCallNode(
            self.pos,
            func_name,
            self.Pyx_iterable_to_list_type,
            utility_code=util_code,
            args=[self.base, start, stop],
        )

    def analyse_types(self, env):
        self.base = self.base.analyse_types(env)
        if self.base.type.is_memoryviewslice:
            result = self.generate_for_memoryview(env)
        elif self.base.type.is_pyobject:
            result = self.generate_for_pyobject()
        else:
            # Some other type (probably a ctuple).
            # Just slice it, copy it to a list and hope it works
            result = self.generate_via_slicing(env)
        return result.analyse_types(env)


class CompilerDirectivesExprNode(ExprNodes.ProxyNode):
    # Like compiler directives node, but for an expression
    #  directives     {string:value}  A dictionary holding the right value for
    #                                 *all* possible directives.
    #  arg           ExprNode

    def __init__(self, arg, directives):
        super(CompilerDirectivesExprNode, self).__init__(arg)
        self.directives = directives

    @contextmanager
    def _apply_directives(self, obj):
        old = obj.directives
        obj.directives = self.directives
        yield
        obj.directives = old

    @property
    def is_temp(self):
        return self.arg.is_temp

    def infer_type(self, env):
        with self._apply_directives(env):
            return super(CompilerDirectivesExprNode, self).infer_type(env)

    def analyse_declarations(self, env):
        with self._apply_directives(env):
            self.arg.analyse_declarations(env)

    def analyse_types(self, env):
        with self._apply_directives(env):
            return super(CompilerDirectivesExprNode, self).analyse_types(env)

    def generate_result_code(self, code):
        with self._apply_directives(code.globalstate):
            super(CompilerDirectivesExprNode, self).generate_result_code(code)

    def generate_evaluation_code(self, code):
        with self._apply_directives(code.globalstate):
            super(CompilerDirectivesExprNode, self).generate_evaluation_code(code)

    def generate_disposal_code(self, code):
        with self._apply_directives(code.globalstate):
            super(CompilerDirectivesExprNode, self).generate_disposal_code(code)

    def free_temps(self, code):
        with self._apply_directives(code.globalstate):
            super(CompilerDirectivesExprNode, self).free_temps(code)

    def annotate(self, code):
        with self._apply_directives(code.globalstate):
            self.arg.annotate(code)


class LazyCoerceToPyObject(ExprNodes.ExprNode):
    """
    Just calls "self.arg.coerce_to_pyobject" when it's analysed,
    so doesn't need 'env' when it's created
    arg  - ExprNode
    """
    subexprs = ["arg"]
    type = PyrexTypes.py_object_type

    def analyse_types(self, env):
        return self.arg.analyse_types(env).coerce_to_pyobject(env)


class LazyCoerceToBool(ExprNodes.ExprNode):
    """
    Just calls "self.arg.coerce_to_bool" when it's analysed,
    so doesn't need 'env' when it's created
    arg  - ExprNode
    """
    subexprs = ["arg"]
    type = PyrexTypes.c_bint_type

    def analyse_types(self, env):
        return self.arg.analyse_boolean_expression(env)

def generate_binop_tree_from_list(pos, operator, list_of_tests):
    """
    Given a list of operands generates a roughly balanced tree:
    (test1 op test2) op (test3 op test4)
    This is better than (((test1 op test2) op test3) op test4)
    because it generates a shallower tree of nodes so is
    less likely to overflow the compiler
    """
    len_tests = len(list_of_tests)
    if len_tests == 1:
        return list_of_tests[0]
    else:
        split_idx = len_tests // 2
        operand1 = generate_binop_tree_from_list(
            pos, operator, list_of_tests[:split_idx]
        )
        operand2 = generate_binop_tree_from_list(
            pos, operator, list_of_tests[split_idx:]
        )
        return ExprNodes.binop_node(
            pos,
            operator=operator,
            operand1=operand1,
            operand2=operand2
        )


class MappingComparisonNode(ExprNodes.ExprNode):
    """
    Combined with MappingComparisonNodeInner this is responsible 
    for setting up up the arrays of subjects and keys

    Note that self.keys_array is owned by this but used by
    MappingComparisonNodeInner - that's mainly to ensure that
    it gets evaluated in the correct order
    """
    subexprs = ["keys_array", "inner"]
    
    keys_array_cname = "__pyx_match_mapping_keys"
    subjects_array_cname = "__pyx_match_mapping_subjects"

    @property
    def type(self):
        return self.inner.type

    @classmethod
    def make_keys_node(cls, pos):
        return ExprNodes.RawCNameExprNode(
            pos,
            type=PyrexTypes.c_void_ptr_type,
            cname=cls.keys_array_cname
        )

    @classmethod
    def make_subjects_node(cls, pos):
        return ExprNodes.RawCNameExprNode(
            pos,
            type=PyrexTypes.c_void_ptr_ptr_type,
            cname=cls.subjects_array_cname
        )

    def __init__(self, pos, arg, subjects_array, **kwds):
        super(MappingComparisonNode, self).__init__(pos, **kwds)
        self.inner = MappingComparisonNodeInner(
            pos,
            arg=arg,
            keys_array = self.keys_array,
            subjects_array = subjects_array
        )

    def analyse_types(self, env):
        self.inner = self.inner.analyse_types(env)
        self.keys_array = [
            key.analyse_types(env).coerce_to_simple(env) for key in self.keys_array
        ]
        return self

    def generate_result_code(self, code):
        pass

    def calculate_result_code(self):
        return self.inner.calculate_result_code()


class MappingComparisonNodeInner(ExprNodes.ExprNode):
    """
    Sets up the arrays of subjects and keys

    Created by the constructor of MappingComparisonNode
    (no need to create directly)

    has attributes:
    * arg  - the main comparison node
    * keys_array - list of ExprNodes representing keys
    * subjects_array - list of ExprNodes representing subjects
    """
    subexprs = ['arg']

    @property
    def type(self):
        return self.arg.type

    def analyse_types(self, env):
        self.arg = self.arg.analyse_types(env)
        for n in range(len(self.keys_array)):
            key = self.keys_array[n].analyse_types(env)
            key = key.coerce_to_pyobject(env)
            self.keys_array[n] = key
        assert self.arg.type is PyrexTypes.c_bint_type
        return self

    def generate_evaluation_code(self, code):
        code.putln("{")
        keys_str = ", ".join(k.result() for k in self.keys_array)
        if not keys_str:
            # GCC gets worried about overflow if we pass
            # a genuinely empty array
            keys_str = "NULL"
        code.putln("PyObject *%s[] = {%s};" % (
            MappingComparisonNode.keys_array_cname,
            keys_str,
        ))
        subjects_str = ", ".join(
            "&"+subject.result() if subject is not None else "NULL" for subject in self.subjects_array
        )
        if not subjects_str:
            # GCC gets worried about overflow if we pass
            # a genuinely empty array
            subjects_str = "NULL"
        code.putln("PyObject **%s[] = {%s};" % (
            MappingComparisonNode.subjects_array_cname,
            subjects_str
        ))
        super(MappingComparisonNodeInner, self).generate_evaluation_code(code)
        
        code.putln("}")

    def generate_result_code(self, code):
        pass

    def calculate_result_code(self):
        return self.arg.result()<|MERGE_RESOLUTION|>--- conflicted
+++ resolved
@@ -632,13 +632,8 @@
     def get_main_pattern_targets(self):
         targets = set()
         star_count = 0
-<<<<<<< HEAD
-        for p in self.patterns:
-            if p.is_match_and_assign_pattern and p.is_star:
-=======
         for pattern in self.patterns:
-            if isinstance(pattern, MatchAndAssignPatternNode) and pattern.is_star:
->>>>>>> 9fe6b1d6
+            if pattern.is_match_and_assign_pattern and pattern.is_star:
                 star_count += 1
             self.update_targets_with_targets(targets, pattern.get_targets())
         if star_count > 1:
