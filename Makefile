PACKAGENAME=Cython
PYTHON?=python
TESTOPTS?=
REPO = git://github.com/cython/cython.git
VERSION?=$(shell sed -ne 's|^__version__\s*=\s*"\([^"]*\)".*|\1|p' Cython/Shadow.py)

MANYLINUX_IMAGE_X86_64=quay.io/pypa/manylinux1_x86_64
MANYLINUX_IMAGE_686=quay.io/pypa/manylinux1_i686

all:    local

local:
	${PYTHON} setup.py build_ext --inplace

sdist: dist/$(PACKAGENAME)-$(VERSION).tar.gz

dist/$(PACKAGENAME)-$(VERSION).tar.gz:
	$(PYTHON) setup.py sdist

pywheel: dist/$(PACKAGENAME)-$(VERSION)-py2.py3-none-any.whl

dist/$(PACKAGENAME)-$(VERSION)-py2.py3-none-any.whl:
<<<<<<< HEAD
	${PYTHON} setup.py bdist_wheel --no-cython-compile
=======
	${PYTHON} setup.py bdist_wheel --no-cython-compile --universal
>>>>>>> 5fe81f40
	[ -f "$@" ]  # check that we generated the expected universal wheel

TMPDIR = .repo_tmp
.git: .gitrev
	rm -rf $(TMPDIR)
	git clone -n $(REPO) $(TMPDIR)
	cd $(TMPDIR) && git reset -q "$(shell cat .gitrev)"
	mv $(TMPDIR)/.git .
	rm -rf $(TMPDIR)
	git ls-files -d | xargs git checkout --

# Create a git repo from an unpacked source directory.
repo: .git


clean:
	@echo Cleaning Source
	@rm -fr build
	@rm -f *.py[co] */*.py[co] */*/*.py[co] */*/*/*.py[co]
	@rm -f *.so */*.so */*/*.so
	@rm -f *.pyd */*.pyd */*/*.pyd
	@rm -f *~ */*~ */*/*~
	@rm -f core */core
	@rm -f Cython/*.c
	@rm -f Cython/Compiler/*.c
	@rm -f Cython/Plex/*.c
	@rm -f Cython/Tempita/*.c
	@rm -f Cython/Runtime/refnanny.c
	@(cd Demos; $(MAKE) clean)

testclean:
	rm -fr BUILD TEST_TMP

test:	testclean
	${PYTHON} runtests.py -vv ${TESTOPTS}

s5:
	$(MAKE) -C Doc/s5 slides

wheel_manylinux: wheel_manylinux64 wheel_manylinux32

wheel_manylinux32 wheel_manylinux64: dist/$(PACKAGENAME)-$(VERSION).tar.gz
	echo "Building wheels for $(PACKAGENAME) $(VERSION)"
	mkdir -p wheelhouse_$(subst wheel_,,$@)
	time docker run --rm -t \
		-v $(shell pwd):/io \
		-e CFLAGS="-O3 -g0 -mtune=generic -pipe -fPIC" \
		-e LDFLAGS="$(LDFLAGS) -fPIC" \
		-e WHEELHOUSE=wheelhouse_$(subst wheel_,,$@) \
		$(if $(patsubst %32,,$@),$(MANYLINUX_IMAGE_X86_64),$(MANYLINUX_IMAGE_686)) \
		bash -c 'for PYBIN in /opt/python/*/bin; do \
		    $$PYBIN/python -V; \
		    { $$PYBIN/pip wheel -w /io/$$WHEELHOUSE /io/$< & } ; \
		    done; wait; \
		    for whl in /io/$$WHEELHOUSE/$(PACKAGENAME)-$(VERSION)-*-linux_*.whl; do auditwheel repair $$whl -w /io/$$WHEELHOUSE; done'<|MERGE_RESOLUTION|>--- conflicted
+++ resolved
@@ -20,11 +20,7 @@
 pywheel: dist/$(PACKAGENAME)-$(VERSION)-py2.py3-none-any.whl
 
 dist/$(PACKAGENAME)-$(VERSION)-py2.py3-none-any.whl:
-<<<<<<< HEAD
-	${PYTHON} setup.py bdist_wheel --no-cython-compile
-=======
 	${PYTHON} setup.py bdist_wheel --no-cython-compile --universal
->>>>>>> 5fe81f40
 	[ -f "$@" ]  # check that we generated the expected universal wheel
 
 TMPDIR = .repo_tmp
