#!/usr/bin/python

import os, sys, re, shutil, unittest, doctest

WITH_CYTHON = True

from distutils.dist import Distribution
from distutils.core import Extension
from distutils.command.build_ext import build_ext
distutils_distro = Distribution()

TEST_DIRS = ['compile', 'errors', 'run', 'pyregr']
TEST_RUN_DIRS = ['run', 'pyregr']

INCLUDE_DIRS = [ d for d in os.getenv('INCLUDE', '').split(os.pathsep) if d ]
CFLAGS = os.getenv('CFLAGS', '').split()


class ErrorWriter(object):
    match_error = re.compile('(warning:)?(?:.*:)?\s*([-0-9]+)\s*:\s*([-0-9]+)\s*:\s*(.*)').match
    def __init__(self):
        self.output = []
        self.write = self.output.append

    def _collect(self, collect_errors, collect_warnings):
        s = ''.join(self.output)
        result = []
        for line in s.split('\n'):
            match = self.match_error(line)
            if match:
                is_warning, line, column, message = match.groups()
                if (is_warning and collect_warnings) or \
                        (not is_warning and collect_errors):
                    result.append( (int(line), int(column), message.strip()) )
        result.sort()
        return [ "%d:%d: %s" % values for values in result ]

    def geterrors(self):
        return self._collect(True, False)

    def getwarnings(self):
        return self._collect(False, True)

    def getall(self):
        return self._collect(True, True)

class TestBuilder(object):
<<<<<<< HEAD
    def __init__(self, rootdir, workdir, selectors, annotate, cleanup_workdir, cleanup_sharedlibs):
=======
    def __init__(self, rootdir, workdir, selectors, annotate,
                 cleanup_workdir, with_pyregr):
>>>>>>> dcb7ee06
        self.rootdir = rootdir
        self.workdir = workdir
        self.selectors = selectors
        self.annotate = annotate
        self.cleanup_workdir = cleanup_workdir
<<<<<<< HEAD
        self.cleanup_sharedlibs = cleanup_sharedlibs
=======
        self.with_pyregr = with_pyregr
>>>>>>> dcb7ee06

    def build_suite(self):
        suite = unittest.TestSuite()
        filenames = os.listdir(self.rootdir)
        filenames.sort()
        for filename in filenames:
            if not WITH_CYTHON and filename == "errors":
                # we won't get any errors without running Cython
                continue
            path = os.path.join(self.rootdir, filename)
            if os.path.isdir(path) and filename in TEST_DIRS:
                if filename == 'pyregr' and not self.with_pyregr:
                    continue
                suite.addTest(
                    self.handle_directory(path, filename))
        return suite

    def handle_directory(self, path, context):
        workdir = os.path.join(self.workdir, context)
        if not os.path.exists(workdir):
            os.makedirs(workdir)
        if workdir not in sys.path:
            sys.path.insert(0, workdir)

        expect_errors = (context == 'errors')
        suite = unittest.TestSuite()
        filenames = os.listdir(path)
        filenames.sort()
        for filename in filenames:
            if not (filename.endswith(".pyx") or filename.endswith(".py")):
                continue
            if context == 'pyregr' and not filename.startswith('test_'):
                continue
            module = os.path.splitext(filename)[0]
            fqmodule = "%s.%s" % (context, module)
            if not [ 1 for match in self.selectors
                     if match(fqmodule) ]:
                continue
            if context in TEST_RUN_DIRS:
                if module.startswith("test_"):
                    build_test = CythonUnitTestCase
                else:
                    build_test = CythonRunTestCase
                test = build_test(
                    path, workdir, module,
                    annotate=self.annotate,
                    cleanup_workdir=self.cleanup_workdir)
            else:
                test = CythonCompileTestCase(
                    path, workdir, module,
                    expect_errors=expect_errors,
                    annotate=self.annotate,
                    cleanup_workdir=self.cleanup_workdir,
                    cleanup_sharedlibs=self.cleanup_sharedlibs)
            suite.addTest(test)
        return suite

class CythonCompileTestCase(unittest.TestCase):
    def __init__(self, directory, workdir, module,
                 expect_errors=False, annotate=False, cleanup_workdir=True,
                 cleanup_sharedlibs=True):
        self.directory = directory
        self.workdir = workdir
        self.module = module
        self.expect_errors = expect_errors
        self.annotate = annotate
        self.cleanup_workdir = cleanup_workdir
        unittest.TestCase.__init__(self)

    def shortDescription(self):
        return "compiling " + self.module

    def tearDown(self):
        cleanup_c_files = WITH_CYTHON and self.cleanup_workdir
        cleanup_lib_files = self.cleanup_sharedlibs
        if os.path.exists(self.workdir):
            for rmfile in os.listdir(self.workdir):
                if not cleanup_c_files and rmfile[-2:] in (".c", ".h"):
                    continue
                if not cleanup_lib_files and rmfile.endswith(".so") or rmfile.endswith(".dll"):
                    continue
                if self.annotate and rmfile.endswith(".html"):
                    continue
                try:
                    rmfile = os.path.join(self.workdir, rmfile)
                    if os.path.isdir(rmfile):
                        shutil.rmtree(rmfile, ignore_errors=True)
                    else:
                        os.remove(rmfile)
                except IOError:
                    pass
        else:
            os.makedirs(self.workdir)

    def runTest(self):
        self.runCompileTest()

    def runCompileTest(self):
        self.compile(self.directory, self.module, self.workdir,
                     self.directory, self.expect_errors, self.annotate)

    def find_module_source_file(self, source_file):
        if not os.path.exists(source_file):
            source_file = source_file[:-1]
        return source_file

    def split_source_and_output(self, directory, module, workdir):
        source_file = os.path.join(directory, module) + '.pyx'
        source_and_output = open(
            self.find_module_source_file(source_file), 'rU')
        out = open(os.path.join(workdir, module + '.pyx'), 'w')
        for line in source_and_output:
            last_line = line
            if line.startswith("_ERRORS"):
                out.close()
                out = ErrorWriter()
            else:
                out.write(line)
        try:
            geterrors = out.geterrors
        except AttributeError:
            return []
        else:
            return geterrors()

    def run_cython(self, directory, module, targetdir, incdir, annotate):
        include_dirs = INCLUDE_DIRS[:]
        if incdir:
            include_dirs.append(incdir)
        source = self.find_module_source_file(
            os.path.join(directory, module + '.pyx'))
        target = os.path.join(targetdir, module + '.c')
        options = CompilationOptions(
            pyrex_default_options,
            include_path = include_dirs,
            output_file = target,
            annotate = annotate,
            use_listing_file = False, cplus = False, generate_pxi = False)
        cython_compile(source, options=options,
                       full_module_name=module)

    def run_distutils(self, module, workdir, incdir):
        cwd = os.getcwd()
        os.chdir(workdir)
        try:
            build_extension = build_ext(distutils_distro)
            build_extension.include_dirs = INCLUDE_DIRS[:]
            if incdir:
                build_extension.include_dirs.append(incdir)
            build_extension.finalize_options()

            extension = Extension(
                module,
                sources = [module + '.c'],
                extra_compile_args = CFLAGS,
                )
            build_extension.extensions = [extension]
            build_extension.build_temp = workdir
            build_extension.build_lib  = workdir
            build_extension.run()
        finally:
            os.chdir(cwd)

    def compile(self, directory, module, workdir, incdir,
                expect_errors, annotate):
        expected_errors = errors = ()
        if expect_errors:
            expected_errors = self.split_source_and_output(
                directory, module, workdir)
            directory = workdir

        if WITH_CYTHON:
            old_stderr = sys.stderr
            try:
                sys.stderr = ErrorWriter()
                self.run_cython(directory, module, workdir, incdir, annotate)
                errors = sys.stderr.geterrors()
            finally:
                sys.stderr = old_stderr

        if errors or expected_errors:
            for expected, error in zip(expected_errors, errors):
                self.assertEquals(expected, error)
            if len(errors) < len(expected_errors):
                expected_error = expected_errors[len(errors)]
                self.assertEquals(expected_error, None)
            elif len(errors) > len(expected_errors):
                unexpected_error = errors[len(expected_errors)]
                self.assertEquals(None, unexpected_error)
        else:
            self.run_distutils(module, workdir, incdir)

class CythonRunTestCase(CythonCompileTestCase):
    def shortDescription(self):
        return "compiling and running " + self.module

    def run(self, result=None):
        if result is None:
            result = self.defaultTestResult()
        result.startTest(self)
        try:
            self.runCompileTest()
            doctest.DocTestSuite(self.module).run(result)
        except Exception:
            result.addError(self, sys.exc_info())
            result.stopTest(self)
        try:
            self.tearDown()
        except Exception:
            pass

class CythonUnitTestCase(CythonCompileTestCase):
    def shortDescription(self):
        return "compiling and running unit tests in " + self.module

    def run(self, result=None):
        if result is None:
            result = self.defaultTestResult()
        result.startTest(self)
        try:
            self.runCompileTest()
            unittest.defaultTestLoader.loadTestsFromName(self.module).run(result)
        except Exception:
            result.addError(self, sys.exc_info())
            result.stopTest(self)
        try:
            self.tearDown()
        except Exception:
            pass

def collect_unittests(path, suite, selectors):
    def file_matches(filename):
        return filename.startswith("Test") and filename.endswith(".py")

    def package_matches(dirname):
        return dirname == "Tests"

    loader = unittest.TestLoader()

    for dirpath, dirnames, filenames in os.walk(path):
        parentname = os.path.split(dirpath)[-1]
        if package_matches(parentname):
            for f in filenames:
                if file_matches(f):
                    filepath = os.path.join(dirpath, f)[:-len(".py")]
                    modulename = filepath[len(path)+1:].replace(os.path.sep, '.')
                    if not [ 1 for match in selectors if match(modulename) ]:
                        continue
                    module = __import__(modulename)
                    for x in modulename.split('.')[1:]:
                        module = getattr(module, x)
                    suite.addTests([loader.loadTestsFromModule(module)])

if __name__ == '__main__':
    from optparse import OptionParser
    parser = OptionParser()
    parser.add_option("--no-cleanup", dest="cleanup_workdir",
                      action="store_false", default=True,
                      help="do not delete the generated C files (allows passing --no-cython on next run)")
    parser.add_option("--no-cleanup-sharedlibs", dest="cleanup_sharedlibs",
                      action="store_false", default=True,
                      help="do not delete the generated shared libary files (allows manual module experimentation)")
    parser.add_option("--no-cython", dest="with_cython",
                      action="store_false", default=True,
                      help="do not run the Cython compiler, only the C compiler")
    parser.add_option("--no-unit", dest="unittests",
                      action="store_false", default=True,
                      help="do not run the unit tests")
    parser.add_option("--no-file", dest="filetests",
                      action="store_false", default=True,
                      help="do not run the file based tests")
    parser.add_option("--no-pyregr", dest="pyregr",
                      action="store_false", default=True,
                      help="do not run the regression tests of CPython in tests/pyregr/")
    parser.add_option("-C", "--coverage", dest="coverage",
                      action="store_true", default=False,
                      help="collect source coverage data for the Compiler")
    parser.add_option("-A", "--annotate", dest="annotate_source",
                      action="store_true", default=False,
                      help="generate annotated HTML versions of the test source files")
    parser.add_option("-v", "--verbose", dest="verbosity",
                      action="count", default=0,
                      help="display test progress, pass twice to print test names")

    options, cmd_args = parser.parse_args()

    if options.coverage:
        import coverage
        coverage.erase()
        coverage.start()

    WITH_CYTHON = options.with_cython

    if WITH_CYTHON:
        from Cython.Compiler.Main import \
            CompilationOptions, \
            default_options as pyrex_default_options, \
            compile as cython_compile
        from Cython.Compiler import Errors
        Errors.LEVEL = 0 # show all warnings

    # RUN ALL TESTS!
    ROOTDIR = os.path.join(os.getcwd(), os.path.dirname(sys.argv[0]), 'tests')
    WORKDIR = os.path.join(os.getcwd(), 'BUILD')
    if WITH_CYTHON:
        if os.path.exists(WORKDIR):
            shutil.rmtree(WORKDIR, ignore_errors=True)
    if not os.path.exists(WORKDIR):
        os.makedirs(WORKDIR)

    if WITH_CYTHON:
        from Cython.Compiler.Version import version
        print("Running tests against Cython %s" % version)
    else:
        print("Running tests without Cython.")
    print("Python %s" % sys.version)
    print("")

    import re
    selectors = [ re.compile(r, re.I|re.U).search for r in cmd_args ]
    if not selectors:
        selectors = [ lambda x:True ]

    test_suite = unittest.TestSuite()

    if options.unittests:
        collect_unittests(os.getcwd(), test_suite, selectors)

    if options.filetests:
        filetests = TestBuilder(ROOTDIR, WORKDIR, selectors,
<<<<<<< HEAD
                                options.annotate_source, options.cleanup_workdir,
                                options.cleanup_sharedlibs)
        test_suite.addTests(filetests.build_suite())
=======
                                options.annotate_source,
                                options.cleanup_workdir,
                                options.pyregr)
        test_suite.addTests([filetests.build_suite()])
>>>>>>> dcb7ee06

    unittest.TextTestRunner(verbosity=options.verbosity).run(test_suite)

    if options.coverage:
        coverage.stop()
        ignored_modules = ('Options', 'Version', 'DebugFlags')
        modules = [ module for name, module in sys.modules.items()
                    if module is not None and
                    name.startswith('Cython.Compiler.') and 
                    name[len('Cython.Compiler.'):] not in ignored_modules ]
        coverage.report(modules, show_missing=0)<|MERGE_RESOLUTION|>--- conflicted
+++ resolved
@@ -45,22 +45,15 @@
         return self._collect(True, True)
 
 class TestBuilder(object):
-<<<<<<< HEAD
-    def __init__(self, rootdir, workdir, selectors, annotate, cleanup_workdir, cleanup_sharedlibs):
-=======
     def __init__(self, rootdir, workdir, selectors, annotate,
-                 cleanup_workdir, with_pyregr):
->>>>>>> dcb7ee06
+                 cleanup_workdir, cleanup_sharedlibs, with_pyregr):
         self.rootdir = rootdir
         self.workdir = workdir
         self.selectors = selectors
         self.annotate = annotate
         self.cleanup_workdir = cleanup_workdir
-<<<<<<< HEAD
         self.cleanup_sharedlibs = cleanup_sharedlibs
-=======
         self.with_pyregr = with_pyregr
->>>>>>> dcb7ee06
 
     def build_suite(self):
         suite = unittest.TestSuite()
@@ -128,6 +121,7 @@
         self.expect_errors = expect_errors
         self.annotate = annotate
         self.cleanup_workdir = cleanup_workdir
+        self.cleanup_sharedlibs = cleanup_sharedlibs
         unittest.TestCase.__init__(self)
 
     def shortDescription(self):
@@ -391,16 +385,9 @@
 
     if options.filetests:
         filetests = TestBuilder(ROOTDIR, WORKDIR, selectors,
-<<<<<<< HEAD
                                 options.annotate_source, options.cleanup_workdir,
-                                options.cleanup_sharedlibs)
-        test_suite.addTests(filetests.build_suite())
-=======
-                                options.annotate_source,
-                                options.cleanup_workdir,
-                                options.pyregr)
+                                options.cleanup_sharedlibs, options.pyregr)
         test_suite.addTests([filetests.build_suite()])
->>>>>>> dcb7ee06
 
     unittest.TextTestRunner(verbosity=options.verbosity).run(test_suite)
 
